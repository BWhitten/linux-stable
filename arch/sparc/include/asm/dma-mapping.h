--- conflicted
+++ resolved
@@ -14,19 +14,11 @@
 {
 #ifdef CONFIG_SPARC_LEON
 	if (sparc_cpu_model == sparc_leon)
-<<<<<<< HEAD
-		return &dma_noncoherent_ops;
-#endif
-#if defined(CONFIG_SPARC32) && defined(CONFIG_PCI)
-	if (bus == &pci_bus_type)
-		return &dma_noncoherent_ops;
-=======
 		return &dma_direct_ops;
 #endif
 #if defined(CONFIG_SPARC32) && defined(CONFIG_PCI)
 	if (bus == &pci_bus_type)
 		return &dma_direct_ops;
->>>>>>> 0fd79184
 #endif
 	return dma_ops;
 }
