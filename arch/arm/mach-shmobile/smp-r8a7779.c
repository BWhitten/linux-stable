--- conflicted
+++ resolved
@@ -23,30 +23,12 @@
 #define AVECR IOMEM(0xfe700040)
 #define R8A7779_SCU_BASE 0xf0000000
 
-<<<<<<< HEAD
-static int r8a7779_platform_cpu_kill(unsigned int cpu)
-=======
-static int r8a7779_boot_secondary(unsigned int cpu, struct task_struct *idle)
->>>>>>> 61a007a1
-{
-	int ret = -EIO;
-
-	cpu = cpu_logical_map(cpu);
-	if (cpu)
-<<<<<<< HEAD
-		ret = rcar_sysc_power_down_cpu(cpu);
-
-	return ret ? ret : 1;
-}
-
 static int r8a7779_boot_secondary(unsigned int cpu, struct task_struct *idle)
 {
 	int ret = -EIO;
 
 	cpu = cpu_logical_map(cpu);
 	if (cpu)
-=======
->>>>>>> 61a007a1
 		ret = rcar_sysc_power_up_cpu(cpu);
 
 	return ret;
@@ -59,8 +41,6 @@
 
 	/* setup r8a7779 specific SCU bits */
 	shmobile_smp_scu_prepare_cpus(R8A7779_SCU_BASE, max_cpus);
-<<<<<<< HEAD
-=======
 }
 
 #ifdef CONFIG_HOTPLUG_CPU
@@ -73,7 +53,6 @@
 		ret = rcar_sysc_power_down_cpu(cpu);
 
 	return ret ? ret : 1;
->>>>>>> 61a007a1
 }
 
 static int r8a7779_cpu_kill(unsigned int cpu)
