--- conflicted
+++ resolved
@@ -40,13 +40,9 @@
 
 	dev->dev.platform_data = pdata;
 
-<<<<<<< HEAD
-	ret = amba_device_add(dev, &iomem_resource);
-=======
 	dev->dev.parent = parent;
 
-	ret = amba_device_register(dev, &iomem_resource);
->>>>>>> 71de5c46
+	ret = amba_device_add(dev, &iomem_resource);
 	if (ret) {
 		amba_device_put(dev);
 		return ERR_PTR(ret);
