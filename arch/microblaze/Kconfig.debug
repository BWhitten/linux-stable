--- conflicted
+++ resolved
@@ -8,14 +8,4 @@
 
 source "lib/Kconfig.debug"
 
-<<<<<<< HEAD
-config HEART_BEAT
-	bool "Heart beat function for kernel"
-	default n
-	help
-	  This option turns on/off heart beat kernel functionality.
-	  First GPIO node is taken.
-
-=======
->>>>>>> e5eb92e4
 endmenu