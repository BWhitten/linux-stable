/*
 * Copyright (C) 2007-2009 Michal Simek <monstr@monstr.eu>
 * Copyright (C) 2007-2009 PetaLogix
 * Copyright (C) 2006 Atmark Techno, Inc.
 *
 * This file is subject to the terms and conditions of the GNU General Public
 * License. See the file "COPYING" in the main directory of this archive
 * for more details.
 */
#ifndef _ASM_MICROBLAZE_SETUP_H
#define _ASM_MICROBLAZE_SETUP_H

#include <uapi/asm/setup.h>

# ifndef __ASSEMBLY__
extern unsigned int boot_cpuid; /* move to smp.h */

extern char cmd_line[COMMAND_LINE_SIZE];

extern char *klimit;

<<<<<<< HEAD
void microblaze_heartbeat(void);
void microblaze_setup_heartbeat(void);

=======
>>>>>>> e5eb92e4
#   ifdef CONFIG_MMU
extern void mmu_reset(void);
#   endif /* CONFIG_MMU */

void time_init(void);
void init_IRQ(void);
void machine_early_init(const char *cmdline, unsigned int ram,
		unsigned int fdt, unsigned int msr, unsigned int tlb0,
		unsigned int tlb1);

void machine_restart(char *cmd);
void machine_shutdown(void);
void machine_halt(void);
void machine_power_off(void);

extern void *zalloc_maybe_bootmem(size_t size, gfp_t mask);

# endif /* __ASSEMBLY__ */
#endif /* _ASM_MICROBLAZE_SETUP_H */<|MERGE_RESOLUTION|>--- conflicted
+++ resolved
@@ -19,12 +19,6 @@
 
 extern char *klimit;
 
-<<<<<<< HEAD
-void microblaze_heartbeat(void);
-void microblaze_setup_heartbeat(void);
-
-=======
->>>>>>> e5eb92e4
 #   ifdef CONFIG_MMU
 extern void mmu_reset(void);
 #   endif /* CONFIG_MMU */
