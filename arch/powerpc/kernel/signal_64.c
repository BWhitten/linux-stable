--- conflicted
+++ resolved
@@ -625,12 +625,6 @@
 /*
  * Handle {get,set,swap}_context operations
  */
-<<<<<<< HEAD
-#pragma GCC diagnostic push
-#pragma GCC diagnostic ignored "-Wpragmas"
-#pragma GCC diagnostic ignored "-Wattribute-alias"
-=======
->>>>>>> e5eb92e4
 SYSCALL_DEFINE3(swapcontext, struct ucontext __user *, old_ctx,
 		struct ucontext __user *, new_ctx, long, ctx_size)
 {
@@ -696,7 +690,6 @@
 	set_thread_flag(TIF_RESTOREALL);
 	return 0;
 }
-#pragma GCC diagnostic pop
 
 
 /*
