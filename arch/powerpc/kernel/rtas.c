--- conflicted
+++ resolved
@@ -1051,12 +1051,6 @@
 }
 
 /* We assume to be passed big endian arguments */
-<<<<<<< HEAD
-#pragma GCC diagnostic push
-#pragma GCC diagnostic ignored "-Wpragmas"
-#pragma GCC diagnostic ignored "-Wattribute-alias"
-=======
->>>>>>> e5eb92e4
 SYSCALL_DEFINE1(rtas, struct rtas_args __user *, uargs)
 {
 	struct rtas_args args;
@@ -1143,7 +1137,6 @@
 
 	return 0;
 }
-#pragma GCC diagnostic pop
 
 /*
  * Call early during boot, before mem init, to retrieve the RTAS
