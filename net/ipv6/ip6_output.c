/*
 *	IPv6 output functions
 *	Linux INET6 implementation
 *
 *	Authors:
 *	Pedro Roque		<roque@di.fc.ul.pt>
 *
 *	Based on linux/net/ipv4/ip_output.c
 *
 *	This program is free software; you can redistribute it and/or
 *      modify it under the terms of the GNU General Public License
 *      as published by the Free Software Foundation; either version
 *      2 of the License, or (at your option) any later version.
 *
 *	Changes:
 *	A.N.Kuznetsov	:	airthmetics in fragmentation.
 *				extension headers are implemented.
 *				route changes now work.
 *				ip6_forward does not confuse sniffers.
 *				etc.
 *
 *      H. von Brand    :       Added missing #include <linux/string.h>
 *	Imran Patel	:	frag id should be in NBO
 *      Kazunori MIYAZAWA @USAGI
 *			:       add ip6_append_data and related functions
 *				for datagram xmit
 */

#include <linux/errno.h>
#include <linux/kernel.h>
#include <linux/string.h>
#include <linux/socket.h>
#include <linux/net.h>
#include <linux/netdevice.h>
#include <linux/if_arp.h>
#include <linux/in6.h>
#include <linux/tcp.h>
#include <linux/route.h>
#include <linux/module.h>
#include <linux/slab.h>

#include <linux/bpf-cgroup.h>
#include <linux/netfilter.h>
#include <linux/netfilter_ipv6.h>

#include <net/sock.h>
#include <net/snmp.h>

#include <net/ipv6.h>
#include <net/ndisc.h>
#include <net/protocol.h>
#include <net/ip6_route.h>
#include <net/addrconf.h>
#include <net/rawv6.h>
#include <net/icmp.h>
#include <net/xfrm.h>
#include <net/checksum.h>
#include <linux/mroute6.h>
#include <net/l3mdev.h>
#include <net/lwtunnel.h>

static int ip6_finish_output2(struct net *net, struct sock *sk, struct sk_buff *skb)
{
	struct dst_entry *dst = skb_dst(skb);
	struct net_device *dev = dst->dev;
	struct neighbour *neigh;
	struct in6_addr *nexthop;
	int ret;

	if (ipv6_addr_is_multicast(&ipv6_hdr(skb)->daddr)) {
		struct inet6_dev *idev = ip6_dst_idev(skb_dst(skb));

		if (!(dev->flags & IFF_LOOPBACK) && sk_mc_loop(sk) &&
		    ((mroute6_is_socket(net, skb) &&
		     !(IP6CB(skb)->flags & IP6SKB_FORWARDED)) ||
		     ipv6_chk_mcast_addr(dev, &ipv6_hdr(skb)->daddr,
					 &ipv6_hdr(skb)->saddr))) {
			struct sk_buff *newskb = skb_clone(skb, GFP_ATOMIC);

			/* Do not check for IFF_ALLMULTI; multicast routing
			   is not supported in any case.
			 */
			if (newskb)
				NF_HOOK(NFPROTO_IPV6, NF_INET_POST_ROUTING,
					net, sk, newskb, NULL, newskb->dev,
					dev_loopback_xmit);

			if (ipv6_hdr(skb)->hop_limit == 0) {
				IP6_INC_STATS(net, idev,
					      IPSTATS_MIB_OUTDISCARDS);
				kfree_skb(skb);
				return 0;
			}
		}

		IP6_UPD_PO_STATS(net, idev, IPSTATS_MIB_OUTMCAST, skb->len);

		if (IPV6_ADDR_MC_SCOPE(&ipv6_hdr(skb)->daddr) <=
		    IPV6_ADDR_SCOPE_NODELOCAL &&
		    !(dev->flags & IFF_LOOPBACK)) {
			kfree_skb(skb);
			return 0;
		}
	}

	if (lwtunnel_xmit_redirect(dst->lwtstate)) {
		int res = lwtunnel_xmit(skb);

		if (res < 0 || res == LWTUNNEL_XMIT_DONE)
			return res;
	}

	rcu_read_lock_bh();
	nexthop = rt6_nexthop((struct rt6_info *)dst, &ipv6_hdr(skb)->daddr);
	neigh = __ipv6_neigh_lookup_noref(dst->dev, nexthop);
	if (unlikely(!neigh))
		neigh = __neigh_create(&nd_tbl, nexthop, dst->dev, false);
	if (!IS_ERR(neigh)) {
		sock_confirm_neigh(skb, neigh);
		ret = neigh_output(neigh, skb);
		rcu_read_unlock_bh();
		return ret;
	}
	rcu_read_unlock_bh();

	IP6_INC_STATS(net, ip6_dst_idev(dst), IPSTATS_MIB_OUTNOROUTES);
	kfree_skb(skb);
	return -EINVAL;
}

static int ip6_finish_output(struct net *net, struct sock *sk, struct sk_buff *skb)
{
	int ret;

	ret = BPF_CGROUP_RUN_PROG_INET_EGRESS(sk, skb);
	if (ret) {
		kfree_skb(skb);
		return ret;
	}

#if defined(CONFIG_NETFILTER) && defined(CONFIG_XFRM)
	/* Policy lookup after SNAT yielded a new policy */
	if (skb_dst(skb)->xfrm) {
		IPCB(skb)->flags |= IPSKB_REROUTED;
		return dst_output(net, sk, skb);
	}
#endif

	if ((skb->len > ip6_skb_dst_mtu(skb) && !skb_is_gso(skb)) ||
	    dst_allfrag(skb_dst(skb)) ||
	    (IP6CB(skb)->frag_max_size && skb->len > IP6CB(skb)->frag_max_size))
		return ip6_fragment(net, sk, skb, ip6_finish_output2);
	else
		return ip6_finish_output2(net, sk, skb);
}

int ip6_output(struct net *net, struct sock *sk, struct sk_buff *skb)
{
	struct net_device *dev = skb_dst(skb)->dev;
	struct inet6_dev *idev = ip6_dst_idev(skb_dst(skb));

	skb->protocol = htons(ETH_P_IPV6);
	skb->dev = dev;

	if (unlikely(idev->cnf.disable_ipv6)) {
		IP6_INC_STATS(net, idev, IPSTATS_MIB_OUTDISCARDS);
		kfree_skb(skb);
		return 0;
	}

	return NF_HOOK_COND(NFPROTO_IPV6, NF_INET_POST_ROUTING,
			    net, sk, skb, NULL, dev,
			    ip6_finish_output,
			    !(IP6CB(skb)->flags & IP6SKB_REROUTED));
}

bool ip6_autoflowlabel(struct net *net, const struct ipv6_pinfo *np)
{
	if (!np->autoflowlabel_set)
		return ip6_default_np_autolabel(net);
	else
		return np->autoflowlabel;
}

/*
 * xmit an sk_buff (used by TCP, SCTP and DCCP)
 * Note : socket lock is not held for SYNACK packets, but might be modified
 * by calls to skb_set_owner_w() and ipv6_local_error(),
 * which are using proper atomic operations or spinlocks.
 */
int ip6_xmit(const struct sock *sk, struct sk_buff *skb, struct flowi6 *fl6,
	     __u32 mark, struct ipv6_txoptions *opt, int tclass)
{
	struct net *net = sock_net(sk);
	const struct ipv6_pinfo *np = inet6_sk(sk);
	struct in6_addr *first_hop = &fl6->daddr;
	struct dst_entry *dst = skb_dst(skb);
	struct ipv6hdr *hdr;
	u8  proto = fl6->flowi6_proto;
	int seg_len = skb->len;
	int hlimit = -1;
	u32 mtu;

	if (opt) {
		unsigned int head_room;

		/* First: exthdrs may take lots of space (~8K for now)
		   MAX_HEADER is not enough.
		 */
		head_room = opt->opt_nflen + opt->opt_flen;
		seg_len += head_room;
		head_room += sizeof(struct ipv6hdr) + LL_RESERVED_SPACE(dst->dev);

		if (skb_headroom(skb) < head_room) {
			struct sk_buff *skb2 = skb_realloc_headroom(skb, head_room);
			if (!skb2) {
				IP6_INC_STATS(net, ip6_dst_idev(skb_dst(skb)),
					      IPSTATS_MIB_OUTDISCARDS);
				kfree_skb(skb);
				return -ENOBUFS;
			}
			consume_skb(skb);
			skb = skb2;
			/* skb_set_owner_w() changes sk->sk_wmem_alloc atomically,
			 * it is safe to call in our context (socket lock not held)
			 */
			skb_set_owner_w(skb, (struct sock *)sk);
		}
		if (opt->opt_flen)
			ipv6_push_frag_opts(skb, opt, &proto);
		if (opt->opt_nflen)
			ipv6_push_nfrag_opts(skb, opt, &proto, &first_hop,
					     &fl6->saddr);
	}

	skb_push(skb, sizeof(struct ipv6hdr));
	skb_reset_network_header(skb);
	hdr = ipv6_hdr(skb);

	/*
	 *	Fill in the IPv6 header
	 */
	if (np)
		hlimit = np->hop_limit;
	if (hlimit < 0)
		hlimit = ip6_dst_hoplimit(dst);

	ip6_flow_hdr(hdr, tclass, ip6_make_flowlabel(net, skb, fl6->flowlabel,
				ip6_autoflowlabel(net, np), fl6));

	hdr->payload_len = htons(seg_len);
	hdr->nexthdr = proto;
	hdr->hop_limit = hlimit;

	hdr->saddr = fl6->saddr;
	hdr->daddr = *first_hop;

	skb->protocol = htons(ETH_P_IPV6);
	skb->priority = sk->sk_priority;
	skb->mark = mark;

	mtu = dst_mtu(dst);
	if ((skb->len <= mtu) || skb->ignore_df || skb_is_gso(skb)) {
		IP6_UPD_PO_STATS(net, ip6_dst_idev(skb_dst(skb)),
			      IPSTATS_MIB_OUT, skb->len);

		/* if egress device is enslaved to an L3 master device pass the
		 * skb to its handler for processing
		 */
		skb = l3mdev_ip6_out((struct sock *)sk, skb);
		if (unlikely(!skb))
			return 0;

		/* hooks should never assume socket lock is held.
		 * we promote our socket to non const
		 */
		return NF_HOOK(NFPROTO_IPV6, NF_INET_LOCAL_OUT,
			       net, (struct sock *)sk, skb, NULL, dst->dev,
			       dst_output);
	}

	skb->dev = dst->dev;
	/* ipv6_local_error() does not require socket lock,
	 * we promote our socket to non const
	 */
	ipv6_local_error((struct sock *)sk, EMSGSIZE, fl6, mtu);

	IP6_INC_STATS(net, ip6_dst_idev(skb_dst(skb)), IPSTATS_MIB_FRAGFAILS);
	kfree_skb(skb);
	return -EMSGSIZE;
}
EXPORT_SYMBOL(ip6_xmit);

static int ip6_call_ra_chain(struct sk_buff *skb, int sel)
{
	struct ip6_ra_chain *ra;
	struct sock *last = NULL;

	read_lock(&ip6_ra_lock);
	for (ra = ip6_ra_chain; ra; ra = ra->next) {
		struct sock *sk = ra->sk;
		if (sk && ra->sel == sel &&
		    (!sk->sk_bound_dev_if ||
		     sk->sk_bound_dev_if == skb->dev->ifindex)) {
			if (last) {
				struct sk_buff *skb2 = skb_clone(skb, GFP_ATOMIC);
				if (skb2)
					rawv6_rcv(last, skb2);
			}
			last = sk;
		}
	}

	if (last) {
		rawv6_rcv(last, skb);
		read_unlock(&ip6_ra_lock);
		return 1;
	}
	read_unlock(&ip6_ra_lock);
	return 0;
}

static int ip6_forward_proxy_check(struct sk_buff *skb)
{
	struct ipv6hdr *hdr = ipv6_hdr(skb);
	u8 nexthdr = hdr->nexthdr;
	__be16 frag_off;
	int offset;

	if (ipv6_ext_hdr(nexthdr)) {
		offset = ipv6_skip_exthdr(skb, sizeof(*hdr), &nexthdr, &frag_off);
		if (offset < 0)
			return 0;
	} else
		offset = sizeof(struct ipv6hdr);

	if (nexthdr == IPPROTO_ICMPV6) {
		struct icmp6hdr *icmp6;

		if (!pskb_may_pull(skb, (skb_network_header(skb) +
					 offset + 1 - skb->data)))
			return 0;

		icmp6 = (struct icmp6hdr *)(skb_network_header(skb) + offset);

		switch (icmp6->icmp6_type) {
		case NDISC_ROUTER_SOLICITATION:
		case NDISC_ROUTER_ADVERTISEMENT:
		case NDISC_NEIGHBOUR_SOLICITATION:
		case NDISC_NEIGHBOUR_ADVERTISEMENT:
		case NDISC_REDIRECT:
			/* For reaction involving unicast neighbor discovery
			 * message destined to the proxied address, pass it to
			 * input function.
			 */
			return 1;
		default:
			break;
		}
	}

	/*
	 * The proxying router can't forward traffic sent to a link-local
	 * address, so signal the sender and discard the packet. This
	 * behavior is clarified by the MIPv6 specification.
	 */
	if (ipv6_addr_type(&hdr->daddr) & IPV6_ADDR_LINKLOCAL) {
		dst_link_failure(skb);
		return -1;
	}

	return 0;
}

static inline int ip6_forward_finish(struct net *net, struct sock *sk,
				     struct sk_buff *skb)
{
	struct dst_entry *dst = skb_dst(skb);

	__IP6_INC_STATS(net, ip6_dst_idev(dst), IPSTATS_MIB_OUTFORWDATAGRAMS);
	__IP6_ADD_STATS(net, ip6_dst_idev(dst), IPSTATS_MIB_OUTOCTETS, skb->len);

	return dst_output(net, sk, skb);
}

static bool ip6_pkt_too_big(const struct sk_buff *skb, unsigned int mtu)
{
	if (skb->len <= mtu)
		return false;

	/* ipv6 conntrack defrag sets max_frag_size + ignore_df */
	if (IP6CB(skb)->frag_max_size && IP6CB(skb)->frag_max_size > mtu)
		return true;

	if (skb->ignore_df)
		return false;

	if (skb_is_gso(skb) && skb_gso_validate_network_len(skb, mtu))
		return false;

	return true;
}

int ip6_forward(struct sk_buff *skb)
{
	struct inet6_dev *idev = __in6_dev_get_safely(skb->dev);
	struct dst_entry *dst = skb_dst(skb);
	struct ipv6hdr *hdr = ipv6_hdr(skb);
	struct inet6_skb_parm *opt = IP6CB(skb);
	struct net *net = dev_net(dst->dev);
	u32 mtu;

	if (net->ipv6.devconf_all->forwarding == 0)
		goto error;

	if (skb->pkt_type != PACKET_HOST)
		goto drop;

	if (unlikely(skb->sk))
		goto drop;

	if (skb_warn_if_lro(skb))
		goto drop;

	if (!xfrm6_policy_check(NULL, XFRM_POLICY_FWD, skb)) {
		__IP6_INC_STATS(net, idev, IPSTATS_MIB_INDISCARDS);
		goto drop;
	}

	skb_forward_csum(skb);

	/*
	 *	We DO NOT make any processing on
	 *	RA packets, pushing them to user level AS IS
	 *	without ane WARRANTY that application will be able
	 *	to interpret them. The reason is that we
	 *	cannot make anything clever here.
	 *
	 *	We are not end-node, so that if packet contains
	 *	AH/ESP, we cannot make anything.
	 *	Defragmentation also would be mistake, RA packets
	 *	cannot be fragmented, because there is no warranty
	 *	that different fragments will go along one path. --ANK
	 */
	if (unlikely(opt->flags & IP6SKB_ROUTERALERT)) {
		if (ip6_call_ra_chain(skb, ntohs(opt->ra)))
			return 0;
	}

	/*
	 *	check and decrement ttl
	 */
	if (hdr->hop_limit <= 1) {
		/* Force OUTPUT device used as source address */
		skb->dev = dst->dev;
		icmpv6_send(skb, ICMPV6_TIME_EXCEED, ICMPV6_EXC_HOPLIMIT, 0);
		__IP6_INC_STATS(net, idev, IPSTATS_MIB_INHDRERRORS);

		kfree_skb(skb);
		return -ETIMEDOUT;
	}

	/* XXX: idev->cnf.proxy_ndp? */
	if (net->ipv6.devconf_all->proxy_ndp &&
	    pneigh_lookup(&nd_tbl, net, &hdr->daddr, skb->dev, 0)) {
		int proxied = ip6_forward_proxy_check(skb);
		if (proxied > 0)
			return ip6_input(skb);
		else if (proxied < 0) {
			__IP6_INC_STATS(net, idev, IPSTATS_MIB_INDISCARDS);
			goto drop;
		}
	}

	if (!xfrm6_route_forward(skb)) {
		__IP6_INC_STATS(net, idev, IPSTATS_MIB_INDISCARDS);
		goto drop;
	}
	dst = skb_dst(skb);

	/* IPv6 specs say nothing about it, but it is clear that we cannot
	   send redirects to source routed frames.
	   We don't send redirects to frames decapsulated from IPsec.
	 */
	if (IP6CB(skb)->iif == dst->dev->ifindex &&
	    opt->srcrt == 0 && !skb_sec_path(skb)) {
		struct in6_addr *target = NULL;
		struct inet_peer *peer;
		struct rt6_info *rt;

		/*
		 *	incoming and outgoing devices are the same
		 *	send a redirect.
		 */

		rt = (struct rt6_info *) dst;
		if (rt->rt6i_flags & RTF_GATEWAY)
			target = &rt->rt6i_gateway;
		else
			target = &hdr->daddr;

		peer = inet_getpeer_v6(net->ipv6.peers, &hdr->daddr, 1);

		/* Limit redirects both by destination (here)
		   and by source (inside ndisc_send_redirect)
		 */
		if (inet_peer_xrlim_allow(peer, 1*HZ))
			ndisc_send_redirect(skb, target);
		if (peer)
			inet_putpeer(peer);
	} else {
		int addrtype = ipv6_addr_type(&hdr->saddr);

		/* This check is security critical. */
		if (addrtype == IPV6_ADDR_ANY ||
		    addrtype & (IPV6_ADDR_MULTICAST | IPV6_ADDR_LOOPBACK))
			goto error;
		if (addrtype & IPV6_ADDR_LINKLOCAL) {
			icmpv6_send(skb, ICMPV6_DEST_UNREACH,
				    ICMPV6_NOT_NEIGHBOUR, 0);
			goto error;
		}
	}

	mtu = ip6_dst_mtu_forward(dst);
	if (mtu < IPV6_MIN_MTU)
		mtu = IPV6_MIN_MTU;

	if (ip6_pkt_too_big(skb, mtu)) {
		/* Again, force OUTPUT device used as source address */
		skb->dev = dst->dev;
		icmpv6_send(skb, ICMPV6_PKT_TOOBIG, 0, mtu);
		__IP6_INC_STATS(net, idev, IPSTATS_MIB_INTOOBIGERRORS);
		__IP6_INC_STATS(net, ip6_dst_idev(dst),
				IPSTATS_MIB_FRAGFAILS);
		kfree_skb(skb);
		return -EMSGSIZE;
	}

	if (skb_cow(skb, dst->dev->hard_header_len)) {
		__IP6_INC_STATS(net, ip6_dst_idev(dst),
				IPSTATS_MIB_OUTDISCARDS);
		goto drop;
	}

	hdr = ipv6_hdr(skb);

	/* Mangling hops number delayed to point after skb COW */

	hdr->hop_limit--;

	return NF_HOOK(NFPROTO_IPV6, NF_INET_FORWARD,
		       net, NULL, skb, skb->dev, dst->dev,
		       ip6_forward_finish);

error:
	__IP6_INC_STATS(net, idev, IPSTATS_MIB_INADDRERRORS);
drop:
	kfree_skb(skb);
	return -EINVAL;
}

static void ip6_copy_metadata(struct sk_buff *to, struct sk_buff *from)
{
	to->pkt_type = from->pkt_type;
	to->priority = from->priority;
	to->protocol = from->protocol;
	skb_dst_drop(to);
	skb_dst_set(to, dst_clone(skb_dst(from)));
	to->dev = from->dev;
	to->mark = from->mark;

#ifdef CONFIG_NET_SCHED
	to->tc_index = from->tc_index;
#endif
	nf_copy(to, from);
	skb_copy_secmark(to, from);
}

int ip6_fragment(struct net *net, struct sock *sk, struct sk_buff *skb,
		 int (*output)(struct net *, struct sock *, struct sk_buff *))
{
	struct sk_buff *frag;
	struct rt6_info *rt = (struct rt6_info *)skb_dst(skb);
	struct ipv6_pinfo *np = skb->sk && !dev_recursion_level() ?
				inet6_sk(skb->sk) : NULL;
	struct ipv6hdr *tmp_hdr;
	struct frag_hdr *fh;
	unsigned int mtu, hlen, left, len;
	int hroom, troom;
	__be32 frag_id;
	int ptr, offset = 0, err = 0;
	u8 *prevhdr, nexthdr = 0;

	err = ip6_find_1stfragopt(skb, &prevhdr);
	if (err < 0)
		goto fail;
	hlen = err;
	nexthdr = *prevhdr;

	mtu = ip6_skb_dst_mtu(skb);

	/* We must not fragment if the socket is set to force MTU discovery
	 * or if the skb it not generated by a local socket.
	 */
	if (unlikely(!skb->ignore_df && skb->len > mtu))
		goto fail_toobig;

	if (IP6CB(skb)->frag_max_size) {
		if (IP6CB(skb)->frag_max_size > mtu)
			goto fail_toobig;

		/* don't send fragments larger than what we received */
		mtu = IP6CB(skb)->frag_max_size;
		if (mtu < IPV6_MIN_MTU)
			mtu = IPV6_MIN_MTU;
	}

	if (np && np->frag_size < mtu) {
		if (np->frag_size)
			mtu = np->frag_size;
	}
	if (mtu < hlen + sizeof(struct frag_hdr) + 8)
		goto fail_toobig;
	mtu -= hlen + sizeof(struct frag_hdr);

	frag_id = ipv6_select_ident(net, &ipv6_hdr(skb)->daddr,
				    &ipv6_hdr(skb)->saddr);

	if (skb->ip_summed == CHECKSUM_PARTIAL &&
	    (err = skb_checksum_help(skb)))
		goto fail;

	hroom = LL_RESERVED_SPACE(rt->dst.dev);
	if (skb_has_frag_list(skb)) {
		unsigned int first_len = skb_pagelen(skb);
		struct sk_buff *frag2;

		if (first_len - hlen > mtu ||
		    ((first_len - hlen) & 7) ||
		    skb_cloned(skb) ||
		    skb_headroom(skb) < (hroom + sizeof(struct frag_hdr)))
			goto slow_path;

		skb_walk_frags(skb, frag) {
			/* Correct geometry. */
			if (frag->len > mtu ||
			    ((frag->len & 7) && frag->next) ||
			    skb_headroom(frag) < (hlen + hroom + sizeof(struct frag_hdr)))
				goto slow_path_clean;

			/* Partially cloned skb? */
			if (skb_shared(frag))
				goto slow_path_clean;

			BUG_ON(frag->sk);
			if (skb->sk) {
				frag->sk = skb->sk;
				frag->destructor = sock_wfree;
			}
			skb->truesize -= frag->truesize;
		}

		err = 0;
		offset = 0;
		/* BUILD HEADER */

		*prevhdr = NEXTHDR_FRAGMENT;
		tmp_hdr = kmemdup(skb_network_header(skb), hlen, GFP_ATOMIC);
		if (!tmp_hdr) {
			err = -ENOMEM;
			goto fail;
		}
		frag = skb_shinfo(skb)->frag_list;
		skb_frag_list_init(skb);

		__skb_pull(skb, hlen);
		fh = __skb_push(skb, sizeof(struct frag_hdr));
		__skb_push(skb, hlen);
		skb_reset_network_header(skb);
		memcpy(skb_network_header(skb), tmp_hdr, hlen);

		fh->nexthdr = nexthdr;
		fh->reserved = 0;
		fh->frag_off = htons(IP6_MF);
		fh->identification = frag_id;

		first_len = skb_pagelen(skb);
		skb->data_len = first_len - skb_headlen(skb);
		skb->len = first_len;
		ipv6_hdr(skb)->payload_len = htons(first_len -
						   sizeof(struct ipv6hdr));

		for (;;) {
			/* Prepare header of the next frame,
			 * before previous one went down. */
			if (frag) {
				frag->ip_summed = CHECKSUM_NONE;
				skb_reset_transport_header(frag);
				fh = __skb_push(frag, sizeof(struct frag_hdr));
				__skb_push(frag, hlen);
				skb_reset_network_header(frag);
				memcpy(skb_network_header(frag), tmp_hdr,
				       hlen);
				offset += skb->len - hlen - sizeof(struct frag_hdr);
				fh->nexthdr = nexthdr;
				fh->reserved = 0;
				fh->frag_off = htons(offset);
				if (frag->next)
					fh->frag_off |= htons(IP6_MF);
				fh->identification = frag_id;
				ipv6_hdr(frag)->payload_len =
						htons(frag->len -
						      sizeof(struct ipv6hdr));
				ip6_copy_metadata(frag, skb);
			}

			err = output(net, sk, skb);
			if (!err)
				IP6_INC_STATS(net, ip6_dst_idev(&rt->dst),
					      IPSTATS_MIB_FRAGCREATES);

			if (err || !frag)
				break;

			skb = frag;
			frag = skb->next;
			skb->next = NULL;
		}

		kfree(tmp_hdr);

		if (err == 0) {
			IP6_INC_STATS(net, ip6_dst_idev(&rt->dst),
				      IPSTATS_MIB_FRAGOKS);
			return 0;
		}

		kfree_skb_list(frag);

		IP6_INC_STATS(net, ip6_dst_idev(&rt->dst),
			      IPSTATS_MIB_FRAGFAILS);
		return err;

slow_path_clean:
		skb_walk_frags(skb, frag2) {
			if (frag2 == frag)
				break;
			frag2->sk = NULL;
			frag2->destructor = NULL;
			skb->truesize += frag2->truesize;
		}
	}

slow_path:
	left = skb->len - hlen;		/* Space per frame */
	ptr = hlen;			/* Where to start from */

	/*
	 *	Fragment the datagram.
	 */

	troom = rt->dst.dev->needed_tailroom;

	/*
	 *	Keep copying data until we run out.
	 */
	while (left > 0)	{
		u8 *fragnexthdr_offset;

		len = left;
		/* IF: it doesn't fit, use 'mtu' - the data space left */
		if (len > mtu)
			len = mtu;
		/* IF: we are not sending up to and including the packet end
		   then align the next start on an eight byte boundary */
		if (len < left)	{
			len &= ~7;
		}

		/* Allocate buffer */
		frag = alloc_skb(len + hlen + sizeof(struct frag_hdr) +
				 hroom + troom, GFP_ATOMIC);
		if (!frag) {
			err = -ENOMEM;
			goto fail;
		}

		/*
		 *	Set up data on packet
		 */

		ip6_copy_metadata(frag, skb);
		skb_reserve(frag, hroom);
		skb_put(frag, len + hlen + sizeof(struct frag_hdr));
		skb_reset_network_header(frag);
		fh = (struct frag_hdr *)(skb_network_header(frag) + hlen);
		frag->transport_header = (frag->network_header + hlen +
					  sizeof(struct frag_hdr));

		/*
		 *	Charge the memory for the fragment to any owner
		 *	it might possess
		 */
		if (skb->sk)
			skb_set_owner_w(frag, skb->sk);

		/*
		 *	Copy the packet header into the new buffer.
		 */
		skb_copy_from_linear_data(skb, skb_network_header(frag), hlen);

		fragnexthdr_offset = skb_network_header(frag);
		fragnexthdr_offset += prevhdr - skb_network_header(skb);
		*fragnexthdr_offset = NEXTHDR_FRAGMENT;

		/*
		 *	Build fragment header.
		 */
		fh->nexthdr = nexthdr;
		fh->reserved = 0;
		fh->identification = frag_id;

		/*
		 *	Copy a block of the IP datagram.
		 */
		BUG_ON(skb_copy_bits(skb, ptr, skb_transport_header(frag),
				     len));
		left -= len;

		fh->frag_off = htons(offset);
		if (left > 0)
			fh->frag_off |= htons(IP6_MF);
		ipv6_hdr(frag)->payload_len = htons(frag->len -
						    sizeof(struct ipv6hdr));

		ptr += len;
		offset += len;

		/*
		 *	Put this fragment into the sending queue.
		 */
		err = output(net, sk, frag);
		if (err)
			goto fail;

		IP6_INC_STATS(net, ip6_dst_idev(skb_dst(skb)),
			      IPSTATS_MIB_FRAGCREATES);
	}
	IP6_INC_STATS(net, ip6_dst_idev(skb_dst(skb)),
		      IPSTATS_MIB_FRAGOKS);
	consume_skb(skb);
	return err;

fail_toobig:
	if (skb->sk && dst_allfrag(skb_dst(skb)))
		sk_nocaps_add(skb->sk, NETIF_F_GSO_MASK);

	icmpv6_send(skb, ICMPV6_PKT_TOOBIG, 0, mtu);
	err = -EMSGSIZE;

fail:
	IP6_INC_STATS(net, ip6_dst_idev(skb_dst(skb)),
		      IPSTATS_MIB_FRAGFAILS);
	kfree_skb(skb);
	return err;
}

static inline int ip6_rt_check(const struct rt6key *rt_key,
			       const struct in6_addr *fl_addr,
			       const struct in6_addr *addr_cache)
{
	return (rt_key->plen != 128 || !ipv6_addr_equal(fl_addr, &rt_key->addr)) &&
		(!addr_cache || !ipv6_addr_equal(fl_addr, addr_cache));
}

static struct dst_entry *ip6_sk_dst_check(struct sock *sk,
					  struct dst_entry *dst,
					  const struct flowi6 *fl6)
{
	struct ipv6_pinfo *np = inet6_sk(sk);
	struct rt6_info *rt;

	if (!dst)
		goto out;

	if (dst->ops->family != AF_INET6) {
		dst_release(dst);
		return NULL;
	}

	rt = (struct rt6_info *)dst;
	/* Yes, checking route validity in not connected
	 * case is not very simple. Take into account,
	 * that we do not support routing by source, TOS,
	 * and MSG_DONTROUTE		--ANK (980726)
	 *
	 * 1. ip6_rt_check(): If route was host route,
	 *    check that cached destination is current.
	 *    If it is network route, we still may
	 *    check its validity using saved pointer
	 *    to the last used address: daddr_cache.
	 *    We do not want to save whole address now,
	 *    (because main consumer of this service
	 *    is tcp, which has not this problem),
	 *    so that the last trick works only on connected
	 *    sockets.
	 * 2. oif also should be the same.
	 */
	if (ip6_rt_check(&rt->rt6i_dst, &fl6->daddr, np->daddr_cache) ||
#ifdef CONFIG_IPV6_SUBTREES
	    ip6_rt_check(&rt->rt6i_src, &fl6->saddr, np->saddr_cache) ||
#endif
	   (!(fl6->flowi6_flags & FLOWI_FLAG_SKIP_NH_OIF) &&
	      (fl6->flowi6_oif && fl6->flowi6_oif != dst->dev->ifindex))) {
		dst_release(dst);
		dst = NULL;
	}

out:
	return dst;
}

static int ip6_dst_lookup_tail(struct net *net, const struct sock *sk,
			       struct dst_entry **dst, struct flowi6 *fl6)
{
#ifdef CONFIG_IPV6_OPTIMISTIC_DAD
	struct neighbour *n;
	struct rt6_info *rt;
#endif
	int err;
	int flags = 0;

	/* The correct way to handle this would be to do
	 * ip6_route_get_saddr, and then ip6_route_output; however,
	 * the route-specific preferred source forces the
	 * ip6_route_output call _before_ ip6_route_get_saddr.
	 *
	 * In source specific routing (no src=any default route),
	 * ip6_route_output will fail given src=any saddr, though, so
	 * that's why we try it again later.
	 */
	if (ipv6_addr_any(&fl6->saddr) && (!*dst || !(*dst)->error)) {
		struct fib6_info *from;
		struct rt6_info *rt;
		bool had_dst = *dst != NULL;

		if (!had_dst)
			*dst = ip6_route_output(net, sk, fl6);
		rt = (*dst)->error ? NULL : (struct rt6_info *)*dst;

		rcu_read_lock();
		from = rt ? rcu_dereference(rt->from) : NULL;
		err = ip6_route_get_saddr(net, from, &fl6->daddr,
					  sk ? inet6_sk(sk)->srcprefs : 0,
					  &fl6->saddr);
		rcu_read_unlock();

		if (err)
			goto out_err_release;

		/* If we had an erroneous initial result, pretend it
		 * never existed and let the SA-enabled version take
		 * over.
		 */
		if (!had_dst && (*dst)->error) {
			dst_release(*dst);
			*dst = NULL;
		}

		if (fl6->flowi6_oif)
			flags |= RT6_LOOKUP_F_IFACE;
	}

	if (!*dst)
		*dst = ip6_route_output_flags(net, sk, fl6, flags);

	err = (*dst)->error;
	if (err)
		goto out_err_release;

#ifdef CONFIG_IPV6_OPTIMISTIC_DAD
	/*
	 * Here if the dst entry we've looked up
	 * has a neighbour entry that is in the INCOMPLETE
	 * state and the src address from the flow is
	 * marked as OPTIMISTIC, we release the found
	 * dst entry and replace it instead with the
	 * dst entry of the nexthop router
	 */
	rt = (struct rt6_info *) *dst;
	rcu_read_lock_bh();
	n = __ipv6_neigh_lookup_noref(rt->dst.dev,
				      rt6_nexthop(rt, &fl6->daddr));
	err = n && !(n->nud_state & NUD_VALID) ? -EINVAL : 0;
	rcu_read_unlock_bh();

	if (err) {
		struct inet6_ifaddr *ifp;
		struct flowi6 fl_gw6;
		int redirect;

		ifp = ipv6_get_ifaddr(net, &fl6->saddr,
				      (*dst)->dev, 1);

		redirect = (ifp && ifp->flags & IFA_F_OPTIMISTIC);
		if (ifp)
			in6_ifa_put(ifp);

		if (redirect) {
			/*
			 * We need to get the dst entry for the
			 * default router instead
			 */
			dst_release(*dst);
			memcpy(&fl_gw6, fl6, sizeof(struct flowi6));
			memset(&fl_gw6.daddr, 0, sizeof(struct in6_addr));
			*dst = ip6_route_output(net, sk, &fl_gw6);
			err = (*dst)->error;
			if (err)
				goto out_err_release;
		}
	}
#endif
	if (ipv6_addr_v4mapped(&fl6->saddr) &&
	    !(ipv6_addr_v4mapped(&fl6->daddr) || ipv6_addr_any(&fl6->daddr))) {
		err = -EAFNOSUPPORT;
		goto out_err_release;
	}

	return 0;

out_err_release:
	dst_release(*dst);
	*dst = NULL;

	if (err == -ENETUNREACH)
		IP6_INC_STATS(net, NULL, IPSTATS_MIB_OUTNOROUTES);
	return err;
}

/**
 *	ip6_dst_lookup - perform route lookup on flow
 *	@sk: socket which provides route info
 *	@dst: pointer to dst_entry * for result
 *	@fl6: flow to lookup
 *
 *	This function performs a route lookup on the given flow.
 *
 *	It returns zero on success, or a standard errno code on error.
 */
int ip6_dst_lookup(struct net *net, struct sock *sk, struct dst_entry **dst,
		   struct flowi6 *fl6)
{
	*dst = NULL;
	return ip6_dst_lookup_tail(net, sk, dst, fl6);
}
EXPORT_SYMBOL_GPL(ip6_dst_lookup);

/**
 *	ip6_dst_lookup_flow - perform route lookup on flow with ipsec
 *	@sk: socket which provides route info
 *	@fl6: flow to lookup
 *	@final_dst: final destination address for ipsec lookup
 *
 *	This function performs a route lookup on the given flow.
 *
 *	It returns a valid dst pointer on success, or a pointer encoded
 *	error code.
 */
struct dst_entry *ip6_dst_lookup_flow(const struct sock *sk, struct flowi6 *fl6,
				      const struct in6_addr *final_dst)
{
	struct dst_entry *dst = NULL;
	int err;

	err = ip6_dst_lookup_tail(sock_net(sk), sk, &dst, fl6);
	if (err)
		return ERR_PTR(err);
	if (final_dst)
		fl6->daddr = *final_dst;

	return xfrm_lookup_route(sock_net(sk), dst, flowi6_to_flowi(fl6), sk, 0);
}
EXPORT_SYMBOL_GPL(ip6_dst_lookup_flow);

/**
 *	ip6_sk_dst_lookup_flow - perform socket cached route lookup on flow
 *	@sk: socket which provides the dst cache and route info
 *	@fl6: flow to lookup
 *	@final_dst: final destination address for ipsec lookup
 *	@connected: whether @sk is connected or not
 *
 *	This function performs a route lookup on the given flow with the
 *	possibility of using the cached route in the socket if it is valid.
 *	It will take the socket dst lock when operating on the dst cache.
 *	As a result, this function can only be used in process context.
 *
 *	In addition, for a connected socket, cache the dst in the socket
 *	if the current cache is not valid.
 *
 *	It returns a valid dst pointer on success, or a pointer encoded
 *	error code.
 */
struct dst_entry *ip6_sk_dst_lookup_flow(struct sock *sk, struct flowi6 *fl6,
					 const struct in6_addr *final_dst,
					 bool connected)
{
	struct dst_entry *dst = sk_dst_check(sk, inet6_sk(sk)->dst_cookie);

	dst = ip6_sk_dst_check(sk, dst, fl6);
	if (dst)
		return dst;

	dst = ip6_dst_lookup_flow(sk, fl6, final_dst);
	if (connected && !IS_ERR(dst))
		ip6_sk_dst_store_flow(sk, dst_clone(dst), fl6);

	return dst;
}
EXPORT_SYMBOL_GPL(ip6_sk_dst_lookup_flow);

static inline struct ipv6_opt_hdr *ip6_opt_dup(struct ipv6_opt_hdr *src,
					       gfp_t gfp)
{
	return src ? kmemdup(src, (src->hdrlen + 1) * 8, gfp) : NULL;
}

static inline struct ipv6_rt_hdr *ip6_rthdr_dup(struct ipv6_rt_hdr *src,
						gfp_t gfp)
{
	return src ? kmemdup(src, (src->hdrlen + 1) * 8, gfp) : NULL;
}

static void ip6_append_data_mtu(unsigned int *mtu,
				int *maxfraglen,
				unsigned int fragheaderlen,
				struct sk_buff *skb,
				struct rt6_info *rt,
				unsigned int orig_mtu)
{
	if (!(rt->dst.flags & DST_XFRM_TUNNEL)) {
		if (!skb) {
			/* first fragment, reserve header_len */
			*mtu = orig_mtu - rt->dst.header_len;

		} else {
			/*
			 * this fragment is not first, the headers
			 * space is regarded as data space.
			 */
			*mtu = orig_mtu;
		}
		*maxfraglen = ((*mtu - fragheaderlen) & ~7)
			      + fragheaderlen - sizeof(struct frag_hdr);
	}
}

static int ip6_setup_cork(struct sock *sk, struct inet_cork_full *cork,
			  struct inet6_cork *v6_cork, struct ipcm6_cookie *ipc6,
			  struct rt6_info *rt, struct flowi6 *fl6)
{
	struct ipv6_pinfo *np = inet6_sk(sk);
	unsigned int mtu;
	struct ipv6_txoptions *opt = ipc6->opt;

	/*
	 * setup for corking
	 */
	if (opt) {
		if (WARN_ON(v6_cork->opt))
			return -EINVAL;

		v6_cork->opt = kzalloc(sizeof(*opt), sk->sk_allocation);
		if (unlikely(!v6_cork->opt))
			return -ENOBUFS;

		v6_cork->opt->tot_len = sizeof(*opt);
		v6_cork->opt->opt_flen = opt->opt_flen;
		v6_cork->opt->opt_nflen = opt->opt_nflen;

		v6_cork->opt->dst0opt = ip6_opt_dup(opt->dst0opt,
						    sk->sk_allocation);
		if (opt->dst0opt && !v6_cork->opt->dst0opt)
			return -ENOBUFS;

		v6_cork->opt->dst1opt = ip6_opt_dup(opt->dst1opt,
						    sk->sk_allocation);
		if (opt->dst1opt && !v6_cork->opt->dst1opt)
			return -ENOBUFS;

		v6_cork->opt->hopopt = ip6_opt_dup(opt->hopopt,
						   sk->sk_allocation);
		if (opt->hopopt && !v6_cork->opt->hopopt)
			return -ENOBUFS;

		v6_cork->opt->srcrt = ip6_rthdr_dup(opt->srcrt,
						    sk->sk_allocation);
		if (opt->srcrt && !v6_cork->opt->srcrt)
			return -ENOBUFS;

		/* need source address above miyazawa*/
	}
	dst_hold(&rt->dst);
	cork->base.dst = &rt->dst;
	cork->fl.u.ip6 = *fl6;
	v6_cork->hop_limit = ipc6->hlimit;
	v6_cork->tclass = ipc6->tclass;
	if (rt->dst.flags & DST_XFRM_TUNNEL)
		mtu = np->pmtudisc >= IPV6_PMTUDISC_PROBE ?
		      READ_ONCE(rt->dst.dev->mtu) : dst_mtu(&rt->dst);
	else
		mtu = np->pmtudisc >= IPV6_PMTUDISC_PROBE ?
			READ_ONCE(rt->dst.dev->mtu) : dst_mtu(xfrm_dst_path(&rt->dst));
	if (np->frag_size < mtu) {
		if (np->frag_size)
			mtu = np->frag_size;
	}
	if (mtu < IPV6_MIN_MTU)
		return -EINVAL;
	cork->base.fragsize = mtu;
<<<<<<< HEAD
	cork->base.gso_size = sk->sk_type == SOCK_DGRAM ? ipc6->gso_size : 0;
=======
	cork->base.gso_size = sk->sk_type == SOCK_DGRAM &&
			      sk->sk_protocol == IPPROTO_UDP ? ipc6->gso_size : 0;
>>>>>>> e5eb92e4

	if (dst_allfrag(xfrm_dst_path(&rt->dst)))
		cork->base.flags |= IPCORK_ALLFRAG;
	cork->base.length = 0;

	return 0;
}

static int __ip6_append_data(struct sock *sk,
			     struct flowi6 *fl6,
			     struct sk_buff_head *queue,
			     struct inet_cork *cork,
			     struct inet6_cork *v6_cork,
			     struct page_frag *pfrag,
			     int getfrag(void *from, char *to, int offset,
					 int len, int odd, struct sk_buff *skb),
			     void *from, int length, int transhdrlen,
			     unsigned int flags, struct ipcm6_cookie *ipc6,
			     const struct sockcm_cookie *sockc)
{
	struct sk_buff *skb, *skb_prev = NULL;
	unsigned int maxfraglen, fragheaderlen, mtu, orig_mtu, pmtu;
	int exthdrlen = 0;
	int dst_exthdrlen = 0;
	int hh_len;
	int copy;
	int err;
	int offset = 0;
	__u8 tx_flags = 0;
	u32 tskey = 0;
	struct rt6_info *rt = (struct rt6_info *)cork->dst;
	struct ipv6_txoptions *opt = v6_cork->opt;
	int csummode = CHECKSUM_NONE;
	unsigned int maxnonfragsize, headersize;
	unsigned int wmem_alloc_delta = 0;
	bool paged;

	skb = skb_peek_tail(queue);
	if (!skb) {
		exthdrlen = opt ? opt->opt_flen : 0;
		dst_exthdrlen = rt->dst.header_len - rt->rt6i_nfheader_len;
	}

	paged = !!cork->gso_size;
	mtu = cork->gso_size ? IP6_MAX_MTU : cork->fragsize;
	orig_mtu = mtu;

	hh_len = LL_RESERVED_SPACE(rt->dst.dev);

	fragheaderlen = sizeof(struct ipv6hdr) + rt->rt6i_nfheader_len +
			(opt ? opt->opt_nflen : 0);
	maxfraglen = ((mtu - fragheaderlen) & ~7) + fragheaderlen -
		     sizeof(struct frag_hdr);

	headersize = sizeof(struct ipv6hdr) +
		     (opt ? opt->opt_flen + opt->opt_nflen : 0) +
		     (dst_allfrag(&rt->dst) ?
		      sizeof(struct frag_hdr) : 0) +
		     rt->rt6i_nfheader_len;

	/* as per RFC 7112 section 5, the entire IPv6 Header Chain must fit
	 * the first fragment
	 */
	if (headersize + transhdrlen > mtu)
		goto emsgsize;

	if (cork->length + length > mtu - headersize && ipc6->dontfrag &&
	    (sk->sk_protocol == IPPROTO_UDP ||
	     sk->sk_protocol == IPPROTO_RAW)) {
		ipv6_local_rxpmtu(sk, fl6, mtu - headersize +
				sizeof(struct ipv6hdr));
		goto emsgsize;
	}

	if (ip6_sk_ignore_df(sk))
		maxnonfragsize = sizeof(struct ipv6hdr) + IPV6_MAXPLEN;
	else
		maxnonfragsize = mtu;

	if (cork->length + length > maxnonfragsize - headersize) {
emsgsize:
		pmtu = max_t(int, mtu - headersize + sizeof(struct ipv6hdr), 0);
		ipv6_local_error(sk, EMSGSIZE, fl6, pmtu);
		return -EMSGSIZE;
	}

	/* CHECKSUM_PARTIAL only with no extension headers and when
	 * we are not going to fragment
	 */
	if (transhdrlen && sk->sk_protocol == IPPROTO_UDP &&
	    headersize == sizeof(struct ipv6hdr) &&
	    length <= mtu - headersize &&
	    (!(flags & MSG_MORE) || cork->gso_size) &&
	    rt->dst.dev->features & (NETIF_F_IPV6_CSUM | NETIF_F_HW_CSUM))
		csummode = CHECKSUM_PARTIAL;

	if (sk->sk_type == SOCK_DGRAM || sk->sk_type == SOCK_RAW) {
		sock_tx_timestamp(sk, sockc->tsflags, &tx_flags);
		if (tx_flags & SKBTX_ANY_SW_TSTAMP &&
		    sk->sk_tsflags & SOF_TIMESTAMPING_OPT_ID)
			tskey = sk->sk_tskey++;
	}

	/*
	 * Let's try using as much space as possible.
	 * Use MTU if total length of the message fits into the MTU.
	 * Otherwise, we need to reserve fragment header and
	 * fragment alignment (= 8-15 octects, in total).
	 *
	 * Note that we may need to "move" the data from the tail of
	 * of the buffer to the new fragment when we split
	 * the message.
	 *
	 * FIXME: It may be fragmented into multiple chunks
	 *        at once if non-fragmentable extension headers
	 *        are too large.
	 * --yoshfuji
	 */

	cork->length += length;
	if (!skb)
		goto alloc_new_skb;

	while (length > 0) {
		/* Check if the remaining data fits into current packet. */
		copy = (cork->length <= mtu && !(cork->flags & IPCORK_ALLFRAG) ? mtu : maxfraglen) - skb->len;
		if (copy < length)
			copy = maxfraglen - skb->len;

		if (copy <= 0) {
			char *data;
			unsigned int datalen;
			unsigned int fraglen;
			unsigned int fraggap;
			unsigned int alloclen;
			unsigned int pagedlen = 0;
alloc_new_skb:
			/* There's no room in the current skb */
			if (skb)
				fraggap = skb->len - maxfraglen;
			else
				fraggap = 0;
			/* update mtu and maxfraglen if necessary */
			if (!skb || !skb_prev)
				ip6_append_data_mtu(&mtu, &maxfraglen,
						    fragheaderlen, skb, rt,
						    orig_mtu);

			skb_prev = skb;

			/*
			 * If remaining data exceeds the mtu,
			 * we know we need more fragment(s).
			 */
			datalen = length + fraggap;

			if (datalen > (cork->length <= mtu && !(cork->flags & IPCORK_ALLFRAG) ? mtu : maxfraglen) - fragheaderlen)
				datalen = maxfraglen - fragheaderlen - rt->dst.trailer_len;
			fraglen = datalen + fragheaderlen;

			if ((flags & MSG_MORE) &&
			    !(rt->dst.dev->features&NETIF_F_SG))
				alloclen = mtu;
			else if (!paged)
				alloclen = fraglen;
			else {
				alloclen = min_t(int, fraglen, MAX_HEADER);
				pagedlen = fraglen - alloclen;
			}

			alloclen += dst_exthdrlen;

			if (datalen != length + fraggap) {
				/*
				 * this is not the last fragment, the trailer
				 * space is regarded as data space.
				 */
				datalen += rt->dst.trailer_len;
			}

			alloclen += rt->dst.trailer_len;
			fraglen = datalen + fragheaderlen;

			/*
			 * We just reserve space for fragment header.
			 * Note: this may be overallocation if the message
			 * (without MSG_MORE) fits into the MTU.
			 */
			alloclen += sizeof(struct frag_hdr);

			copy = datalen - transhdrlen - fraggap - pagedlen;
			if (copy < 0) {
				err = -EINVAL;
				goto error;
			}
			if (transhdrlen) {
				skb = sock_alloc_send_skb(sk,
						alloclen + hh_len,
						(flags & MSG_DONTWAIT), &err);
			} else {
				skb = NULL;
				if (refcount_read(&sk->sk_wmem_alloc) + wmem_alloc_delta <=
				    2 * sk->sk_sndbuf)
					skb = alloc_skb(alloclen + hh_len,
							sk->sk_allocation);
				if (unlikely(!skb))
					err = -ENOBUFS;
			}
			if (!skb)
				goto error;
			/*
			 *	Fill in the control structures
			 */
			skb->protocol = htons(ETH_P_IPV6);
			skb->ip_summed = csummode;
			skb->csum = 0;
			/* reserve for fragmentation and ipsec header */
			skb_reserve(skb, hh_len + sizeof(struct frag_hdr) +
				    dst_exthdrlen);

			/* Only the initial fragment is time stamped */
			skb_shinfo(skb)->tx_flags = tx_flags;
			tx_flags = 0;
			skb_shinfo(skb)->tskey = tskey;
			tskey = 0;

			/*
			 *	Find where to start putting bytes
			 */
			data = skb_put(skb, fraglen - pagedlen);
			skb_set_network_header(skb, exthdrlen);
			data += fragheaderlen;
			skb->transport_header = (skb->network_header +
						 fragheaderlen);
			if (fraggap) {
				skb->csum = skb_copy_and_csum_bits(
					skb_prev, maxfraglen,
					data + transhdrlen, fraggap, 0);
				skb_prev->csum = csum_sub(skb_prev->csum,
							  skb->csum);
				data += fraggap;
				pskb_trim_unique(skb_prev, maxfraglen);
			}
			if (copy > 0 &&
			    getfrag(from, data + transhdrlen, offset,
				    copy, fraggap, skb) < 0) {
				err = -EFAULT;
				kfree_skb(skb);
				goto error;
			}

			offset += copy;
			length -= copy + transhdrlen;
			transhdrlen = 0;
			exthdrlen = 0;
			dst_exthdrlen = 0;

			if ((flags & MSG_CONFIRM) && !skb_prev)
				skb_set_dst_pending_confirm(skb, 1);

			/*
			 * Put the packet on the pending queue
			 */
			if (!skb->destructor) {
				skb->destructor = sock_wfree;
				skb->sk = sk;
				wmem_alloc_delta += skb->truesize;
			}
			__skb_queue_tail(queue, skb);
			continue;
		}

		if (copy > length)
			copy = length;

		if (!(rt->dst.dev->features&NETIF_F_SG) &&
		    skb_tailroom(skb) >= copy) {
			unsigned int off;

			off = skb->len;
			if (getfrag(from, skb_put(skb, copy),
						offset, copy, off, skb) < 0) {
				__skb_trim(skb, off);
				err = -EFAULT;
				goto error;
			}
		} else {
			int i = skb_shinfo(skb)->nr_frags;

			err = -ENOMEM;
			if (!sk_page_frag_refill(sk, pfrag))
				goto error;

			if (!skb_can_coalesce(skb, i, pfrag->page,
					      pfrag->offset)) {
				err = -EMSGSIZE;
				if (i == MAX_SKB_FRAGS)
					goto error;

				__skb_fill_page_desc(skb, i, pfrag->page,
						     pfrag->offset, 0);
				skb_shinfo(skb)->nr_frags = ++i;
				get_page(pfrag->page);
			}
			copy = min_t(int, copy, pfrag->size - pfrag->offset);
			if (getfrag(from,
				    page_address(pfrag->page) + pfrag->offset,
				    offset, copy, skb->len, skb) < 0)
				goto error_efault;

			pfrag->offset += copy;
			skb_frag_size_add(&skb_shinfo(skb)->frags[i - 1], copy);
			skb->len += copy;
			skb->data_len += copy;
			skb->truesize += copy;
			wmem_alloc_delta += copy;
		}
		offset += copy;
		length -= copy;
	}

	if (wmem_alloc_delta)
		refcount_add(wmem_alloc_delta, &sk->sk_wmem_alloc);
	return 0;

error_efault:
	err = -EFAULT;
error:
	cork->length -= length;
	IP6_INC_STATS(sock_net(sk), rt->rt6i_idev, IPSTATS_MIB_OUTDISCARDS);
	refcount_add(wmem_alloc_delta, &sk->sk_wmem_alloc);
	return err;
}

int ip6_append_data(struct sock *sk,
		    int getfrag(void *from, char *to, int offset, int len,
				int odd, struct sk_buff *skb),
		    void *from, int length, int transhdrlen,
		    struct ipcm6_cookie *ipc6, struct flowi6 *fl6,
		    struct rt6_info *rt, unsigned int flags,
		    const struct sockcm_cookie *sockc)
{
	struct inet_sock *inet = inet_sk(sk);
	struct ipv6_pinfo *np = inet6_sk(sk);
	int exthdrlen;
	int err;

	if (flags&MSG_PROBE)
		return 0;
	if (skb_queue_empty(&sk->sk_write_queue)) {
		/*
		 * setup for corking
		 */
		err = ip6_setup_cork(sk, &inet->cork, &np->cork,
				     ipc6, rt, fl6);
		if (err)
			return err;

		exthdrlen = (ipc6->opt ? ipc6->opt->opt_flen : 0);
		length += exthdrlen;
		transhdrlen += exthdrlen;
	} else {
		fl6 = &inet->cork.fl.u.ip6;
		transhdrlen = 0;
	}

	return __ip6_append_data(sk, fl6, &sk->sk_write_queue, &inet->cork.base,
				 &np->cork, sk_page_frag(sk), getfrag,
				 from, length, transhdrlen, flags, ipc6, sockc);
}
EXPORT_SYMBOL_GPL(ip6_append_data);

static void ip6_cork_release(struct inet_cork_full *cork,
			     struct inet6_cork *v6_cork)
{
	if (v6_cork->opt) {
		kfree(v6_cork->opt->dst0opt);
		kfree(v6_cork->opt->dst1opt);
		kfree(v6_cork->opt->hopopt);
		kfree(v6_cork->opt->srcrt);
		kfree(v6_cork->opt);
		v6_cork->opt = NULL;
	}

	if (cork->base.dst) {
		dst_release(cork->base.dst);
		cork->base.dst = NULL;
		cork->base.flags &= ~IPCORK_ALLFRAG;
	}
	memset(&cork->fl, 0, sizeof(cork->fl));
}

struct sk_buff *__ip6_make_skb(struct sock *sk,
			       struct sk_buff_head *queue,
			       struct inet_cork_full *cork,
			       struct inet6_cork *v6_cork)
{
	struct sk_buff *skb, *tmp_skb;
	struct sk_buff **tail_skb;
	struct in6_addr final_dst_buf, *final_dst = &final_dst_buf;
	struct ipv6_pinfo *np = inet6_sk(sk);
	struct net *net = sock_net(sk);
	struct ipv6hdr *hdr;
	struct ipv6_txoptions *opt = v6_cork->opt;
	struct rt6_info *rt = (struct rt6_info *)cork->base.dst;
	struct flowi6 *fl6 = &cork->fl.u.ip6;
	unsigned char proto = fl6->flowi6_proto;

	skb = __skb_dequeue(queue);
	if (!skb)
		goto out;
	tail_skb = &(skb_shinfo(skb)->frag_list);

	/* move skb->data to ip header from ext header */
	if (skb->data < skb_network_header(skb))
		__skb_pull(skb, skb_network_offset(skb));
	while ((tmp_skb = __skb_dequeue(queue)) != NULL) {
		__skb_pull(tmp_skb, skb_network_header_len(skb));
		*tail_skb = tmp_skb;
		tail_skb = &(tmp_skb->next);
		skb->len += tmp_skb->len;
		skb->data_len += tmp_skb->len;
		skb->truesize += tmp_skb->truesize;
		tmp_skb->destructor = NULL;
		tmp_skb->sk = NULL;
	}

	/* Allow local fragmentation. */
	skb->ignore_df = ip6_sk_ignore_df(sk);

	*final_dst = fl6->daddr;
	__skb_pull(skb, skb_network_header_len(skb));
	if (opt && opt->opt_flen)
		ipv6_push_frag_opts(skb, opt, &proto);
	if (opt && opt->opt_nflen)
		ipv6_push_nfrag_opts(skb, opt, &proto, &final_dst, &fl6->saddr);

	skb_push(skb, sizeof(struct ipv6hdr));
	skb_reset_network_header(skb);
	hdr = ipv6_hdr(skb);

	ip6_flow_hdr(hdr, v6_cork->tclass,
		     ip6_make_flowlabel(net, skb, fl6->flowlabel,
					ip6_autoflowlabel(net, np), fl6));
	hdr->hop_limit = v6_cork->hop_limit;
	hdr->nexthdr = proto;
	hdr->saddr = fl6->saddr;
	hdr->daddr = *final_dst;

	skb->priority = sk->sk_priority;
	skb->mark = sk->sk_mark;

	skb_dst_set(skb, dst_clone(&rt->dst));
	IP6_UPD_PO_STATS(net, rt->rt6i_idev, IPSTATS_MIB_OUT, skb->len);
	if (proto == IPPROTO_ICMPV6) {
		struct inet6_dev *idev = ip6_dst_idev(skb_dst(skb));

		ICMP6MSGOUT_INC_STATS(net, idev, icmp6_hdr(skb)->icmp6_type);
		ICMP6_INC_STATS(net, idev, ICMP6_MIB_OUTMSGS);
	}

	ip6_cork_release(cork, v6_cork);
out:
	return skb;
}

int ip6_send_skb(struct sk_buff *skb)
{
	struct net *net = sock_net(skb->sk);
	struct rt6_info *rt = (struct rt6_info *)skb_dst(skb);
	int err;

	err = ip6_local_out(net, skb->sk, skb);
	if (err) {
		if (err > 0)
			err = net_xmit_errno(err);
		if (err)
			IP6_INC_STATS(net, rt->rt6i_idev,
				      IPSTATS_MIB_OUTDISCARDS);
	}

	return err;
}

int ip6_push_pending_frames(struct sock *sk)
{
	struct sk_buff *skb;

	skb = ip6_finish_skb(sk);
	if (!skb)
		return 0;

	return ip6_send_skb(skb);
}
EXPORT_SYMBOL_GPL(ip6_push_pending_frames);

static void __ip6_flush_pending_frames(struct sock *sk,
				       struct sk_buff_head *queue,
				       struct inet_cork_full *cork,
				       struct inet6_cork *v6_cork)
{
	struct sk_buff *skb;

	while ((skb = __skb_dequeue_tail(queue)) != NULL) {
		if (skb_dst(skb))
			IP6_INC_STATS(sock_net(sk), ip6_dst_idev(skb_dst(skb)),
				      IPSTATS_MIB_OUTDISCARDS);
		kfree_skb(skb);
	}

	ip6_cork_release(cork, v6_cork);
}

void ip6_flush_pending_frames(struct sock *sk)
{
	__ip6_flush_pending_frames(sk, &sk->sk_write_queue,
				   &inet_sk(sk)->cork, &inet6_sk(sk)->cork);
}
EXPORT_SYMBOL_GPL(ip6_flush_pending_frames);

struct sk_buff *ip6_make_skb(struct sock *sk,
			     int getfrag(void *from, char *to, int offset,
					 int len, int odd, struct sk_buff *skb),
			     void *from, int length, int transhdrlen,
			     struct ipcm6_cookie *ipc6, struct flowi6 *fl6,
			     struct rt6_info *rt, unsigned int flags,
			     struct inet_cork_full *cork,
			     const struct sockcm_cookie *sockc)
{
	struct inet6_cork v6_cork;
	struct sk_buff_head queue;
	int exthdrlen = (ipc6->opt ? ipc6->opt->opt_flen : 0);
	int err;

	if (flags & MSG_PROBE)
		return NULL;

	__skb_queue_head_init(&queue);

	cork->base.flags = 0;
	cork->base.addr = 0;
	cork->base.opt = NULL;
	cork->base.dst = NULL;
	v6_cork.opt = NULL;
	err = ip6_setup_cork(sk, cork, &v6_cork, ipc6, rt, fl6);
	if (err) {
		ip6_cork_release(cork, &v6_cork);
		return ERR_PTR(err);
	}
	if (ipc6->dontfrag < 0)
		ipc6->dontfrag = inet6_sk(sk)->dontfrag;

	err = __ip6_append_data(sk, fl6, &queue, &cork->base, &v6_cork,
				&current->task_frag, getfrag, from,
				length + exthdrlen, transhdrlen + exthdrlen,
				flags, ipc6, sockc);
	if (err) {
		__ip6_flush_pending_frames(sk, &queue, cork, &v6_cork);
		return ERR_PTR(err);
	}

	return __ip6_make_skb(sk, &queue, cork, &v6_cork);
}<|MERGE_RESOLUTION|>--- conflicted
+++ resolved
@@ -1219,12 +1219,8 @@
 	if (mtu < IPV6_MIN_MTU)
 		return -EINVAL;
 	cork->base.fragsize = mtu;
-<<<<<<< HEAD
-	cork->base.gso_size = sk->sk_type == SOCK_DGRAM ? ipc6->gso_size : 0;
-=======
 	cork->base.gso_size = sk->sk_type == SOCK_DGRAM &&
 			      sk->sk_protocol == IPPROTO_UDP ? ipc6->gso_size : 0;
->>>>>>> e5eb92e4
 
 	if (dst_allfrag(xfrm_dst_path(&rt->dst)))
 		cork->base.flags |= IPCORK_ALLFRAG;
