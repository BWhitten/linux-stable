--- conflicted
+++ resolved
@@ -585,7 +585,6 @@
 	int i, index;
 	void *bitmap;
 	u16 vid;
-<<<<<<< HEAD
 
 	if (list_empty(&ndp->vlan_vids))
 		return -1;
@@ -595,17 +594,6 @@
 
 	spin_lock_irqsave(&nc->lock, flags);
 
-=======
-
-	if (list_empty(&ndp->vlan_vids))
-		return -1;
-
-	ncf = &nc->vlan_filter;
-	bitmap = &ncf->bitmap;
-
-	spin_lock_irqsave(&nc->lock, flags);
-
->>>>>>> e5eb92e4
 	rcu_read_lock();
 	list_for_each_entry_rcu(vlan, &ndp->vlan_vids, list) {
 		vid = vlan->vid;
