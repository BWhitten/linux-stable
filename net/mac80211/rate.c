/*
 * Copyright 2002-2005, Instant802 Networks, Inc.
 * Copyright 2005-2006, Devicescape Software, Inc.
 * Copyright (c) 2006 Jiri Benc <jbenc@suse.cz>
 *
 * This program is free software; you can redistribute it and/or modify
 * it under the terms of the GNU General Public License version 2 as
 * published by the Free Software Foundation.
 */

#include <linux/kernel.h>
#include <linux/rtnetlink.h>
#include <linux/slab.h>
#include <linux/module.h>
#include "rate.h"
#include "ieee80211_i.h"
#include "debugfs.h"

struct rate_control_alg {
	struct list_head list;
	struct rate_control_ops *ops;
};

static LIST_HEAD(rate_ctrl_algs);
static DEFINE_MUTEX(rate_ctrl_mutex);

static char *ieee80211_default_rc_algo = CONFIG_MAC80211_RC_DEFAULT;
module_param(ieee80211_default_rc_algo, charp, 0644);
MODULE_PARM_DESC(ieee80211_default_rc_algo,
		 "Default rate control algorithm for mac80211 to use");

int ieee80211_rate_control_register(struct rate_control_ops *ops)
{
	struct rate_control_alg *alg;

	if (!ops->name)
		return -EINVAL;

	mutex_lock(&rate_ctrl_mutex);
	list_for_each_entry(alg, &rate_ctrl_algs, list) {
		if (!strcmp(alg->ops->name, ops->name)) {
			/* don't register an algorithm twice */
			WARN_ON(1);
			mutex_unlock(&rate_ctrl_mutex);
			return -EALREADY;
		}
	}

	alg = kzalloc(sizeof(*alg), GFP_KERNEL);
	if (alg == NULL) {
		mutex_unlock(&rate_ctrl_mutex);
		return -ENOMEM;
	}
	alg->ops = ops;

	list_add_tail(&alg->list, &rate_ctrl_algs);
	mutex_unlock(&rate_ctrl_mutex);

	return 0;
}
EXPORT_SYMBOL(ieee80211_rate_control_register);

void ieee80211_rate_control_unregister(struct rate_control_ops *ops)
{
	struct rate_control_alg *alg;

	mutex_lock(&rate_ctrl_mutex);
	list_for_each_entry(alg, &rate_ctrl_algs, list) {
		if (alg->ops == ops) {
			list_del(&alg->list);
			kfree(alg);
			break;
		}
	}
	mutex_unlock(&rate_ctrl_mutex);
}
EXPORT_SYMBOL(ieee80211_rate_control_unregister);

static struct rate_control_ops *
ieee80211_try_rate_control_ops_get(const char *name)
{
	struct rate_control_alg *alg;
	struct rate_control_ops *ops = NULL;

	if (!name)
		return NULL;

	mutex_lock(&rate_ctrl_mutex);
	list_for_each_entry(alg, &rate_ctrl_algs, list) {
		if (!strcmp(alg->ops->name, name))
			if (try_module_get(alg->ops->module)) {
				ops = alg->ops;
				break;
			}
	}
	mutex_unlock(&rate_ctrl_mutex);
	return ops;
}

/* Get the rate control algorithm. */
static struct rate_control_ops *
ieee80211_rate_control_ops_get(const char *name)
{
	struct rate_control_ops *ops;
	const char *alg_name;

	kparam_block_sysfs_write(ieee80211_default_rc_algo);
	if (!name)
		alg_name = ieee80211_default_rc_algo;
	else
		alg_name = name;

	ops = ieee80211_try_rate_control_ops_get(alg_name);
	if (!ops) {
		request_module("rc80211_%s", alg_name);
		ops = ieee80211_try_rate_control_ops_get(alg_name);
	}
	if (!ops && name)
		/* try default if specific alg requested but not found */
		ops = ieee80211_try_rate_control_ops_get(ieee80211_default_rc_algo);

	/* try built-in one if specific alg requested but not found */
	if (!ops && strlen(CONFIG_MAC80211_RC_DEFAULT))
		ops = ieee80211_try_rate_control_ops_get(CONFIG_MAC80211_RC_DEFAULT);
	kparam_unblock_sysfs_write(ieee80211_default_rc_algo);

	return ops;
}

static void ieee80211_rate_control_ops_put(struct rate_control_ops *ops)
{
	module_put(ops->module);
}

#ifdef CONFIG_MAC80211_DEBUGFS
static ssize_t rcname_read(struct file *file, char __user *userbuf,
			   size_t count, loff_t *ppos)
{
	struct rate_control_ref *ref = file->private_data;
	int len = strlen(ref->ops->name);

	return simple_read_from_buffer(userbuf, count, ppos,
				       ref->ops->name, len);
}

static const struct file_operations rcname_ops = {
	.read = rcname_read,
	.open = mac80211_open_file_generic,
	.llseek = default_llseek,
};
#endif

static struct rate_control_ref *rate_control_alloc(const char *name,
					    struct ieee80211_local *local)
{
	struct dentry *debugfsdir = NULL;
	struct rate_control_ref *ref;

	ref = kmalloc(sizeof(struct rate_control_ref), GFP_KERNEL);
	if (!ref)
		goto fail_ref;
	ref->local = local;
	ref->ops = ieee80211_rate_control_ops_get(name);
	if (!ref->ops)
		goto fail_ops;

#ifdef CONFIG_MAC80211_DEBUGFS
	debugfsdir = debugfs_create_dir("rc", local->hw.wiphy->debugfsdir);
	local->debugfs.rcdir = debugfsdir;
	debugfs_create_file("name", 0400, debugfsdir, ref, &rcname_ops);
#endif

	ref->priv = ref->ops->alloc(&local->hw, debugfsdir);
	if (!ref->priv)
		goto fail_priv;
	return ref;

fail_priv:
	ieee80211_rate_control_ops_put(ref->ops);
fail_ops:
	kfree(ref);
fail_ref:
	return NULL;
}

static void rate_control_free(struct rate_control_ref *ctrl_ref)
{
	ctrl_ref->ops->free(ctrl_ref->priv);

#ifdef CONFIG_MAC80211_DEBUGFS
	debugfs_remove_recursive(ctrl_ref->local->debugfs.rcdir);
	ctrl_ref->local->debugfs.rcdir = NULL;
#endif

	ieee80211_rate_control_ops_put(ctrl_ref->ops);
	kfree(ctrl_ref);
}

static bool rc_no_data_or_no_ack_use_min(struct ieee80211_tx_rate_control *txrc)
{
	struct sk_buff *skb = txrc->skb;
	struct ieee80211_hdr *hdr = (struct ieee80211_hdr *) skb->data;
	struct ieee80211_tx_info *info = IEEE80211_SKB_CB(skb);
	__le16 fc;

	fc = hdr->frame_control;

	return (info->flags & (IEEE80211_TX_CTL_NO_ACK |
			       IEEE80211_TX_CTL_USE_MINRATE)) ||
		!ieee80211_is_data(fc);
}

static void rc_send_low_broadcast(s8 *idx, u32 basic_rates,
				  struct ieee80211_supported_band *sband)
{
	u8 i;

	if (basic_rates == 0)
		return; /* assume basic rates unknown and accept rate */
	if (*idx < 0)
		return;
	if (basic_rates & (1 << *idx))
		return; /* selected rate is a basic rate */

	for (i = *idx + 1; i <= sband->n_bitrates; i++) {
		if (basic_rates & (1 << i)) {
			*idx = i;
			return;
		}
	}

	/* could not find a basic rate; use original selection */
}

static inline s8
rate_lowest_non_cck_index(struct ieee80211_supported_band *sband,
			  struct ieee80211_sta *sta)
{
	int i;

	for (i = 0; i < sband->n_bitrates; i++) {
		struct ieee80211_rate *srate = &sband->bitrates[i];
		if ((srate->bitrate == 10) || (srate->bitrate == 20) ||
		    (srate->bitrate == 55) || (srate->bitrate == 110))
			continue;

		if (rate_supported(sta, sband->band, i))
			return i;
	}

	/* No matching rate found */
	return 0;
}


bool rate_control_send_low(struct ieee80211_sta *sta,
			   void *priv_sta,
			   struct ieee80211_tx_rate_control *txrc)
{
	struct ieee80211_tx_info *info = IEEE80211_SKB_CB(txrc->skb);
	struct ieee80211_supported_band *sband = txrc->sband;
	int mcast_rate;

	if (!sta || !priv_sta || rc_no_data_or_no_ack_use_min(txrc)) {
		if ((sband->band != IEEE80211_BAND_2GHZ) ||
		    !(info->flags & IEEE80211_TX_CTL_NO_CCK_RATE))
			info->control.rates[0].idx =
				rate_lowest_index(txrc->sband, sta);
		else
			info->control.rates[0].idx =
				rate_lowest_non_cck_index(txrc->sband, sta);
		info->control.rates[0].count =
			(info->flags & IEEE80211_TX_CTL_NO_ACK) ?
			1 : txrc->hw->max_rate_tries;
		if (!sta && txrc->bss) {
			mcast_rate = txrc->bss_conf->mcast_rate[sband->band];
			if (mcast_rate > 0) {
				info->control.rates[0].idx = mcast_rate - 1;
				return true;
			}

			rc_send_low_broadcast(&info->control.rates[0].idx,
					      txrc->bss_conf->basic_rates,
					      sband);
		}
		return true;
	}
	return false;
}
EXPORT_SYMBOL(rate_control_send_low);

static bool rate_idx_match_legacy_mask(struct ieee80211_tx_rate *rate,
				       int n_bitrates, u32 mask)
{
	int j;

	/* See whether the selected rate or anything below it is allowed. */
	for (j = rate->idx; j >= 0; j--) {
		if (mask & (1 << j)) {
			/* Okay, found a suitable rate. Use it. */
			rate->idx = j;
			return true;
		}
	}

	/* Try to find a higher rate that would be allowed */
	for (j = rate->idx + 1; j < n_bitrates; j++) {
		if (mask & (1 << j)) {
			/* Okay, found a suitable rate. Use it. */
			rate->idx = j;
			return true;
		}
	}
	return false;
}

static bool rate_idx_match_mcs_mask(struct ieee80211_tx_rate *rate,
				    u8 mcs_mask[IEEE80211_HT_MCS_MASK_LEN])
{
	int i, j;
	int ridx, rbit;

	ridx = rate->idx / 8;
	rbit = rate->idx % 8;

	/* sanity check */
<<<<<<< HEAD
	if (ridx < 0 || ridx > IEEE80211_HT_MCS_MASK_LEN)
=======
	if (ridx < 0 || ridx >= IEEE80211_HT_MCS_MASK_LEN)
>>>>>>> ca994a36
		return false;

	/* See whether the selected rate or anything below it is allowed. */
	for (i = ridx; i >= 0; i--) {
		for (j = rbit; j >= 0; j--)
			if (mcs_mask[i] & BIT(j)) {
				rate->idx = i * 8 + j;
				return true;
			}
		rbit = 7;
	}

	/* Try to find a higher rate that would be allowed */
	ridx = (rate->idx + 1) / 8;
	rbit = (rate->idx + 1) % 8;

	for (i = ridx; i < IEEE80211_HT_MCS_MASK_LEN; i++) {
		for (j = rbit; j < 8; j++)
			if (mcs_mask[i] & BIT(j)) {
				rate->idx = i * 8 + j;
				return true;
			}
		rbit = 0;
	}
	return false;
}



static void rate_idx_match_mask(struct ieee80211_tx_rate *rate,
				struct ieee80211_tx_rate_control *txrc,
				u32 mask,
				u8 mcs_mask[IEEE80211_HT_MCS_MASK_LEN])
{
	struct ieee80211_tx_rate alt_rate;

	/* handle HT rates */
	if (rate->flags & IEEE80211_TX_RC_MCS) {
		if (rate_idx_match_mcs_mask(rate, mcs_mask))
			return;

		/* also try the legacy rates. */
		alt_rate.idx = 0;
		/* keep protection flags */
		alt_rate.flags = rate->flags &
				 (IEEE80211_TX_RC_USE_RTS_CTS |
				  IEEE80211_TX_RC_USE_CTS_PROTECT |
				  IEEE80211_TX_RC_USE_SHORT_PREAMBLE);
		alt_rate.count = rate->count;
		if (rate_idx_match_legacy_mask(&alt_rate,
					       txrc->sband->n_bitrates,
					       mask)) {
			*rate = alt_rate;
			return;
		}
	} else {
		struct sk_buff *skb = txrc->skb;
		struct ieee80211_hdr *hdr = (struct ieee80211_hdr *) skb->data;
		__le16 fc;

		/* handle legacy rates */
		if (rate_idx_match_legacy_mask(rate, txrc->sband->n_bitrates,
					       mask))
			return;

		/* if HT BSS, and we handle a data frame, also try HT rates */
		if (txrc->bss_conf->channel_type == NL80211_CHAN_NO_HT)
			return;

		fc = hdr->frame_control;
		if (!ieee80211_is_data(fc))
			return;

		alt_rate.idx = 0;
		/* keep protection flags */
		alt_rate.flags = rate->flags &
				 (IEEE80211_TX_RC_USE_RTS_CTS |
				  IEEE80211_TX_RC_USE_CTS_PROTECT |
				  IEEE80211_TX_RC_USE_SHORT_PREAMBLE);
		alt_rate.count = rate->count;

		alt_rate.flags |= IEEE80211_TX_RC_MCS;

		if ((txrc->bss_conf->channel_type == NL80211_CHAN_HT40MINUS) ||
		    (txrc->bss_conf->channel_type == NL80211_CHAN_HT40PLUS))
			alt_rate.flags |= IEEE80211_TX_RC_40_MHZ_WIDTH;

		if (rate_idx_match_mcs_mask(&alt_rate, mcs_mask)) {
			*rate = alt_rate;
			return;
		}
	}

	/*
	 * Uh.. No suitable rate exists. This should not really happen with
	 * sane TX rate mask configurations. However, should someone manage to
	 * configure supported rates and TX rate mask in incompatible way,
	 * allow the frame to be transmitted with whatever the rate control
	 * selected.
	 */
}

void rate_control_get_rate(struct ieee80211_sub_if_data *sdata,
			   struct sta_info *sta,
			   struct ieee80211_tx_rate_control *txrc)
{
	struct rate_control_ref *ref = sdata->local->rate_ctrl;
	void *priv_sta = NULL;
	struct ieee80211_sta *ista = NULL;
	struct ieee80211_tx_info *info = IEEE80211_SKB_CB(txrc->skb);
	int i;
	u32 mask;
	u8 mcs_mask[IEEE80211_HT_MCS_MASK_LEN];

	if (sta && test_sta_flag(sta, WLAN_STA_RATE_CONTROL)) {
		ista = &sta->sta;
		priv_sta = sta->rate_ctrl_priv;
	}

	for (i = 0; i < IEEE80211_TX_MAX_RATES; i++) {
		info->control.rates[i].idx = -1;
		info->control.rates[i].flags = 0;
		info->control.rates[i].count = 1;
	}

	if (sdata->local->hw.flags & IEEE80211_HW_HAS_RATE_CONTROL)
		return;

	ref->ops->get_rate(ref->priv, ista, priv_sta, txrc);

	/*
	 * Try to enforce the rateidx mask the user wanted. skip this if the
	 * default mask (allow all rates) is used to save some processing for
	 * the common case.
	 */
	mask = sdata->rc_rateidx_mask[info->band];
	memcpy(mcs_mask, sdata->rc_rateidx_mcs_mask[info->band],
	       sizeof(mcs_mask));
	if (mask != (1 << txrc->sband->n_bitrates) - 1) {
		if (sta) {
			/* Filter out rates that the STA does not support */
			mask &= sta->sta.supp_rates[info->band];
			for (i = 0; i < sizeof(mcs_mask); i++)
				mcs_mask[i] &= sta->sta.ht_cap.mcs.rx_mask[i];
		}
		/*
		 * Make sure the rate index selected for each TX rate is
		 * included in the configured mask and change the rate indexes
		 * if needed.
		 */
		for (i = 0; i < IEEE80211_TX_MAX_RATES; i++) {
			/* Skip invalid rates */
			if (info->control.rates[i].idx < 0)
				break;
			rate_idx_match_mask(&info->control.rates[i], txrc,
					    mask, mcs_mask);
		}
	}

	BUG_ON(info->control.rates[0].idx < 0);
}

int ieee80211_init_rate_ctrl_alg(struct ieee80211_local *local,
				 const char *name)
{
	struct rate_control_ref *ref;

	ASSERT_RTNL();

	if (local->open_count)
		return -EBUSY;

	if (local->hw.flags & IEEE80211_HW_HAS_RATE_CONTROL) {
		if (WARN_ON(!local->ops->set_rts_threshold))
			return -EINVAL;
		return 0;
	}

	ref = rate_control_alloc(name, local);
	if (!ref) {
		wiphy_warn(local->hw.wiphy,
			   "Failed to select rate control algorithm\n");
		return -ENOENT;
	}

	WARN_ON(local->rate_ctrl);
	local->rate_ctrl = ref;

	wiphy_debug(local->hw.wiphy, "Selected rate control algorithm '%s'\n",
		    ref->ops->name);

	return 0;
}

void rate_control_deinitialize(struct ieee80211_local *local)
{
	struct rate_control_ref *ref;

	ref = local->rate_ctrl;

	if (!ref)
		return;

	local->rate_ctrl = NULL;
	rate_control_free(ref);
}
<|MERGE_RESOLUTION|>--- conflicted
+++ resolved
@@ -324,11 +324,7 @@
 	rbit = rate->idx % 8;
 
 	/* sanity check */
-<<<<<<< HEAD
-	if (ridx < 0 || ridx > IEEE80211_HT_MCS_MASK_LEN)
-=======
 	if (ridx < 0 || ridx >= IEEE80211_HT_MCS_MASK_LEN)
->>>>>>> ca994a36
 		return false;
 
 	/* See whether the selected rate or anything below it is allowed. */
