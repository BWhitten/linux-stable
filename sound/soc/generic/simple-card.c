// SPDX-License-Identifier: GPL-2.0
//
// ASoC simple sound card support
//
// Copyright (C) 2012 Renesas Solutions Corp.
// Kuninori Morimoto <kuninori.morimoto.gx@renesas.com>

#include <linux/clk.h>
#include <linux/device.h>
#include <linux/module.h>
#include <linux/of.h>
#include <linux/platform_device.h>
#include <linux/string.h>
#include <sound/simple_card.h>
#include <sound/soc-dai.h>
#include <sound/soc.h>

struct simple_priv {
	struct snd_soc_card snd_card;
	struct simple_dai_props {
		struct asoc_simple_dai *cpu_dai;
		struct asoc_simple_dai *codec_dai;
		struct snd_soc_dai_link_component codecs; /* single codec */
		struct snd_soc_dai_link_component platform;
		struct asoc_simple_card_data adata;
		struct snd_soc_codec_conf *codec_conf;
		unsigned int mclk_fs;
	} *dai_props;
	struct asoc_simple_jack hp_jack;
	struct asoc_simple_jack mic_jack;
	struct snd_soc_dai_link *dai_link;
	struct asoc_simple_dai *dais;
	struct snd_soc_codec_conf *codec_conf;
<<<<<<< HEAD
=======
};

struct link_info {
	int dais; /* number of dai  */
	int link; /* number of link */
	int conf; /* number of codec_conf */
	int cpu;  /* turn for CPU / Codec */
>>>>>>> 2f4c8cb2
};

#define simple_priv_to_card(priv) (&(priv)->snd_card)
#define simple_priv_to_props(priv, i) ((priv)->dai_props + (i))
#define simple_priv_to_dev(priv) (simple_priv_to_card(priv)->dev)
#define simple_priv_to_link(priv, i) (simple_priv_to_card(priv)->dai_link + (i))

#define DAI	"sound-dai"
#define CELL	"#sound-dai-cells"
#define PREFIX	"simple-audio-card,"

static int simple_startup(struct snd_pcm_substream *substream)
{
	struct snd_soc_pcm_runtime *rtd = substream->private_data;
	struct simple_priv *priv = snd_soc_card_get_drvdata(rtd->card);
	struct simple_dai_props *dai_props =
		simple_priv_to_props(priv, rtd->num);
	int ret;

	ret = asoc_simple_card_clk_enable(dai_props->cpu_dai);
	if (ret)
		return ret;

	ret = asoc_simple_card_clk_enable(dai_props->codec_dai);
	if (ret)
		asoc_simple_card_clk_disable(dai_props->cpu_dai);

	return ret;
}

static void simple_shutdown(struct snd_pcm_substream *substream)
{
	struct snd_soc_pcm_runtime *rtd = substream->private_data;
	struct simple_priv *priv = snd_soc_card_get_drvdata(rtd->card);
	struct simple_dai_props *dai_props =
		simple_priv_to_props(priv, rtd->num);

	asoc_simple_card_clk_disable(dai_props->cpu_dai);

	asoc_simple_card_clk_disable(dai_props->codec_dai);
}

static int simple_set_clk_rate(struct asoc_simple_dai *simple_dai,
			       unsigned long rate)
{
	if (!simple_dai)
		return 0;

	if (!simple_dai->clk)
		return 0;

	if (clk_get_rate(simple_dai->clk) == rate)
		return 0;

	return clk_set_rate(simple_dai->clk, rate);
}

static int simple_hw_params(struct snd_pcm_substream *substream,
			    struct snd_pcm_hw_params *params)
{
	struct snd_soc_pcm_runtime *rtd = substream->private_data;
	struct snd_soc_dai *codec_dai = rtd->codec_dai;
	struct snd_soc_dai *cpu_dai = rtd->cpu_dai;
	struct simple_priv *priv = snd_soc_card_get_drvdata(rtd->card);
	struct simple_dai_props *dai_props =
		simple_priv_to_props(priv, rtd->num);
	unsigned int mclk, mclk_fs = 0;
	int ret = 0;

	if (dai_props->mclk_fs)
		mclk_fs = dai_props->mclk_fs;

	if (mclk_fs) {
		mclk = params_rate(params) * mclk_fs;

<<<<<<< HEAD
		ret = asoc_simple_set_clk_rate(dai_props->codec_dai, mclk);
		if (ret < 0)
			return ret;

		ret = asoc_simple_set_clk_rate(dai_props->cpu_dai, mclk);
=======
		ret = simple_set_clk_rate(dai_props->codec_dai, mclk);
		if (ret < 0)
			return ret;

		ret = simple_set_clk_rate(dai_props->cpu_dai, mclk);
>>>>>>> 2f4c8cb2
		if (ret < 0)
			return ret;

		ret = snd_soc_dai_set_sysclk(codec_dai, 0, mclk,
					     SND_SOC_CLOCK_IN);
		if (ret && ret != -ENOTSUPP)
			goto err;

		ret = snd_soc_dai_set_sysclk(cpu_dai, 0, mclk,
					     SND_SOC_CLOCK_OUT);
		if (ret && ret != -ENOTSUPP)
			goto err;
	}
	return 0;
err:
	return ret;
}

static const struct snd_soc_ops simple_ops = {
	.startup	= simple_startup,
	.shutdown	= simple_shutdown,
	.hw_params	= simple_hw_params,
};

static int simple_dai_init(struct snd_soc_pcm_runtime *rtd)
{
<<<<<<< HEAD
	struct simple_card_data *priv =	snd_soc_card_get_drvdata(rtd->card);
=======
	struct simple_priv *priv = snd_soc_card_get_drvdata(rtd->card);
>>>>>>> 2f4c8cb2
	struct simple_dai_props *dai_props = simple_priv_to_props(priv, rtd->num);
	int ret;

	ret = asoc_simple_card_init_dai(rtd->codec_dai,
					dai_props->codec_dai);
	if (ret < 0)
		return ret;

	ret = asoc_simple_card_init_dai(rtd->cpu_dai,
					dai_props->cpu_dai);
	if (ret < 0)
		return ret;

	return 0;
}

<<<<<<< HEAD
static int asoc_simple_card_be_hw_params_fixup(struct snd_soc_pcm_runtime *rtd,
					       struct snd_pcm_hw_params *params)
{
	struct simple_card_data *priv = snd_soc_card_get_drvdata(rtd->card);
=======
static int simple_be_hw_params_fixup(struct snd_soc_pcm_runtime *rtd,
				     struct snd_pcm_hw_params *params)
{
	struct simple_priv *priv = snd_soc_card_get_drvdata(rtd->card);
>>>>>>> 2f4c8cb2
	struct simple_dai_props *dai_props = simple_priv_to_props(priv, rtd->num);

	asoc_simple_card_convert_fixup(&dai_props->adata, params);

	return 0;
}

<<<<<<< HEAD
static int asoc_simple_card_dai_link_of_dpcm(struct device_node *top,
					     struct device_node *node,
					     struct device_node *np,
					     struct device_node *codec,
					     struct simple_card_data *priv,
					     int *dai_idx, int link_idx,
					     int *conf_idx, int is_fe,
					     bool is_top_level_node)
{
	struct device *dev = simple_priv_to_dev(priv);
	struct snd_soc_dai_link *dai_link = simple_priv_to_link(priv, link_idx);
	struct simple_dai_props *dai_props = simple_priv_to_props(priv, link_idx);
	struct asoc_simple_dai *dai;
	struct snd_soc_dai_link_component *codecs = dai_link->codecs;

	char prop[128];
	char *prefix = "";
	int ret;

	/* For single DAI link & old style of DT node */
	if (is_top_level_node)
		prefix = PREFIX;

	if (is_fe) {
		int is_single_links = 0;

		/* BE is dummy */
		codecs->of_node		= NULL;
		codecs->dai_name	= "snd-soc-dummy-dai";
		codecs->name		= "snd-soc-dummy";

		/* FE settings */
		dai_link->dynamic		= 1;
		dai_link->dpcm_merged_format	= 1;

		dai =
		dai_props->cpu_dai	= &priv->dais[(*dai_idx)++];

		ret = asoc_simple_card_parse_cpu(np, dai_link, DAI, CELL,
						 &is_single_links);
		if (ret)
			return ret;

		ret = asoc_simple_card_parse_clk_cpu(dev, np, dai_link, dai);
		if (ret < 0)
			return ret;

		ret = asoc_simple_card_set_dailink_name(dev, dai_link,
							"fe.%s",
							dai_link->cpu_dai_name);
		if (ret < 0)
			return ret;

		asoc_simple_card_canonicalize_cpu(dai_link, is_single_links);
	} else {
		struct snd_soc_codec_conf *cconf;

		/* FE is dummy */
		dai_link->cpu_of_node		= NULL;
		dai_link->cpu_dai_name		= "snd-soc-dummy-dai";
		dai_link->cpu_name		= "snd-soc-dummy";

		/* BE settings */
		dai_link->no_pcm		= 1;
		dai_link->be_hw_params_fixup	= asoc_simple_card_be_hw_params_fixup;

		dai =
		dai_props->codec_dai	= &priv->dais[(*dai_idx)++];

		cconf =
		dai_props->codec_conf	= &priv->codec_conf[(*conf_idx)++];

		ret = asoc_simple_card_parse_codec(np, dai_link, DAI, CELL);
		if (ret < 0)
			return ret;

		ret = asoc_simple_card_parse_clk_codec(dev, np, dai_link, dai);
		if (ret < 0)
			return ret;

		ret = asoc_simple_card_set_dailink_name(dev, dai_link,
							"be.%s",
							codecs->dai_name);
		if (ret < 0)
			return ret;

		/* check "prefix" from top node */
		snd_soc_of_parse_node_prefix(top, cconf, codecs->of_node,
					      PREFIX "prefix");
		snd_soc_of_parse_node_prefix(node, cconf, codecs->of_node,
					     "prefix");
		snd_soc_of_parse_node_prefix(np, cconf, codecs->of_node,
					     "prefix");
	}

	asoc_simple_card_parse_convert(dev, top,  PREFIX, &dai_props->adata);
	asoc_simple_card_parse_convert(dev, node, prefix, &dai_props->adata);
	asoc_simple_card_parse_convert(dev, np,   NULL,   &dai_props->adata);

	ret = asoc_simple_card_of_parse_tdm(np, dai);
	if (ret)
		return ret;

	ret = asoc_simple_card_canonicalize_dailink(dai_link);
	if (ret < 0)
		return ret;

	snprintf(prop, sizeof(prop), "%smclk-fs", prefix);
	of_property_read_u32(top,  PREFIX "mclk-fs", &dai_props->mclk_fs);
	of_property_read_u32(node, prop, &dai_props->mclk_fs);
	of_property_read_u32(np,   prop, &dai_props->mclk_fs);

	ret = asoc_simple_card_parse_daifmt(dev, node, codec,
					    prefix, &dai_link->dai_fmt);
	if (ret < 0)
		return ret;

	dai_link->dpcm_playback		= 1;
	dai_link->dpcm_capture		= 1;
	dai_link->ops			= &asoc_simple_card_ops;
	dai_link->init			= asoc_simple_card_dai_init;

	return 0;
}

static int asoc_simple_card_dai_link_of(struct device_node *top,
					struct device_node *node,
					struct simple_card_data *priv,
					int *dai_idx, int link_idx,
					bool is_top_level_node)
{
	struct device *dev = simple_priv_to_dev(priv);
	struct snd_soc_dai_link *dai_link = simple_priv_to_link(priv, link_idx);
	struct simple_dai_props *dai_props = simple_priv_to_props(priv, link_idx);
	struct asoc_simple_dai *cpu_dai;
	struct asoc_simple_dai *codec_dai;
	struct device_node *cpu = NULL;
	struct device_node *plat = NULL;
	struct device_node *codec = NULL;
=======
static void simple_get_conversion(struct device *dev,
				  struct device_node *np,
				  struct asoc_simple_card_data *adata)
{
	struct device_node *top = dev->of_node;
	struct device_node *node = of_get_parent(np);

	asoc_simple_card_parse_convert(dev, top,  PREFIX, adata);
	asoc_simple_card_parse_convert(dev, node, PREFIX, adata);
	asoc_simple_card_parse_convert(dev, node, NULL,   adata);
	asoc_simple_card_parse_convert(dev, np,   NULL,   adata);

	of_node_put(node);
}

static int simple_dai_link_of_dpcm(struct simple_priv *priv,
				   struct device_node *np,
				   struct device_node *codec,
				   struct link_info *li,
				   bool is_top)
{
	struct device *dev = simple_priv_to_dev(priv);
	struct snd_soc_dai_link *dai_link = simple_priv_to_link(priv, li->link);
	struct simple_dai_props *dai_props = simple_priv_to_props(priv, li->link);
	struct asoc_simple_dai *dai;
	struct snd_soc_dai_link_component *codecs = dai_link->codecs;
	struct device_node *top = dev->of_node;
	struct device_node *node = of_get_parent(np);
>>>>>>> 2f4c8cb2
	char prop[128];
	char *prefix = "";
	int ret;

	/*
	 *	 |CPU   |Codec   : turn
	 * CPU	 |Pass  |return
	 * Codec |return|Pass
	 * np
	 */
	if (li->cpu == (np == codec))
		return 0;

	dev_dbg(dev, "link_of DPCM (%pOF)\n", np);

	li->link++;

	of_node_put(node);

	/* For single DAI link & old style of DT node */
	if (is_top)
		prefix = PREFIX;

	if (li->cpu) {
		int is_single_links = 0;

		/* BE is dummy */
		codecs->of_node		= NULL;
		codecs->dai_name	= "snd-soc-dummy-dai";
		codecs->name		= "snd-soc-dummy";

		/* FE settings */
		dai_link->dynamic		= 1;
		dai_link->dpcm_merged_format	= 1;

		dai =
		dai_props->cpu_dai	= &priv->dais[li->dais++];

		ret = asoc_simple_card_parse_cpu(np, dai_link, DAI, CELL,
						 &is_single_links);
		if (ret)
			return ret;

		ret = asoc_simple_card_parse_clk_cpu(dev, np, dai_link, dai);
		if (ret < 0)
			return ret;

		ret = asoc_simple_card_set_dailink_name(dev, dai_link,
							"fe.%s",
							dai_link->cpu_dai_name);
		if (ret < 0)
			return ret;

		asoc_simple_card_canonicalize_cpu(dai_link, is_single_links);
	} else {
		struct snd_soc_codec_conf *cconf;

		/* FE is dummy */
		dai_link->cpu_of_node		= NULL;
		dai_link->cpu_dai_name		= "snd-soc-dummy-dai";
		dai_link->cpu_name		= "snd-soc-dummy";

		/* BE settings */
		dai_link->no_pcm		= 1;
		dai_link->be_hw_params_fixup	= simple_be_hw_params_fixup;

		dai =
		dai_props->codec_dai	= &priv->dais[li->dais++];

		cconf =
		dai_props->codec_conf	= &priv->codec_conf[li->conf++];

		ret = asoc_simple_card_parse_codec(np, dai_link, DAI, CELL);
		if (ret < 0)
			return ret;

		ret = asoc_simple_card_parse_clk_codec(dev, np, dai_link, dai);
		if (ret < 0)
			return ret;

		ret = asoc_simple_card_set_dailink_name(dev, dai_link,
							"be.%s",
							codecs->dai_name);
		if (ret < 0)
			return ret;

		/* check "prefix" from top node */
		snd_soc_of_parse_node_prefix(top, cconf, codecs->of_node,
					      PREFIX "prefix");
		snd_soc_of_parse_node_prefix(node, cconf, codecs->of_node,
					     "prefix");
		snd_soc_of_parse_node_prefix(np, cconf, codecs->of_node,
					     "prefix");
	}

	simple_get_conversion(dev, np, &dai_props->adata);

	ret = asoc_simple_card_of_parse_tdm(np, dai);
	if (ret)
		return ret;

	ret = asoc_simple_card_canonicalize_dailink(dai_link);
	if (ret < 0)
		return ret;

	snprintf(prop, sizeof(prop), "%smclk-fs", prefix);
	of_property_read_u32(top,  PREFIX "mclk-fs", &dai_props->mclk_fs);
	of_property_read_u32(node, prop, &dai_props->mclk_fs);
	of_property_read_u32(np,   prop, &dai_props->mclk_fs);

	ret = asoc_simple_card_parse_daifmt(dev, node, codec,
					    prefix, &dai_link->dai_fmt);
	if (ret < 0)
		return ret;

	dai_link->dpcm_playback		= 1;
	dai_link->dpcm_capture		= 1;
	dai_link->ops			= &simple_ops;
	dai_link->init			= simple_dai_init;

	return 0;
}

static int simple_dai_link_of(struct simple_priv *priv,
			      struct device_node *np,
			      struct device_node *codec,
			      struct link_info *li,
			      bool is_top)
{
	struct device *dev = simple_priv_to_dev(priv);
	struct snd_soc_dai_link *dai_link = simple_priv_to_link(priv, li->link);
	struct simple_dai_props *dai_props = simple_priv_to_props(priv, li->link);
	struct asoc_simple_dai *cpu_dai;
	struct asoc_simple_dai *codec_dai;
	struct device_node *top = dev->of_node;
	struct device_node *cpu = NULL;
	struct device_node *node = NULL;
	struct device_node *plat = NULL;
	char prop[128];
	char *prefix = "";
	int ret, single_cpu;

	/*
	 *	 |CPU   |Codec   : turn
	 * CPU	 |Pass  |return
	 * Codec |return|return
	 * np
	 */
	if (!li->cpu || np == codec)
		return 0;

	cpu  = np;
	node = of_get_parent(np);
	li->link++;

	dev_dbg(dev, "link_of (%pOF)\n", node);

	/* For single DAI link & old style of DT node */
	if (is_top)
		prefix = PREFIX;

	snprintf(prop, sizeof(prop), "%splat", prefix);
	plat = of_get_child_by_name(node, prop);

	cpu_dai			=
	dai_props->cpu_dai	= &priv->dais[li->dais++];
	codec_dai		=
	dai_props->codec_dai	= &priv->dais[li->dais++];

	cpu_dai			=
	dai_props->cpu_dai	= &priv->dais[(*dai_idx)++];
	codec_dai		=
	dai_props->codec_dai	= &priv->dais[(*dai_idx)++];

	ret = asoc_simple_card_parse_daifmt(dev, node, codec,
					    prefix, &dai_link->dai_fmt);
	if (ret < 0)
		goto dai_link_of_err;

	snprintf(prop, sizeof(prop), "%smclk-fs", prefix);
	of_property_read_u32(top,  PREFIX "mclk-fs", &dai_props->mclk_fs);
	of_property_read_u32(node,  prop, &dai_props->mclk_fs);
	of_property_read_u32(cpu,   prop, &dai_props->mclk_fs);
	of_property_read_u32(codec, prop, &dai_props->mclk_fs);

	ret = asoc_simple_card_parse_cpu(cpu, dai_link,
					 DAI, CELL, &single_cpu);
	if (ret < 0)
		goto dai_link_of_err;

	ret = asoc_simple_card_parse_codec(codec, dai_link, DAI, CELL);
	if (ret < 0)
		goto dai_link_of_err;

	ret = asoc_simple_card_parse_platform(plat, dai_link, DAI, CELL);
	if (ret < 0)
		goto dai_link_of_err;

	ret = asoc_simple_card_of_parse_tdm(cpu, cpu_dai);
	if (ret < 0)
		goto dai_link_of_err;

	ret = asoc_simple_card_of_parse_tdm(codec, codec_dai);
	if (ret < 0)
		goto dai_link_of_err;

	ret = asoc_simple_card_parse_clk_cpu(dev, cpu, dai_link, cpu_dai);
	if (ret < 0)
		goto dai_link_of_err;

	ret = asoc_simple_card_parse_clk_codec(dev, codec, dai_link, codec_dai);
	if (ret < 0)
		goto dai_link_of_err;

	ret = asoc_simple_card_canonicalize_dailink(dai_link);
	if (ret < 0)
		goto dai_link_of_err;

	ret = asoc_simple_card_set_dailink_name(dev, dai_link,
						"%s-%s",
						dai_link->cpu_dai_name,
						dai_link->codecs->dai_name);
	if (ret < 0)
		goto dai_link_of_err;

	dai_link->ops = &simple_ops;
	dai_link->init = simple_dai_init;

	asoc_simple_card_canonicalize_cpu(dai_link, single_cpu);

dai_link_of_err:
	of_node_put(node);

	return ret;
}

static int simple_for_each_link(struct simple_priv *priv,
			struct link_info *li,
			int (*func_noml)(struct simple_priv *priv,
					 struct device_node *np,
					 struct device_node *codec,
					 struct link_info *li, bool is_top),
			int (*func_dpcm)(struct simple_priv *priv,
					 struct device_node *np,
					 struct device_node *codec,
					 struct link_info *li, bool is_top))
{
	struct device *dev = simple_priv_to_dev(priv);
	struct device_node *top = dev->of_node;
	struct device_node *node;
	bool is_top = 0;

	/* Check if it has dai-link */
	node = of_get_child_by_name(top, PREFIX "dai-link");
	if (!node) {
		node = top;
		is_top = 1;
	}

	/* loop for all dai-link */
	do {
		struct asoc_simple_card_data adata;
		struct device_node *codec;
		struct device_node *np;
		int num = of_get_child_count(node);
		int ret;

		/* get codec */
		codec = of_get_child_by_name(node, is_top ?
					     PREFIX "codec" : "codec");
		if (!codec)
			return -ENODEV;

		of_node_put(codec);

		/* get convert-xxx property */
		memset(&adata, 0, sizeof(adata));
		for_each_child_of_node(node, np)
			simple_get_conversion(dev, np, &adata);

		/* loop for all CPU/Codec node */
		for_each_child_of_node(node, np) {
			/*
			 * It is DPCM
			 * if it has many CPUs,
			 * or has convert-xxx property
			 */
			if (num > 2 ||
			    adata.convert_rate || adata.convert_channels)
				ret = func_dpcm(priv, np, codec, li, is_top);
			/* else normal sound */
			else
				ret = func_noml(priv, np, codec, li, is_top);

			if (ret < 0)
				return ret;
		}

		node = of_get_next_child(top, node);
	} while (!is_top && node);

	return 0;
}

static int simple_parse_aux_devs(struct device_node *node,
				 struct simple_priv *priv)
{
	struct device *dev = simple_priv_to_dev(priv);
	struct device_node *aux_node;
	struct snd_soc_card *card = simple_priv_to_card(priv);
	int i, n, len;

	if (!of_find_property(node, PREFIX "aux-devs", &len))
		return 0;		/* Ok to have no aux-devs */

	n = len / sizeof(__be32);
	if (n <= 0)
		return -EINVAL;

	card->aux_dev = devm_kcalloc(dev,
			n, sizeof(*card->aux_dev), GFP_KERNEL);
	if (!card->aux_dev)
		return -ENOMEM;

	for (i = 0; i < n; i++) {
		aux_node = of_parse_phandle(node, PREFIX "aux-devs", i);
		if (!aux_node)
			return -EINVAL;
		card->aux_dev[i].codec_of_node = aux_node;
	}

	card->num_aux_devs = n;
	return 0;
}

static int simple_parse_of(struct simple_priv *priv)
{
	struct device *dev = simple_priv_to_dev(priv);
	struct device_node *top = dev->of_node;
	struct snd_soc_card *card = simple_priv_to_card(priv);
<<<<<<< HEAD
	struct device_node *node;
	struct device_node *np;
	struct device_node *codec;
	bool is_fe;
	int ret, loop;
	int dai_idx, link_idx, conf_idx;
=======
	struct link_info li;
	int ret;
>>>>>>> 2f4c8cb2

	if (!top)
		return -EINVAL;

	ret = asoc_simple_card_of_parse_widgets(card, PREFIX);
	if (ret < 0)
		return ret;

	ret = asoc_simple_card_of_parse_routing(card, PREFIX);
	if (ret < 0)
		return ret;

	/* Single/Muti DAI link(s) & New style of DT node */
<<<<<<< HEAD
	loop		= 1;
	link_idx	= 0;
	dai_idx		= 0;
	conf_idx	= 0;
	node = of_get_child_by_name(top, PREFIX "dai-link");
	if (!node) {
		node = dev->of_node;
		loop = 0;
	}

	do  {
		/* DPCM */
		if (of_get_child_count(node) > 2) {
			for_each_child_of_node(node, np) {
				codec = of_get_child_by_name(node,
							loop ?	"codec" :
								PREFIX "codec");
				if (!codec)
					return -ENODEV;

				is_fe = (np != codec);

				ret = asoc_simple_card_dai_link_of_dpcm(
						top, node, np, codec, priv,
						&dai_idx, link_idx++, &conf_idx,
						is_fe, !loop);
			}
		} else {
			ret = asoc_simple_card_dai_link_of(
						top, node, priv,
						&dai_idx, link_idx++, !loop);
		}
		if (ret < 0)
			return ret;

		node = of_get_next_child(top, node);
	} while (loop && node);
=======
	memset(&li, 0, sizeof(li));
	for (li.cpu = 1; li.cpu >= 0; li.cpu--) {
		/*
		 * Detect all CPU first, and Detect all Codec 2nd.
		 *
		 * In Normal sound case, all DAIs are detected
		 * as "CPU-Codec".
		 *
		 * In DPCM sound case,
		 * all CPUs   are detected as "CPU-dummy", and
		 * all Codecs are detected as "dummy-Codec".
		 * To avoid random sub-device numbering,
		 * detect "dummy-Codec" in last;
		 */
		ret = simple_for_each_link(priv, &li,
					   simple_dai_link_of,
					   simple_dai_link_of_dpcm);
		if (ret < 0)
			return ret;
	}
>>>>>>> 2f4c8cb2

	ret = asoc_simple_card_parse_card_name(card, PREFIX);
	if (ret < 0)
		return ret;

<<<<<<< HEAD
	ret = asoc_simple_card_parse_aux_devs(top, priv);
=======
	ret = simple_parse_aux_devs(top, priv);
>>>>>>> 2f4c8cb2

	return ret;
}

<<<<<<< HEAD
static void asoc_simple_card_get_dais_count(struct device *dev,
					    int *link_num,
					    int *dais_num,
					    int *ccnf_num)
{
	struct device_node *top = dev->of_node;
	struct device_node *node;
	int loop;
	int num;

	/*
	 * link_num :	number of links.
	 *		CPU-Codec / CPU-dummy / dummy-Codec
	 * dais_num :	number of DAIs
	 * ccnf_num :	number of codec_conf
	 *		same number for "dummy-Codec"
	 *
	 * ex1)
	 * CPU0 --- Codec0	link : 5
	 * CPU1 --- Codec1	dais : 7
	 * CPU2 -/		ccnf : 1
	 * CPU3 --- Codec2
	 *
	 *	=> 5 links = 2xCPU-Codec + 2xCPU-dummy + 1xdummy-Codec
	 *	=> 7 DAIs  = 4xCPU + 3xCodec
	 *	=> 1 ccnf  = 1xdummy-Codec
	 *
	 * ex2)
	 * CPU0 --- Codec0	link : 5
	 * CPU1 --- Codec1	dais : 6
	 * CPU2 -/		ccnf : 1
	 * CPU3 -/
	 *
	 *	=> 5 links = 1xCPU-Codec + 3xCPU-dummy + 1xdummy-Codec
	 *	=> 6 DAIs  = 4xCPU + 2xCodec
	 *	=> 1 ccnf  = 1xdummy-Codec
	 *
	 * ex3)
	 * CPU0 --- Codec0	link : 6
	 * CPU1 -/		dais : 6
	 * CPU2 --- Codec1	ccnf : 2
	 * CPU3 -/
	 *
	 *	=> 6 links = 0xCPU-Codec + 4xCPU-dummy + 2xdummy-Codec
	 *	=> 6 DAIs  = 4xCPU + 2xCodec
	 *	=> 2 ccnf  = 2xdummy-Codec
	 */
	if (!top) {
		(*link_num) = 1;
		(*dais_num) = 2;
		(*ccnf_num) = 0;
		return;
	}

	loop = 1;
	node = of_get_child_by_name(top, PREFIX "dai-link");
	if (!node) {
		node = top;
		loop = 0;
	}

	do {
		num = of_get_child_count(node);
		(*dais_num) += num;
		if (num > 2) {
			(*link_num) += num;
			(*ccnf_num)++;
		} else {
			(*link_num)++;
		}
		node = of_get_next_child(top, node);
	} while (loop && node);
}

static int asoc_simple_soc_card_probe(struct snd_soc_card *card)
=======
static int simple_count_noml(struct simple_priv *priv,
			     struct device_node *np,
			     struct device_node *codec,
			     struct link_info *li, bool is_top)
>>>>>>> 2f4c8cb2
{
	li->dais++; /* CPU or Codec */
	if (np != codec)
		li->link++; /* CPU-Codec */

	return 0;
}

static int simple_count_dpcm(struct simple_priv *priv,
			     struct device_node *np,
			     struct device_node *codec,
			     struct link_info *li, bool is_top)
{
	li->dais++; /* CPU or Codec */
	li->link++; /* CPU-dummy or dummy-Codec */
	if (np == codec)
		li->conf++;

	return 0;
}

static void simple_get_dais_count(struct simple_priv *priv,
				  struct link_info *li)
{
	struct device *dev = simple_priv_to_dev(priv);
	struct device_node *top = dev->of_node;

	/*
	 * link_num :	number of links.
	 *		CPU-Codec / CPU-dummy / dummy-Codec
	 * dais_num :	number of DAIs
	 * ccnf_num :	number of codec_conf
	 *		same number for "dummy-Codec"
	 *
	 * ex1)
	 * CPU0 --- Codec0	link : 5
	 * CPU1 --- Codec1	dais : 7
	 * CPU2 -/		ccnf : 1
	 * CPU3 --- Codec2
	 *
	 *	=> 5 links = 2xCPU-Codec + 2xCPU-dummy + 1xdummy-Codec
	 *	=> 7 DAIs  = 4xCPU + 3xCodec
	 *	=> 1 ccnf  = 1xdummy-Codec
	 *
	 * ex2)
	 * CPU0 --- Codec0	link : 5
	 * CPU1 --- Codec1	dais : 6
	 * CPU2 -/		ccnf : 1
	 * CPU3 -/
	 *
	 *	=> 5 links = 1xCPU-Codec + 3xCPU-dummy + 1xdummy-Codec
	 *	=> 6 DAIs  = 4xCPU + 2xCodec
	 *	=> 1 ccnf  = 1xdummy-Codec
	 *
	 * ex3)
	 * CPU0 --- Codec0	link : 6
	 * CPU1 -/		dais : 6
	 * CPU2 --- Codec1	ccnf : 2
	 * CPU3 -/
	 *
	 *	=> 6 links = 0xCPU-Codec + 4xCPU-dummy + 2xdummy-Codec
	 *	=> 6 DAIs  = 4xCPU + 2xCodec
	 *	=> 2 ccnf  = 2xdummy-Codec
	 *
	 * ex4)
	 * CPU0 --- Codec0 (convert-rate)	link : 3
	 * CPU1 --- Codec1			dais : 4
	 *					ccnf : 1
	 *
	 *	=> 3 links = 1xCPU-Codec + 1xCPU-dummy + 1xdummy-Codec
	 *	=> 4 DAIs  = 2xCPU + 2xCodec
	 *	=> 1 ccnf  = 1xdummy-Codec
	 */
	if (!top) {
		li->link = 1;
		li->dais = 2;
		li->conf = 0;
		return;
	}

	simple_for_each_link(priv, li,
			     simple_count_noml,
			     simple_count_dpcm);

	dev_dbg(dev, "link %d, dais %d, ccnf %d\n",
		li->link, li->dais, li->conf);
}

static int simple_soc_probe(struct snd_soc_card *card)
{
	struct simple_priv *priv = snd_soc_card_get_drvdata(card);
	int ret;

	ret = asoc_simple_card_init_hp(card, &priv->hp_jack, PREFIX);
	if (ret < 0)
		return ret;

	ret = asoc_simple_card_init_mic(card, &priv->mic_jack, PREFIX);
	if (ret < 0)
		return ret;

	return 0;
}

static int simple_probe(struct platform_device *pdev)
{
	struct simple_priv *priv;
	struct snd_soc_dai_link *dai_link;
	struct simple_dai_props *dai_props;
	struct asoc_simple_dai *dais;
	struct device *dev = &pdev->dev;
	struct device_node *np = dev->of_node;
	struct snd_soc_card *card;
	struct snd_soc_codec_conf *cconf;
<<<<<<< HEAD
	int lnum = 0, dnum = 0, cnum = 0;
=======
	struct link_info li;
>>>>>>> 2f4c8cb2
	int ret, i;

	/* Allocate the private data and the DAI link array */
	priv = devm_kzalloc(dev, sizeof(*priv), GFP_KERNEL);
	if (!priv)
		return -ENOMEM;

<<<<<<< HEAD
	asoc_simple_card_get_dais_count(dev, &lnum, &dnum, &cnum);
	if (!lnum || !dnum)
		return -EINVAL;

	dai_props = devm_kcalloc(dev, lnum, sizeof(*dai_props), GFP_KERNEL);
	dai_link  = devm_kcalloc(dev, lnum, sizeof(*dai_link),  GFP_KERNEL);
	dais      = devm_kcalloc(dev, dnum, sizeof(*dais),      GFP_KERNEL);
	cconf     = devm_kcalloc(dev, cnum, sizeof(*cconf),     GFP_KERNEL);
=======
	card = simple_priv_to_card(priv);
	card->owner		= THIS_MODULE;
	card->dev		= dev;
	card->probe		= simple_soc_probe;

	memset(&li, 0, sizeof(li));
	simple_get_dais_count(priv, &li);
	if (!li.link || !li.dais)
		return -EINVAL;

	dai_props = devm_kcalloc(dev, li.link, sizeof(*dai_props), GFP_KERNEL);
	dai_link  = devm_kcalloc(dev, li.link, sizeof(*dai_link),  GFP_KERNEL);
	dais      = devm_kcalloc(dev, li.dais, sizeof(*dais),      GFP_KERNEL);
	cconf     = devm_kcalloc(dev, li.conf, sizeof(*cconf),     GFP_KERNEL);
>>>>>>> 2f4c8cb2
	if (!dai_props || !dai_link || !dais)
		return -ENOMEM;

	/*
	 * Use snd_soc_dai_link_component instead of legacy style
	 * It is codec only. but cpu/platform will be supported in the future.
	 * see
	 *	soc-core.c :: snd_soc_init_multicodec()
	 */
<<<<<<< HEAD
	for (i = 0; i < lnum; i++) {
=======
	for (i = 0; i < li.link; i++) {
>>>>>>> 2f4c8cb2
		dai_link[i].codecs	= &dai_props[i].codecs;
		dai_link[i].num_codecs	= 1;
		dai_link[i].platform	= &dai_props[i].platform;
	}

<<<<<<< HEAD
	priv->dai_props			= dai_props;
	priv->dai_link			= dai_link;
	priv->dais			= dais;
	priv->codec_conf		= cconf;
=======
	priv->dai_props		= dai_props;
	priv->dai_link		= dai_link;
	priv->dais		= dais;
	priv->codec_conf	= cconf;
>>>>>>> 2f4c8cb2

	card->dai_link		= priv->dai_link;
<<<<<<< HEAD
	card->num_links		= lnum;
	card->codec_conf	= cconf;
	card->num_configs	= cnum;
	card->probe		= asoc_simple_soc_card_probe;
=======
	card->num_links		= li.link;
	card->codec_conf	= cconf;
	card->num_configs	= li.conf;
>>>>>>> 2f4c8cb2

	if (np && of_device_is_available(np)) {

		ret = simple_parse_of(priv);
		if (ret < 0) {
			if (ret != -EPROBE_DEFER)
				dev_err(dev, "parse error %d\n", ret);
			goto err;
		}

	} else {
		struct asoc_simple_card_info *cinfo;
		struct snd_soc_dai_link_component *codecs;
		struct snd_soc_dai_link_component *platform;
		int dai_idx = 0;

		cinfo = dev->platform_data;
		if (!cinfo) {
			dev_err(dev, "no info for asoc-simple-card\n");
			return -EINVAL;
		}

		if (!cinfo->name ||
		    !cinfo->codec_dai.name ||
		    !cinfo->codec ||
		    !cinfo->platform ||
		    !cinfo->cpu_dai.name) {
			dev_err(dev, "insufficient asoc_simple_card_info settings\n");
			return -EINVAL;
		}

		dai_props->cpu_dai	= &priv->dais[dai_idx++];
		dai_props->codec_dai	= &priv->dais[dai_idx++];

		codecs			= dai_link->codecs;
		codecs->name		= cinfo->codec;
		codecs->dai_name	= cinfo->codec_dai.name;

		platform		= dai_link->platform;
		platform->name		= cinfo->platform;

		card->name		= (cinfo->card) ? cinfo->card : cinfo->name;
		dai_link->name		= cinfo->name;
		dai_link->stream_name	= cinfo->name;
		dai_link->cpu_dai_name	= cinfo->cpu_dai.name;
		dai_link->dai_fmt	= cinfo->daifmt;
<<<<<<< HEAD
		dai_link->init		= asoc_simple_card_dai_init;
=======
		dai_link->init		= simple_dai_init;
>>>>>>> 2f4c8cb2
		memcpy(priv->dai_props->cpu_dai, &cinfo->cpu_dai,
					sizeof(*priv->dai_props->cpu_dai));
		memcpy(priv->dai_props->codec_dai, &cinfo->codec_dai,
					sizeof(*priv->dai_props->codec_dai));
	}

	snd_soc_card_set_drvdata(card, priv);

	ret = devm_snd_soc_register_card(dev, card);
	if (ret < 0)
		goto err;

	return 0;
err:
	asoc_simple_card_clean_reference(card);

	return ret;
}

static int simple_remove(struct platform_device *pdev)
{
	struct snd_soc_card *card = platform_get_drvdata(pdev);

	return asoc_simple_card_clean_reference(card);
}

static const struct of_device_id simple_of_match[] = {
	{ .compatible = "simple-audio-card", },
	{ .compatible = "simple-scu-audio-card", },
	{},
};
MODULE_DEVICE_TABLE(of, simple_of_match);

static struct platform_driver asoc_simple_card = {
	.driver = {
		.name = "asoc-simple-card",
		.pm = &snd_soc_pm_ops,
		.of_match_table = simple_of_match,
	},
	.probe = simple_probe,
	.remove = simple_remove,
};

module_platform_driver(asoc_simple_card);

MODULE_ALIAS("platform:asoc-simple-card");
MODULE_LICENSE("GPL v2");
MODULE_DESCRIPTION("ASoC Simple Sound Card");
MODULE_AUTHOR("Kuninori Morimoto <kuninori.morimoto.gx@renesas.com>");<|MERGE_RESOLUTION|>--- conflicted
+++ resolved
@@ -31,8 +31,6 @@
 	struct snd_soc_dai_link *dai_link;
 	struct asoc_simple_dai *dais;
 	struct snd_soc_codec_conf *codec_conf;
-<<<<<<< HEAD
-=======
 };
 
 struct link_info {
@@ -40,7 +38,6 @@
 	int link; /* number of link */
 	int conf; /* number of codec_conf */
 	int cpu;  /* turn for CPU / Codec */
->>>>>>> 2f4c8cb2
 };
 
 #define simple_priv_to_card(priv) (&(priv)->snd_card)
@@ -116,19 +113,11 @@
 	if (mclk_fs) {
 		mclk = params_rate(params) * mclk_fs;
 
-<<<<<<< HEAD
-		ret = asoc_simple_set_clk_rate(dai_props->codec_dai, mclk);
-		if (ret < 0)
-			return ret;
-
-		ret = asoc_simple_set_clk_rate(dai_props->cpu_dai, mclk);
-=======
 		ret = simple_set_clk_rate(dai_props->codec_dai, mclk);
 		if (ret < 0)
 			return ret;
 
 		ret = simple_set_clk_rate(dai_props->cpu_dai, mclk);
->>>>>>> 2f4c8cb2
 		if (ret < 0)
 			return ret;
 
@@ -155,11 +144,7 @@
 
 static int simple_dai_init(struct snd_soc_pcm_runtime *rtd)
 {
-<<<<<<< HEAD
-	struct simple_card_data *priv =	snd_soc_card_get_drvdata(rtd->card);
-=======
 	struct simple_priv *priv = snd_soc_card_get_drvdata(rtd->card);
->>>>>>> 2f4c8cb2
 	struct simple_dai_props *dai_props = simple_priv_to_props(priv, rtd->num);
 	int ret;
 
@@ -176,17 +161,10 @@
 	return 0;
 }
 
-<<<<<<< HEAD
-static int asoc_simple_card_be_hw_params_fixup(struct snd_soc_pcm_runtime *rtd,
-					       struct snd_pcm_hw_params *params)
-{
-	struct simple_card_data *priv = snd_soc_card_get_drvdata(rtd->card);
-=======
 static int simple_be_hw_params_fixup(struct snd_soc_pcm_runtime *rtd,
 				     struct snd_pcm_hw_params *params)
 {
 	struct simple_priv *priv = snd_soc_card_get_drvdata(rtd->card);
->>>>>>> 2f4c8cb2
 	struct simple_dai_props *dai_props = simple_priv_to_props(priv, rtd->num);
 
 	asoc_simple_card_convert_fixup(&dai_props->adata, params);
@@ -194,147 +172,6 @@
 	return 0;
 }
 
-<<<<<<< HEAD
-static int asoc_simple_card_dai_link_of_dpcm(struct device_node *top,
-					     struct device_node *node,
-					     struct device_node *np,
-					     struct device_node *codec,
-					     struct simple_card_data *priv,
-					     int *dai_idx, int link_idx,
-					     int *conf_idx, int is_fe,
-					     bool is_top_level_node)
-{
-	struct device *dev = simple_priv_to_dev(priv);
-	struct snd_soc_dai_link *dai_link = simple_priv_to_link(priv, link_idx);
-	struct simple_dai_props *dai_props = simple_priv_to_props(priv, link_idx);
-	struct asoc_simple_dai *dai;
-	struct snd_soc_dai_link_component *codecs = dai_link->codecs;
-
-	char prop[128];
-	char *prefix = "";
-	int ret;
-
-	/* For single DAI link & old style of DT node */
-	if (is_top_level_node)
-		prefix = PREFIX;
-
-	if (is_fe) {
-		int is_single_links = 0;
-
-		/* BE is dummy */
-		codecs->of_node		= NULL;
-		codecs->dai_name	= "snd-soc-dummy-dai";
-		codecs->name		= "snd-soc-dummy";
-
-		/* FE settings */
-		dai_link->dynamic		= 1;
-		dai_link->dpcm_merged_format	= 1;
-
-		dai =
-		dai_props->cpu_dai	= &priv->dais[(*dai_idx)++];
-
-		ret = asoc_simple_card_parse_cpu(np, dai_link, DAI, CELL,
-						 &is_single_links);
-		if (ret)
-			return ret;
-
-		ret = asoc_simple_card_parse_clk_cpu(dev, np, dai_link, dai);
-		if (ret < 0)
-			return ret;
-
-		ret = asoc_simple_card_set_dailink_name(dev, dai_link,
-							"fe.%s",
-							dai_link->cpu_dai_name);
-		if (ret < 0)
-			return ret;
-
-		asoc_simple_card_canonicalize_cpu(dai_link, is_single_links);
-	} else {
-		struct snd_soc_codec_conf *cconf;
-
-		/* FE is dummy */
-		dai_link->cpu_of_node		= NULL;
-		dai_link->cpu_dai_name		= "snd-soc-dummy-dai";
-		dai_link->cpu_name		= "snd-soc-dummy";
-
-		/* BE settings */
-		dai_link->no_pcm		= 1;
-		dai_link->be_hw_params_fixup	= asoc_simple_card_be_hw_params_fixup;
-
-		dai =
-		dai_props->codec_dai	= &priv->dais[(*dai_idx)++];
-
-		cconf =
-		dai_props->codec_conf	= &priv->codec_conf[(*conf_idx)++];
-
-		ret = asoc_simple_card_parse_codec(np, dai_link, DAI, CELL);
-		if (ret < 0)
-			return ret;
-
-		ret = asoc_simple_card_parse_clk_codec(dev, np, dai_link, dai);
-		if (ret < 0)
-			return ret;
-
-		ret = asoc_simple_card_set_dailink_name(dev, dai_link,
-							"be.%s",
-							codecs->dai_name);
-		if (ret < 0)
-			return ret;
-
-		/* check "prefix" from top node */
-		snd_soc_of_parse_node_prefix(top, cconf, codecs->of_node,
-					      PREFIX "prefix");
-		snd_soc_of_parse_node_prefix(node, cconf, codecs->of_node,
-					     "prefix");
-		snd_soc_of_parse_node_prefix(np, cconf, codecs->of_node,
-					     "prefix");
-	}
-
-	asoc_simple_card_parse_convert(dev, top,  PREFIX, &dai_props->adata);
-	asoc_simple_card_parse_convert(dev, node, prefix, &dai_props->adata);
-	asoc_simple_card_parse_convert(dev, np,   NULL,   &dai_props->adata);
-
-	ret = asoc_simple_card_of_parse_tdm(np, dai);
-	if (ret)
-		return ret;
-
-	ret = asoc_simple_card_canonicalize_dailink(dai_link);
-	if (ret < 0)
-		return ret;
-
-	snprintf(prop, sizeof(prop), "%smclk-fs", prefix);
-	of_property_read_u32(top,  PREFIX "mclk-fs", &dai_props->mclk_fs);
-	of_property_read_u32(node, prop, &dai_props->mclk_fs);
-	of_property_read_u32(np,   prop, &dai_props->mclk_fs);
-
-	ret = asoc_simple_card_parse_daifmt(dev, node, codec,
-					    prefix, &dai_link->dai_fmt);
-	if (ret < 0)
-		return ret;
-
-	dai_link->dpcm_playback		= 1;
-	dai_link->dpcm_capture		= 1;
-	dai_link->ops			= &asoc_simple_card_ops;
-	dai_link->init			= asoc_simple_card_dai_init;
-
-	return 0;
-}
-
-static int asoc_simple_card_dai_link_of(struct device_node *top,
-					struct device_node *node,
-					struct simple_card_data *priv,
-					int *dai_idx, int link_idx,
-					bool is_top_level_node)
-{
-	struct device *dev = simple_priv_to_dev(priv);
-	struct snd_soc_dai_link *dai_link = simple_priv_to_link(priv, link_idx);
-	struct simple_dai_props *dai_props = simple_priv_to_props(priv, link_idx);
-	struct asoc_simple_dai *cpu_dai;
-	struct asoc_simple_dai *codec_dai;
-	struct device_node *cpu = NULL;
-	struct device_node *plat = NULL;
-	struct device_node *codec = NULL;
-=======
 static void simple_get_conversion(struct device *dev,
 				  struct device_node *np,
 				  struct asoc_simple_card_data *adata)
@@ -363,7 +200,6 @@
 	struct snd_soc_dai_link_component *codecs = dai_link->codecs;
 	struct device_node *top = dev->of_node;
 	struct device_node *node = of_get_parent(np);
->>>>>>> 2f4c8cb2
 	char prop[128];
 	char *prefix = "";
 	int ret;
@@ -532,11 +368,6 @@
 	dai_props->cpu_dai	= &priv->dais[li->dais++];
 	codec_dai		=
 	dai_props->codec_dai	= &priv->dais[li->dais++];
-
-	cpu_dai			=
-	dai_props->cpu_dai	= &priv->dais[(*dai_idx)++];
-	codec_dai		=
-	dai_props->codec_dai	= &priv->dais[(*dai_idx)++];
 
 	ret = asoc_simple_card_parse_daifmt(dev, node, codec,
 					    prefix, &dai_link->dai_fmt);
@@ -704,17 +535,8 @@
 	struct device *dev = simple_priv_to_dev(priv);
 	struct device_node *top = dev->of_node;
 	struct snd_soc_card *card = simple_priv_to_card(priv);
-<<<<<<< HEAD
-	struct device_node *node;
-	struct device_node *np;
-	struct device_node *codec;
-	bool is_fe;
-	int ret, loop;
-	int dai_idx, link_idx, conf_idx;
-=======
 	struct link_info li;
 	int ret;
->>>>>>> 2f4c8cb2
 
 	if (!top)
 		return -EINVAL;
@@ -728,45 +550,6 @@
 		return ret;
 
 	/* Single/Muti DAI link(s) & New style of DT node */
-<<<<<<< HEAD
-	loop		= 1;
-	link_idx	= 0;
-	dai_idx		= 0;
-	conf_idx	= 0;
-	node = of_get_child_by_name(top, PREFIX "dai-link");
-	if (!node) {
-		node = dev->of_node;
-		loop = 0;
-	}
-
-	do  {
-		/* DPCM */
-		if (of_get_child_count(node) > 2) {
-			for_each_child_of_node(node, np) {
-				codec = of_get_child_by_name(node,
-							loop ?	"codec" :
-								PREFIX "codec");
-				if (!codec)
-					return -ENODEV;
-
-				is_fe = (np != codec);
-
-				ret = asoc_simple_card_dai_link_of_dpcm(
-						top, node, np, codec, priv,
-						&dai_idx, link_idx++, &conf_idx,
-						is_fe, !loop);
-			}
-		} else {
-			ret = asoc_simple_card_dai_link_of(
-						top, node, priv,
-						&dai_idx, link_idx++, !loop);
-		}
-		if (ret < 0)
-			return ret;
-
-		node = of_get_next_child(top, node);
-	} while (loop && node);
-=======
 	memset(&li, 0, sizeof(li));
 	for (li.cpu = 1; li.cpu >= 0; li.cpu--) {
 		/*
@@ -787,103 +570,20 @@
 		if (ret < 0)
 			return ret;
 	}
->>>>>>> 2f4c8cb2
 
 	ret = asoc_simple_card_parse_card_name(card, PREFIX);
 	if (ret < 0)
 		return ret;
 
-<<<<<<< HEAD
-	ret = asoc_simple_card_parse_aux_devs(top, priv);
-=======
 	ret = simple_parse_aux_devs(top, priv);
->>>>>>> 2f4c8cb2
 
 	return ret;
 }
 
-<<<<<<< HEAD
-static void asoc_simple_card_get_dais_count(struct device *dev,
-					    int *link_num,
-					    int *dais_num,
-					    int *ccnf_num)
-{
-	struct device_node *top = dev->of_node;
-	struct device_node *node;
-	int loop;
-	int num;
-
-	/*
-	 * link_num :	number of links.
-	 *		CPU-Codec / CPU-dummy / dummy-Codec
-	 * dais_num :	number of DAIs
-	 * ccnf_num :	number of codec_conf
-	 *		same number for "dummy-Codec"
-	 *
-	 * ex1)
-	 * CPU0 --- Codec0	link : 5
-	 * CPU1 --- Codec1	dais : 7
-	 * CPU2 -/		ccnf : 1
-	 * CPU3 --- Codec2
-	 *
-	 *	=> 5 links = 2xCPU-Codec + 2xCPU-dummy + 1xdummy-Codec
-	 *	=> 7 DAIs  = 4xCPU + 3xCodec
-	 *	=> 1 ccnf  = 1xdummy-Codec
-	 *
-	 * ex2)
-	 * CPU0 --- Codec0	link : 5
-	 * CPU1 --- Codec1	dais : 6
-	 * CPU2 -/		ccnf : 1
-	 * CPU3 -/
-	 *
-	 *	=> 5 links = 1xCPU-Codec + 3xCPU-dummy + 1xdummy-Codec
-	 *	=> 6 DAIs  = 4xCPU + 2xCodec
-	 *	=> 1 ccnf  = 1xdummy-Codec
-	 *
-	 * ex3)
-	 * CPU0 --- Codec0	link : 6
-	 * CPU1 -/		dais : 6
-	 * CPU2 --- Codec1	ccnf : 2
-	 * CPU3 -/
-	 *
-	 *	=> 6 links = 0xCPU-Codec + 4xCPU-dummy + 2xdummy-Codec
-	 *	=> 6 DAIs  = 4xCPU + 2xCodec
-	 *	=> 2 ccnf  = 2xdummy-Codec
-	 */
-	if (!top) {
-		(*link_num) = 1;
-		(*dais_num) = 2;
-		(*ccnf_num) = 0;
-		return;
-	}
-
-	loop = 1;
-	node = of_get_child_by_name(top, PREFIX "dai-link");
-	if (!node) {
-		node = top;
-		loop = 0;
-	}
-
-	do {
-		num = of_get_child_count(node);
-		(*dais_num) += num;
-		if (num > 2) {
-			(*link_num) += num;
-			(*ccnf_num)++;
-		} else {
-			(*link_num)++;
-		}
-		node = of_get_next_child(top, node);
-	} while (loop && node);
-}
-
-static int asoc_simple_soc_card_probe(struct snd_soc_card *card)
-=======
 static int simple_count_noml(struct simple_priv *priv,
 			     struct device_node *np,
 			     struct device_node *codec,
 			     struct link_info *li, bool is_top)
->>>>>>> 2f4c8cb2
 {
 	li->dais++; /* CPU or Codec */
 	if (np != codec)
@@ -998,11 +698,7 @@
 	struct device_node *np = dev->of_node;
 	struct snd_soc_card *card;
 	struct snd_soc_codec_conf *cconf;
-<<<<<<< HEAD
-	int lnum = 0, dnum = 0, cnum = 0;
-=======
 	struct link_info li;
->>>>>>> 2f4c8cb2
 	int ret, i;
 
 	/* Allocate the private data and the DAI link array */
@@ -1010,16 +706,6 @@
 	if (!priv)
 		return -ENOMEM;
 
-<<<<<<< HEAD
-	asoc_simple_card_get_dais_count(dev, &lnum, &dnum, &cnum);
-	if (!lnum || !dnum)
-		return -EINVAL;
-
-	dai_props = devm_kcalloc(dev, lnum, sizeof(*dai_props), GFP_KERNEL);
-	dai_link  = devm_kcalloc(dev, lnum, sizeof(*dai_link),  GFP_KERNEL);
-	dais      = devm_kcalloc(dev, dnum, sizeof(*dais),      GFP_KERNEL);
-	cconf     = devm_kcalloc(dev, cnum, sizeof(*cconf),     GFP_KERNEL);
-=======
 	card = simple_priv_to_card(priv);
 	card->owner		= THIS_MODULE;
 	card->dev		= dev;
@@ -1034,7 +720,6 @@
 	dai_link  = devm_kcalloc(dev, li.link, sizeof(*dai_link),  GFP_KERNEL);
 	dais      = devm_kcalloc(dev, li.dais, sizeof(*dais),      GFP_KERNEL);
 	cconf     = devm_kcalloc(dev, li.conf, sizeof(*cconf),     GFP_KERNEL);
->>>>>>> 2f4c8cb2
 	if (!dai_props || !dai_link || !dais)
 		return -ENOMEM;
 
@@ -1044,39 +729,21 @@
 	 * see
 	 *	soc-core.c :: snd_soc_init_multicodec()
 	 */
-<<<<<<< HEAD
-	for (i = 0; i < lnum; i++) {
-=======
 	for (i = 0; i < li.link; i++) {
->>>>>>> 2f4c8cb2
 		dai_link[i].codecs	= &dai_props[i].codecs;
 		dai_link[i].num_codecs	= 1;
 		dai_link[i].platform	= &dai_props[i].platform;
 	}
 
-<<<<<<< HEAD
-	priv->dai_props			= dai_props;
-	priv->dai_link			= dai_link;
-	priv->dais			= dais;
-	priv->codec_conf		= cconf;
-=======
 	priv->dai_props		= dai_props;
 	priv->dai_link		= dai_link;
 	priv->dais		= dais;
 	priv->codec_conf	= cconf;
->>>>>>> 2f4c8cb2
 
 	card->dai_link		= priv->dai_link;
-<<<<<<< HEAD
-	card->num_links		= lnum;
-	card->codec_conf	= cconf;
-	card->num_configs	= cnum;
-	card->probe		= asoc_simple_soc_card_probe;
-=======
 	card->num_links		= li.link;
 	card->codec_conf	= cconf;
 	card->num_configs	= li.conf;
->>>>>>> 2f4c8cb2
 
 	if (np && of_device_is_available(np)) {
 
@@ -1123,11 +790,7 @@
 		dai_link->stream_name	= cinfo->name;
 		dai_link->cpu_dai_name	= cinfo->cpu_dai.name;
 		dai_link->dai_fmt	= cinfo->daifmt;
-<<<<<<< HEAD
-		dai_link->init		= asoc_simple_card_dai_init;
-=======
 		dai_link->init		= simple_dai_init;
->>>>>>> 2f4c8cb2
 		memcpy(priv->dai_props->cpu_dai, &cinfo->cpu_dai,
 					sizeof(*priv->dai_props->cpu_dai));
 		memcpy(priv->dai_props->codec_dai, &cinfo->codec_dai,
