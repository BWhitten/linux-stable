/*
 * Driver for the PCM512x CODECs
 *
 * Author:	Mark Brown <broonie@kernel.org>
 *		Copyright 2014 Linaro Ltd
 *
 * This program is free software; you can redistribute it and/or
 * modify it under the terms of the GNU General Public License
 * version 2 as published by the Free Software Foundation.
 *
 * This program is distributed in the hope that it will be useful, but
 * WITHOUT ANY WARRANTY; without even the implied warranty of
 * MERCHANTABILITY or FITNESS FOR A PARTICULAR PURPOSE.  See the GNU
 * General Public License for more details.
 */


#include <linux/init.h>
#include <linux/module.h>
#include <linux/clk.h>
#include <linux/kernel.h>
#include <linux/pm_runtime.h>
#include <linux/regmap.h>
#include <linux/regulator/consumer.h>
#include <linux/gcd.h>
#include <sound/soc.h>
#include <sound/soc-dapm.h>
#include <sound/pcm_params.h>
#include <sound/tlv.h>

#include "pcm512x.h"

#define PCM512x_NUM_SUPPLIES 3
static const char * const pcm512x_supply_names[PCM512x_NUM_SUPPLIES] = {
	"AVDD",
	"DVDD",
	"CPVDD",
};

struct pcm512x_priv {
	struct regmap *regmap;
	struct clk *sclk;
	struct regulator_bulk_data supplies[PCM512x_NUM_SUPPLIES];
	struct notifier_block supply_nb[PCM512x_NUM_SUPPLIES];
	int fmt;
	int pll_in;
	int pll_out;
	int pll_r;
	int pll_j;
	int pll_d;
	int pll_p;
	unsigned long real_pll;
	unsigned long overclock_pll;
	unsigned long overclock_dac;
	unsigned long overclock_dsp;
	int mute;
	struct mutex mutex;
};

/*
 * We can't use the same notifier block for more than one supply and
 * there's no way I can see to get from a callback to the caller
 * except container_of().
 */
#define PCM512x_REGULATOR_EVENT(n) \
static int pcm512x_regulator_event_##n(struct notifier_block *nb, \
				      unsigned long event, void *data)    \
{ \
	struct pcm512x_priv *pcm512x = container_of(nb, struct pcm512x_priv, \
						    supply_nb[n]); \
	if (event & REGULATOR_EVENT_DISABLE) { \
		regcache_mark_dirty(pcm512x->regmap);	\
		regcache_cache_only(pcm512x->regmap, true);	\
	} \
	return 0; \
}

PCM512x_REGULATOR_EVENT(0)
PCM512x_REGULATOR_EVENT(1)
PCM512x_REGULATOR_EVENT(2)

static const struct reg_default pcm512x_reg_defaults[] = {
	{ PCM512x_RESET,             0x00 },
	{ PCM512x_POWER,             0x00 },
	{ PCM512x_MUTE,              0x00 },
	{ PCM512x_DSP,               0x00 },
	{ PCM512x_PLL_REF,           0x00 },
	{ PCM512x_DAC_REF,           0x00 },
	{ PCM512x_DAC_ROUTING,       0x11 },
	{ PCM512x_DSP_PROGRAM,       0x01 },
	{ PCM512x_CLKDET,            0x00 },
	{ PCM512x_AUTO_MUTE,         0x00 },
	{ PCM512x_ERROR_DETECT,      0x00 },
	{ PCM512x_DIGITAL_VOLUME_1,  0x00 },
	{ PCM512x_DIGITAL_VOLUME_2,  0x30 },
	{ PCM512x_DIGITAL_VOLUME_3,  0x30 },
	{ PCM512x_DIGITAL_MUTE_1,    0x22 },
	{ PCM512x_DIGITAL_MUTE_2,    0x00 },
	{ PCM512x_DIGITAL_MUTE_3,    0x07 },
	{ PCM512x_OUTPUT_AMPLITUDE,  0x00 },
	{ PCM512x_ANALOG_GAIN_CTRL,  0x00 },
	{ PCM512x_UNDERVOLTAGE_PROT, 0x00 },
	{ PCM512x_ANALOG_MUTE_CTRL,  0x00 },
	{ PCM512x_ANALOG_GAIN_BOOST, 0x00 },
	{ PCM512x_VCOM_CTRL_1,       0x00 },
	{ PCM512x_VCOM_CTRL_2,       0x01 },
	{ PCM512x_BCLK_LRCLK_CFG,    0x00 },
	{ PCM512x_MASTER_MODE,       0x7c },
	{ PCM512x_GPIO_DACIN,        0x00 },
	{ PCM512x_GPIO_PLLIN,        0x00 },
	{ PCM512x_SYNCHRONIZE,       0x10 },
	{ PCM512x_PLL_COEFF_0,       0x00 },
	{ PCM512x_PLL_COEFF_1,       0x00 },
	{ PCM512x_PLL_COEFF_2,       0x00 },
	{ PCM512x_PLL_COEFF_3,       0x00 },
	{ PCM512x_PLL_COEFF_4,       0x00 },
	{ PCM512x_DSP_CLKDIV,        0x00 },
	{ PCM512x_DAC_CLKDIV,        0x00 },
	{ PCM512x_NCP_CLKDIV,        0x00 },
	{ PCM512x_OSR_CLKDIV,        0x00 },
	{ PCM512x_MASTER_CLKDIV_1,   0x00 },
	{ PCM512x_MASTER_CLKDIV_2,   0x00 },
	{ PCM512x_FS_SPEED_MODE,     0x00 },
	{ PCM512x_IDAC_1,            0x01 },
	{ PCM512x_IDAC_2,            0x00 },
};

static bool pcm512x_readable(struct device *dev, unsigned int reg)
{
	switch (reg) {
	case PCM512x_RESET:
	case PCM512x_POWER:
	case PCM512x_MUTE:
	case PCM512x_PLL_EN:
	case PCM512x_SPI_MISO_FUNCTION:
	case PCM512x_DSP:
	case PCM512x_GPIO_EN:
	case PCM512x_BCLK_LRCLK_CFG:
	case PCM512x_DSP_GPIO_INPUT:
	case PCM512x_MASTER_MODE:
	case PCM512x_PLL_REF:
	case PCM512x_DAC_REF:
	case PCM512x_GPIO_DACIN:
	case PCM512x_GPIO_PLLIN:
	case PCM512x_SYNCHRONIZE:
	case PCM512x_PLL_COEFF_0:
	case PCM512x_PLL_COEFF_1:
	case PCM512x_PLL_COEFF_2:
	case PCM512x_PLL_COEFF_3:
	case PCM512x_PLL_COEFF_4:
	case PCM512x_DSP_CLKDIV:
	case PCM512x_DAC_CLKDIV:
	case PCM512x_NCP_CLKDIV:
	case PCM512x_OSR_CLKDIV:
	case PCM512x_MASTER_CLKDIV_1:
	case PCM512x_MASTER_CLKDIV_2:
	case PCM512x_FS_SPEED_MODE:
	case PCM512x_IDAC_1:
	case PCM512x_IDAC_2:
	case PCM512x_ERROR_DETECT:
	case PCM512x_I2S_1:
	case PCM512x_I2S_2:
	case PCM512x_DAC_ROUTING:
	case PCM512x_DSP_PROGRAM:
	case PCM512x_CLKDET:
	case PCM512x_AUTO_MUTE:
	case PCM512x_DIGITAL_VOLUME_1:
	case PCM512x_DIGITAL_VOLUME_2:
	case PCM512x_DIGITAL_VOLUME_3:
	case PCM512x_DIGITAL_MUTE_1:
	case PCM512x_DIGITAL_MUTE_2:
	case PCM512x_DIGITAL_MUTE_3:
	case PCM512x_GPIO_OUTPUT_1:
	case PCM512x_GPIO_OUTPUT_2:
	case PCM512x_GPIO_OUTPUT_3:
	case PCM512x_GPIO_OUTPUT_4:
	case PCM512x_GPIO_OUTPUT_5:
	case PCM512x_GPIO_OUTPUT_6:
	case PCM512x_GPIO_CONTROL_1:
	case PCM512x_GPIO_CONTROL_2:
	case PCM512x_OVERFLOW:
	case PCM512x_RATE_DET_1:
	case PCM512x_RATE_DET_2:
	case PCM512x_RATE_DET_3:
	case PCM512x_RATE_DET_4:
	case PCM512x_CLOCK_STATUS:
	case PCM512x_ANALOG_MUTE_DET:
	case PCM512x_GPIN:
	case PCM512x_DIGITAL_MUTE_DET:
	case PCM512x_OUTPUT_AMPLITUDE:
	case PCM512x_ANALOG_GAIN_CTRL:
	case PCM512x_UNDERVOLTAGE_PROT:
	case PCM512x_ANALOG_MUTE_CTRL:
	case PCM512x_ANALOG_GAIN_BOOST:
	case PCM512x_VCOM_CTRL_1:
	case PCM512x_VCOM_CTRL_2:
	case PCM512x_CRAM_CTRL:
	case PCM512x_FLEX_A:
	case PCM512x_FLEX_B:
		return true;
	default:
		/* There are 256 raw register addresses */
		return reg < 0xff;
	}
}

static bool pcm512x_volatile(struct device *dev, unsigned int reg)
{
	switch (reg) {
	case PCM512x_PLL_EN:
	case PCM512x_OVERFLOW:
	case PCM512x_RATE_DET_1:
	case PCM512x_RATE_DET_2:
	case PCM512x_RATE_DET_3:
	case PCM512x_RATE_DET_4:
	case PCM512x_CLOCK_STATUS:
	case PCM512x_ANALOG_MUTE_DET:
	case PCM512x_GPIN:
	case PCM512x_DIGITAL_MUTE_DET:
	case PCM512x_CRAM_CTRL:
		return true;
	default:
		/* There are 256 raw register addresses */
		return reg < 0xff;
	}
}

static int pcm512x_overclock_pll_get(struct snd_kcontrol *kcontrol,
				     struct snd_ctl_elem_value *ucontrol)
{
	struct snd_soc_component *component = snd_soc_kcontrol_component(kcontrol);
	struct pcm512x_priv *pcm512x = snd_soc_component_get_drvdata(component);

	ucontrol->value.integer.value[0] = pcm512x->overclock_pll;
	return 0;
}

static int pcm512x_overclock_pll_put(struct snd_kcontrol *kcontrol,
				     struct snd_ctl_elem_value *ucontrol)
{
	struct snd_soc_component *component = snd_soc_kcontrol_component(kcontrol);
	struct pcm512x_priv *pcm512x = snd_soc_component_get_drvdata(component);

	switch (snd_soc_component_get_bias_level(component)) {
	case SND_SOC_BIAS_OFF:
	case SND_SOC_BIAS_STANDBY:
		break;
	default:
		return -EBUSY;
	}

	pcm512x->overclock_pll = ucontrol->value.integer.value[0];
	return 0;
}

static int pcm512x_overclock_dsp_get(struct snd_kcontrol *kcontrol,
				     struct snd_ctl_elem_value *ucontrol)
{
	struct snd_soc_component *component = snd_soc_kcontrol_component(kcontrol);
	struct pcm512x_priv *pcm512x = snd_soc_component_get_drvdata(component);

	ucontrol->value.integer.value[0] = pcm512x->overclock_dsp;
	return 0;
}

static int pcm512x_overclock_dsp_put(struct snd_kcontrol *kcontrol,
				     struct snd_ctl_elem_value *ucontrol)
{
	struct snd_soc_component *component = snd_soc_kcontrol_component(kcontrol);
	struct pcm512x_priv *pcm512x = snd_soc_component_get_drvdata(component);

	switch (snd_soc_component_get_bias_level(component)) {
	case SND_SOC_BIAS_OFF:
	case SND_SOC_BIAS_STANDBY:
		break;
	default:
		return -EBUSY;
	}

	pcm512x->overclock_dsp = ucontrol->value.integer.value[0];
	return 0;
}

static int pcm512x_overclock_dac_get(struct snd_kcontrol *kcontrol,
				     struct snd_ctl_elem_value *ucontrol)
{
	struct snd_soc_component *component = snd_soc_kcontrol_component(kcontrol);
	struct pcm512x_priv *pcm512x = snd_soc_component_get_drvdata(component);

	ucontrol->value.integer.value[0] = pcm512x->overclock_dac;
	return 0;
}

static int pcm512x_overclock_dac_put(struct snd_kcontrol *kcontrol,
				     struct snd_ctl_elem_value *ucontrol)
{
	struct snd_soc_component *component = snd_soc_kcontrol_component(kcontrol);
	struct pcm512x_priv *pcm512x = snd_soc_component_get_drvdata(component);

	switch (snd_soc_component_get_bias_level(component)) {
	case SND_SOC_BIAS_OFF:
	case SND_SOC_BIAS_STANDBY:
		break;
	default:
		return -EBUSY;
	}

	pcm512x->overclock_dac = ucontrol->value.integer.value[0];
	return 0;
}

static const DECLARE_TLV_DB_SCALE(digital_tlv, -10350, 50, 1);
static const DECLARE_TLV_DB_SCALE(analog_tlv, -600, 600, 0);
static const DECLARE_TLV_DB_SCALE(boost_tlv, 0, 80, 0);

static const char * const pcm512x_dsp_program_texts[] = {
	"FIR interpolation with de-emphasis",
	"Low latency IIR with de-emphasis",
	"High attenuation with de-emphasis",
	"Fixed process flow",
	"Ringing-less low latency FIR",
};

static const unsigned int pcm512x_dsp_program_values[] = {
	1,
	2,
	3,
	5,
	7,
};

static SOC_VALUE_ENUM_SINGLE_DECL(pcm512x_dsp_program,
				  PCM512x_DSP_PROGRAM, 0, 0x1f,
				  pcm512x_dsp_program_texts,
				  pcm512x_dsp_program_values);

static const char * const pcm512x_clk_missing_text[] = {
	"1s", "2s", "3s", "4s", "5s", "6s", "7s", "8s"
};

static const struct soc_enum pcm512x_clk_missing =
	SOC_ENUM_SINGLE(PCM512x_CLKDET, 0,  8, pcm512x_clk_missing_text);

static const char * const pcm512x_autom_text[] = {
	"21ms", "106ms", "213ms", "533ms", "1.07s", "2.13s", "5.33s", "10.66s"
};

static const struct soc_enum pcm512x_autom_l =
	SOC_ENUM_SINGLE(PCM512x_AUTO_MUTE, PCM512x_ATML_SHIFT, 8,
			pcm512x_autom_text);

static const struct soc_enum pcm512x_autom_r =
	SOC_ENUM_SINGLE(PCM512x_AUTO_MUTE, PCM512x_ATMR_SHIFT, 8,
			pcm512x_autom_text);

static const char * const pcm512x_ramp_rate_text[] = {
	"1 sample/update", "2 samples/update", "4 samples/update",
	"Immediate"
};

static const struct soc_enum pcm512x_vndf =
	SOC_ENUM_SINGLE(PCM512x_DIGITAL_MUTE_1, PCM512x_VNDF_SHIFT, 4,
			pcm512x_ramp_rate_text);

static const struct soc_enum pcm512x_vnuf =
	SOC_ENUM_SINGLE(PCM512x_DIGITAL_MUTE_1, PCM512x_VNUF_SHIFT, 4,
			pcm512x_ramp_rate_text);

static const struct soc_enum pcm512x_vedf =
	SOC_ENUM_SINGLE(PCM512x_DIGITAL_MUTE_2, PCM512x_VEDF_SHIFT, 4,
			pcm512x_ramp_rate_text);

static const char * const pcm512x_ramp_step_text[] = {
	"4dB/step", "2dB/step", "1dB/step", "0.5dB/step"
};

static const struct soc_enum pcm512x_vnds =
	SOC_ENUM_SINGLE(PCM512x_DIGITAL_MUTE_1, PCM512x_VNDS_SHIFT, 4,
			pcm512x_ramp_step_text);

static const struct soc_enum pcm512x_vnus =
	SOC_ENUM_SINGLE(PCM512x_DIGITAL_MUTE_1, PCM512x_VNUS_SHIFT, 4,
			pcm512x_ramp_step_text);

static const struct soc_enum pcm512x_veds =
	SOC_ENUM_SINGLE(PCM512x_DIGITAL_MUTE_2, PCM512x_VEDS_SHIFT, 4,
			pcm512x_ramp_step_text);

static int pcm512x_update_mute(struct pcm512x_priv *pcm512x)
{
	return regmap_update_bits(
		pcm512x->regmap, PCM512x_MUTE, PCM512x_RQML | PCM512x_RQMR,
		(!!(pcm512x->mute & 0x5) << PCM512x_RQML_SHIFT)
		| (!!(pcm512x->mute & 0x3) << PCM512x_RQMR_SHIFT));
}

static int pcm512x_digital_playback_switch_get(struct snd_kcontrol *kcontrol,
					       struct snd_ctl_elem_value *ucontrol)
{
	struct snd_soc_component *component = snd_soc_kcontrol_component(kcontrol);
	struct pcm512x_priv *pcm512x = snd_soc_component_get_drvdata(component);

	mutex_lock(&pcm512x->mutex);
	ucontrol->value.integer.value[0] = !(pcm512x->mute & 0x4);
	ucontrol->value.integer.value[1] = !(pcm512x->mute & 0x2);
	mutex_unlock(&pcm512x->mutex);

	return 0;
}

static int pcm512x_digital_playback_switch_put(struct snd_kcontrol *kcontrol,
					       struct snd_ctl_elem_value *ucontrol)
{
	struct snd_soc_component *component = snd_soc_kcontrol_component(kcontrol);
	struct pcm512x_priv *pcm512x = snd_soc_component_get_drvdata(component);
	int ret, changed = 0;

	mutex_lock(&pcm512x->mutex);

	if ((pcm512x->mute & 0x4) == (ucontrol->value.integer.value[0] << 2)) {
		pcm512x->mute ^= 0x4;
		changed = 1;
	}
	if ((pcm512x->mute & 0x2) == (ucontrol->value.integer.value[1] << 1)) {
		pcm512x->mute ^= 0x2;
		changed = 1;
	}

	if (changed) {
		ret = pcm512x_update_mute(pcm512x);
		if (ret != 0) {
			dev_err(component->dev,
				"Failed to update digital mute: %d\n", ret);
			mutex_unlock(&pcm512x->mutex);
			return ret;
		}
	}

	mutex_unlock(&pcm512x->mutex);

	return changed;
}

static const struct snd_kcontrol_new pcm512x_controls[] = {
SOC_DOUBLE_R_TLV("Digital Playback Volume", PCM512x_DIGITAL_VOLUME_2,
		 PCM512x_DIGITAL_VOLUME_3, 0, 255, 1, digital_tlv),
SOC_DOUBLE_TLV("Analogue Playback Volume", PCM512x_ANALOG_GAIN_CTRL,
	       PCM512x_LAGN_SHIFT, PCM512x_RAGN_SHIFT, 1, 1, analog_tlv),
SOC_DOUBLE_TLV("Analogue Playback Boost Volume", PCM512x_ANALOG_GAIN_BOOST,
	       PCM512x_AGBL_SHIFT, PCM512x_AGBR_SHIFT, 1, 0, boost_tlv),
{
	.iface = SNDRV_CTL_ELEM_IFACE_MIXER,
	.name = "Digital Playback Switch",
	.index = 0,
	.access = SNDRV_CTL_ELEM_ACCESS_READWRITE,
	.info = snd_ctl_boolean_stereo_info,
	.get = pcm512x_digital_playback_switch_get,
	.put = pcm512x_digital_playback_switch_put
},

SOC_SINGLE("Deemphasis Switch", PCM512x_DSP, PCM512x_DEMP_SHIFT, 1, 1),
SOC_ENUM("DSP Program", pcm512x_dsp_program),

SOC_ENUM("Clock Missing Period", pcm512x_clk_missing),
SOC_ENUM("Auto Mute Time Left", pcm512x_autom_l),
SOC_ENUM("Auto Mute Time Right", pcm512x_autom_r),
SOC_SINGLE("Auto Mute Mono Switch", PCM512x_DIGITAL_MUTE_3,
	   PCM512x_ACTL_SHIFT, 1, 0),
SOC_DOUBLE("Auto Mute Switch", PCM512x_DIGITAL_MUTE_3, PCM512x_AMLE_SHIFT,
	   PCM512x_AMRE_SHIFT, 1, 0),

SOC_ENUM("Volume Ramp Down Rate", pcm512x_vndf),
SOC_ENUM("Volume Ramp Down Step", pcm512x_vnds),
SOC_ENUM("Volume Ramp Up Rate", pcm512x_vnuf),
SOC_ENUM("Volume Ramp Up Step", pcm512x_vnus),
SOC_ENUM("Volume Ramp Down Emergency Rate", pcm512x_vedf),
SOC_ENUM("Volume Ramp Down Emergency Step", pcm512x_veds),

SOC_SINGLE_EXT("Max Overclock PLL", SND_SOC_NOPM, 0, 20, 0,
	       pcm512x_overclock_pll_get, pcm512x_overclock_pll_put),
SOC_SINGLE_EXT("Max Overclock DSP", SND_SOC_NOPM, 0, 40, 0,
	       pcm512x_overclock_dsp_get, pcm512x_overclock_dsp_put),
SOC_SINGLE_EXT("Max Overclock DAC", SND_SOC_NOPM, 0, 40, 0,
	       pcm512x_overclock_dac_get, pcm512x_overclock_dac_put),
};

static const struct snd_soc_dapm_widget pcm512x_dapm_widgets[] = {
SND_SOC_DAPM_DAC("DACL", NULL, SND_SOC_NOPM, 0, 0),
SND_SOC_DAPM_DAC("DACR", NULL, SND_SOC_NOPM, 0, 0),

SND_SOC_DAPM_OUTPUT("OUTL"),
SND_SOC_DAPM_OUTPUT("OUTR"),
};

static const struct snd_soc_dapm_route pcm512x_dapm_routes[] = {
	{ "DACL", NULL, "Playback" },
	{ "DACR", NULL, "Playback" },

	{ "OUTL", NULL, "DACL" },
	{ "OUTR", NULL, "DACR" },
};

static unsigned long pcm512x_pll_max(struct pcm512x_priv *pcm512x)
{
	return 25000000 + 25000000 * pcm512x->overclock_pll / 100;
}

static unsigned long pcm512x_dsp_max(struct pcm512x_priv *pcm512x)
{
	return 50000000 + 50000000 * pcm512x->overclock_dsp / 100;
}

static unsigned long pcm512x_dac_max(struct pcm512x_priv *pcm512x,
				     unsigned long rate)
{
	return rate + rate * pcm512x->overclock_dac / 100;
}

static unsigned long pcm512x_sck_max(struct pcm512x_priv *pcm512x)
{
	if (!pcm512x->pll_out)
		return 25000000;
	return pcm512x_pll_max(pcm512x);
}

static unsigned long pcm512x_ncp_target(struct pcm512x_priv *pcm512x,
					unsigned long dac_rate)
{
	/*
	 * If the DAC is not actually overclocked, use the good old
	 * NCP target rate...
	 */
	if (dac_rate <= 6144000)
		return 1536000;
	/*
	 * ...but if the DAC is in fact overclocked, bump the NCP target
	 * rate to get the recommended dividers even when overclocking.
	 */
	return pcm512x_dac_max(pcm512x, 1536000);
}

static const u32 pcm512x_dai_rates[] = {
	8000, 11025, 16000, 22050, 32000, 44100, 48000, 64000,
	88200, 96000, 176400, 192000, 384000,
};

static const struct snd_pcm_hw_constraint_list constraints_slave = {
	.count = ARRAY_SIZE(pcm512x_dai_rates),
	.list  = pcm512x_dai_rates,
};

static int pcm512x_hw_rule_rate(struct snd_pcm_hw_params *params,
				struct snd_pcm_hw_rule *rule)
{
	struct pcm512x_priv *pcm512x = rule->private;
	struct snd_interval ranges[2];
	int frame_size;

	frame_size = snd_soc_params_to_frame_size(params);
	if (frame_size < 0)
		return frame_size;

	switch (frame_size) {
	case 32:
		/* No hole when the frame size is 32. */
		return 0;
	case 48:
	case 64:
		/* There is only one hole in the range of supported
		 * rates, but it moves with the frame size.
		 */
		memset(ranges, 0, sizeof(ranges));
		ranges[0].min = 8000;
		ranges[0].max = pcm512x_sck_max(pcm512x) / frame_size / 2;
		ranges[1].min = DIV_ROUND_UP(16000000, frame_size);
		ranges[1].max = 384000;
		break;
	default:
		return -EINVAL;
	}

	return snd_interval_ranges(hw_param_interval(params, rule->var),
				   ARRAY_SIZE(ranges), ranges, 0);
}

static int pcm512x_dai_startup_master(struct snd_pcm_substream *substream,
				      struct snd_soc_dai *dai)
{
	struct snd_soc_component *component = dai->component;
	struct pcm512x_priv *pcm512x = snd_soc_component_get_drvdata(component);
	struct device *dev = dai->dev;
	struct snd_pcm_hw_constraint_ratnums *constraints_no_pll;
	struct snd_ratnum *rats_no_pll;

	if (IS_ERR(pcm512x->sclk)) {
		dev_err(dev, "Need SCLK for master mode: %ld\n",
			PTR_ERR(pcm512x->sclk));
		return PTR_ERR(pcm512x->sclk);
	}

	if (pcm512x->pll_out)
		return snd_pcm_hw_rule_add(substream->runtime, 0,
					   SNDRV_PCM_HW_PARAM_RATE,
					   pcm512x_hw_rule_rate,
					   pcm512x,
					   SNDRV_PCM_HW_PARAM_FRAME_BITS,
					   SNDRV_PCM_HW_PARAM_CHANNELS, -1);

	constraints_no_pll = devm_kzalloc(dev, sizeof(*constraints_no_pll),
					  GFP_KERNEL);
	if (!constraints_no_pll)
		return -ENOMEM;
	constraints_no_pll->nrats = 1;
	rats_no_pll = devm_kzalloc(dev, sizeof(*rats_no_pll), GFP_KERNEL);
	if (!rats_no_pll)
		return -ENOMEM;
	constraints_no_pll->rats = rats_no_pll;
	rats_no_pll->num = clk_get_rate(pcm512x->sclk) / 64;
	rats_no_pll->den_min = 1;
	rats_no_pll->den_max = 128;
	rats_no_pll->den_step = 1;

	return snd_pcm_hw_constraint_ratnums(substream->runtime, 0,
					     SNDRV_PCM_HW_PARAM_RATE,
					     constraints_no_pll);
}

static int pcm512x_dai_startup_slave(struct snd_pcm_substream *substream,
				     struct snd_soc_dai *dai)
{
	struct snd_soc_component *component = dai->component;
	struct pcm512x_priv *pcm512x = snd_soc_component_get_drvdata(component);
	struct device *dev = dai->dev;
	struct regmap *regmap = pcm512x->regmap;

	if (IS_ERR(pcm512x->sclk)) {
		dev_info(dev, "No SCLK, using BCLK: %ld\n",
			 PTR_ERR(pcm512x->sclk));

		/* Disable reporting of missing SCLK as an error */
		regmap_update_bits(regmap, PCM512x_ERROR_DETECT,
				   PCM512x_IDCH, PCM512x_IDCH);

		/* Switch PLL input to BCLK */
		regmap_update_bits(regmap, PCM512x_PLL_REF,
				   PCM512x_SREF, PCM512x_SREF_BCK);
	}

	return snd_pcm_hw_constraint_list(substream->runtime, 0,
					  SNDRV_PCM_HW_PARAM_RATE,
					  &constraints_slave);
}

static int pcm512x_dai_startup(struct snd_pcm_substream *substream,
			       struct snd_soc_dai *dai)
{
	struct snd_soc_component *component = dai->component;
	struct pcm512x_priv *pcm512x = snd_soc_component_get_drvdata(component);

	switch (pcm512x->fmt & SND_SOC_DAIFMT_MASTER_MASK) {
	case SND_SOC_DAIFMT_CBM_CFM:
	case SND_SOC_DAIFMT_CBM_CFS:
		return pcm512x_dai_startup_master(substream, dai);

	case SND_SOC_DAIFMT_CBS_CFS:
		return pcm512x_dai_startup_slave(substream, dai);

	default:
		return -EINVAL;
	}
}

static int pcm512x_set_bias_level(struct snd_soc_component *component,
				  enum snd_soc_bias_level level)
{
	struct pcm512x_priv *pcm512x = dev_get_drvdata(component->dev);
	int ret;

	switch (level) {
	case SND_SOC_BIAS_ON:
	case SND_SOC_BIAS_PREPARE:
		break;

	case SND_SOC_BIAS_STANDBY:
		ret = regmap_update_bits(pcm512x->regmap, PCM512x_POWER,
					 PCM512x_RQST, 0);
		if (ret != 0) {
			dev_err(component->dev, "Failed to remove standby: %d\n",
				ret);
			return ret;
		}
		break;

	case SND_SOC_BIAS_OFF:
		ret = regmap_update_bits(pcm512x->regmap, PCM512x_POWER,
					 PCM512x_RQST, PCM512x_RQST);
		if (ret != 0) {
			dev_err(component->dev, "Failed to request standby: %d\n",
				ret);
			return ret;
		}
		break;
	}

	return 0;
}

static unsigned long pcm512x_find_sck(struct snd_soc_dai *dai,
				      unsigned long bclk_rate)
{
	struct device *dev = dai->dev;
	struct snd_soc_component *component = dai->component;
	struct pcm512x_priv *pcm512x = snd_soc_component_get_drvdata(component);
	unsigned long sck_rate;
	int pow2;

	/* 64 MHz <= pll_rate <= 100 MHz, VREF mode */
	/* 16 MHz <= sck_rate <=  25 MHz, VREF mode */

	/* select sck_rate as a multiple of bclk_rate but still with
	 * as many factors of 2 as possible, as that makes it easier
	 * to find a fast DAC rate
	 */
	pow2 = 1 << fls((pcm512x_pll_max(pcm512x) - 16000000) / bclk_rate);
	for (; pow2; pow2 >>= 1) {
		sck_rate = rounddown(pcm512x_pll_max(pcm512x),
				     bclk_rate * pow2);
		if (sck_rate >= 16000000)
			break;
	}
	if (!pow2) {
		dev_err(dev, "Impossible to generate a suitable SCK\n");
		return 0;
	}

	dev_dbg(dev, "sck_rate %lu\n", sck_rate);
	return sck_rate;
}

/* pll_rate = pllin_rate * R * J.D / P
 * 1 <= R <= 16
 * 1 <= J <= 63
 * 0 <= D <= 9999
 * 1 <= P <= 15
 * 64 MHz <= pll_rate <= 100 MHz
 * if D == 0
 *     1 MHz <= pllin_rate / P <= 20 MHz
 * else if D > 0
 *     6.667 MHz <= pllin_rate / P <= 20 MHz
 *     4 <= J <= 11
 *     R = 1
 */
static int pcm512x_find_pll_coeff(struct snd_soc_dai *dai,
				  unsigned long pllin_rate,
				  unsigned long pll_rate)
{
	struct device *dev = dai->dev;
	struct snd_soc_component *component = dai->component;
	struct pcm512x_priv *pcm512x = snd_soc_component_get_drvdata(component);
	unsigned long common;
	int R, J, D, P;
	unsigned long K; /* 10000 * J.D */
	unsigned long num;
	unsigned long den;

	common = gcd(pll_rate, pllin_rate);
	dev_dbg(dev, "pll %lu pllin %lu common %lu\n",
		pll_rate, pllin_rate, common);
	num = pll_rate / common;
	den = pllin_rate / common;

	/* pllin_rate / P (or here, den) cannot be greater than 20 MHz */
	if (pllin_rate / den > 20000000 && num < 8) {
		num *= DIV_ROUND_UP(pllin_rate / den, 20000000);
		den *= DIV_ROUND_UP(pllin_rate / den, 20000000);
	}
	dev_dbg(dev, "num / den = %lu / %lu\n", num, den);

	P = den;
	if (den <= 15 && num <= 16 * 63
	    && 1000000 <= pllin_rate / P && pllin_rate / P <= 20000000) {
		/* Try the case with D = 0 */
		D = 0;
		/* factor 'num' into J and R, such that R <= 16 and J <= 63 */
		for (R = 16; R; R--) {
			if (num % R)
				continue;
			J = num / R;
			if (J == 0 || J > 63)
				continue;

			dev_dbg(dev, "R * J / P = %d * %d / %d\n", R, J, P);
			pcm512x->real_pll = pll_rate;
			goto done;
		}
		/* no luck */
	}

	R = 1;

	if (num > 0xffffffffUL / 10000)
		goto fallback;

	/* Try to find an exact pll_rate using the D > 0 case */
	common = gcd(10000 * num, den);
	num = 10000 * num / common;
	den /= common;
	dev_dbg(dev, "num %lu den %lu common %lu\n", num, den, common);

	for (P = den; P <= 15; P++) {
		if (pllin_rate / P < 6667000 || 200000000 < pllin_rate / P)
			continue;
		if (num * P % den)
			continue;
		K = num * P / den;
		/* J == 12 is ok if D == 0 */
		if (K < 40000 || K > 120000)
			continue;

		J = K / 10000;
		D = K % 10000;
		dev_dbg(dev, "J.D / P = %d.%04d / %d\n", J, D, P);
		pcm512x->real_pll = pll_rate;
		goto done;
	}

	/* Fall back to an approximate pll_rate */

fallback:
	/* find smallest possible P */
	P = DIV_ROUND_UP(pllin_rate, 20000000);
	if (!P)
		P = 1;
	else if (P > 15) {
		dev_err(dev, "Need a slower clock as pll-input\n");
		return -EINVAL;
	}
	if (pllin_rate / P < 6667000) {
		dev_err(dev, "Need a faster clock as pll-input\n");
		return -EINVAL;
	}
	K = DIV_ROUND_CLOSEST_ULL(10000ULL * pll_rate * P, pllin_rate);
	if (K < 40000)
		K = 40000;
	/* J == 12 is ok if D == 0 */
	if (K > 120000)
		K = 120000;
	J = K / 10000;
	D = K % 10000;
	dev_dbg(dev, "J.D / P ~ %d.%04d / %d\n", J, D, P);
	pcm512x->real_pll = DIV_ROUND_DOWN_ULL((u64)K * pllin_rate, 10000 * P);

done:
	pcm512x->pll_r = R;
	pcm512x->pll_j = J;
	pcm512x->pll_d = D;
	pcm512x->pll_p = P;
	return 0;
}

static unsigned long pcm512x_pllin_dac_rate(struct snd_soc_dai *dai,
					    unsigned long osr_rate,
					    unsigned long pllin_rate)
{
	struct snd_soc_component *component = dai->component;
	struct pcm512x_priv *pcm512x = snd_soc_component_get_drvdata(component);
	unsigned long dac_rate;

	if (!pcm512x->pll_out)
		return 0; /* no PLL to bypass, force SCK as DAC input */

	if (pllin_rate % osr_rate)
		return 0; /* futile, quit early */

	/* run DAC no faster than 6144000 Hz */
	for (dac_rate = rounddown(pcm512x_dac_max(pcm512x, 6144000), osr_rate);
	     dac_rate;
	     dac_rate -= osr_rate) {

		if (pllin_rate / dac_rate > 128)
			return 0; /* DAC divider would be too big */

		if (!(pllin_rate % dac_rate))
			return dac_rate;

		dac_rate -= osr_rate;
	}

	return 0;
}

static int pcm512x_set_dividers(struct snd_soc_dai *dai,
				struct snd_pcm_hw_params *params)
{
	struct device *dev = dai->dev;
	struct snd_soc_component *component = dai->component;
	struct pcm512x_priv *pcm512x = snd_soc_component_get_drvdata(component);
	unsigned long pllin_rate = 0;
	unsigned long pll_rate;
	unsigned long sck_rate;
	unsigned long mck_rate;
	unsigned long bclk_rate;
	unsigned long sample_rate;
	unsigned long osr_rate;
	unsigned long dacsrc_rate;
	int bclk_div;
	int lrclk_div;
	int dsp_div;
	int dac_div;
	unsigned long dac_rate;
	int ncp_div;
	int osr_div;
	int ret;
	int idac;
	int fssp;
	int gpio;

	lrclk_div = snd_soc_params_to_frame_size(params);
	if (lrclk_div == 0) {
		dev_err(dev, "No LRCLK?\n");
		return -EINVAL;
	}

	if (!pcm512x->pll_out) {
		sck_rate = clk_get_rate(pcm512x->sclk);
		bclk_div = params->rate_den * 64 / lrclk_div;
		bclk_rate = DIV_ROUND_CLOSEST(sck_rate, bclk_div);

		mck_rate = sck_rate;
	} else {
		ret = snd_soc_params_to_bclk(params);
		if (ret < 0) {
			dev_err(dev, "Failed to find suitable BCLK: %d\n", ret);
			return ret;
		}
		if (ret == 0) {
			dev_err(dev, "No BCLK?\n");
			return -EINVAL;
		}
		bclk_rate = ret;

		pllin_rate = clk_get_rate(pcm512x->sclk);

		sck_rate = pcm512x_find_sck(dai, bclk_rate);
		if (!sck_rate)
			return -EINVAL;
		pll_rate = 4 * sck_rate;

		ret = pcm512x_find_pll_coeff(dai, pllin_rate, pll_rate);
		if (ret != 0)
			return ret;

		ret = regmap_write(pcm512x->regmap,
				   PCM512x_PLL_COEFF_0, pcm512x->pll_p - 1);
		if (ret != 0) {
			dev_err(dev, "Failed to write PLL P: %d\n", ret);
			return ret;
		}

		ret = regmap_write(pcm512x->regmap,
				   PCM512x_PLL_COEFF_1, pcm512x->pll_j);
		if (ret != 0) {
			dev_err(dev, "Failed to write PLL J: %d\n", ret);
			return ret;
		}

		ret = regmap_write(pcm512x->regmap,
				   PCM512x_PLL_COEFF_2, pcm512x->pll_d >> 8);
		if (ret != 0) {
			dev_err(dev, "Failed to write PLL D msb: %d\n", ret);
			return ret;
		}

		ret = regmap_write(pcm512x->regmap,
				   PCM512x_PLL_COEFF_3, pcm512x->pll_d & 0xff);
		if (ret != 0) {
			dev_err(dev, "Failed to write PLL D lsb: %d\n", ret);
			return ret;
		}

		ret = regmap_write(pcm512x->regmap,
				   PCM512x_PLL_COEFF_4, pcm512x->pll_r - 1);
		if (ret != 0) {
			dev_err(dev, "Failed to write PLL R: %d\n", ret);
			return ret;
		}

		mck_rate = pcm512x->real_pll;

		bclk_div = DIV_ROUND_CLOSEST(sck_rate, bclk_rate);
	}

	if (bclk_div > 128) {
		dev_err(dev, "Failed to find BCLK divider\n");
		return -EINVAL;
	}

	/* the actual rate */
	sample_rate = sck_rate / bclk_div / lrclk_div;
	osr_rate = 16 * sample_rate;

	/* run DSP no faster than 50 MHz */
	dsp_div = mck_rate > pcm512x_dsp_max(pcm512x) ? 2 : 1;

	dac_rate = pcm512x_pllin_dac_rate(dai, osr_rate, pllin_rate);
	if (dac_rate) {
		/* the desired clock rate is "compatible" with the pll input
		 * clock, so use that clock as dac input instead of the pll
		 * output clock since the pll will introduce jitter and thus
		 * noise.
		 */
		dev_dbg(dev, "using pll input as dac input\n");
		ret = regmap_update_bits(pcm512x->regmap, PCM512x_DAC_REF,
					 PCM512x_SDAC, PCM512x_SDAC_GPIO);
		if (ret != 0) {
			dev_err(component->dev,
				"Failed to set gpio as dacref: %d\n", ret);
			return ret;
		}

		gpio = PCM512x_GREF_GPIO1 + pcm512x->pll_in - 1;
		ret = regmap_update_bits(pcm512x->regmap, PCM512x_GPIO_DACIN,
					 PCM512x_GREF, gpio);
		if (ret != 0) {
			dev_err(component->dev,
				"Failed to set gpio %d as dacin: %d\n",
				pcm512x->pll_in, ret);
			return ret;
		}

		dacsrc_rate = pllin_rate;
	} else {
		/* run DAC no faster than 6144000 Hz */
		unsigned long dac_mul = pcm512x_dac_max(pcm512x, 6144000)
			/ osr_rate;
		unsigned long sck_mul = sck_rate / osr_rate;

		for (; dac_mul; dac_mul--) {
			if (!(sck_mul % dac_mul))
				break;
		}
		if (!dac_mul) {
			dev_err(dev, "Failed to find DAC rate\n");
			return -EINVAL;
		}

		dac_rate = dac_mul * osr_rate;
		dev_dbg(dev, "dac_rate %lu sample_rate %lu\n",
			dac_rate, sample_rate);

		ret = regmap_update_bits(pcm512x->regmap, PCM512x_DAC_REF,
					 PCM512x_SDAC, PCM512x_SDAC_SCK);
		if (ret != 0) {
			dev_err(component->dev,
				"Failed to set sck as dacref: %d\n", ret);
			return ret;
		}

		dacsrc_rate = sck_rate;
	}

	osr_div = DIV_ROUND_CLOSEST(dac_rate, osr_rate);
	if (osr_div > 128) {
		dev_err(dev, "Failed to find OSR divider\n");
		return -EINVAL;
	}

	dac_div = DIV_ROUND_CLOSEST(dacsrc_rate, dac_rate);
	if (dac_div > 128) {
		dev_err(dev, "Failed to find DAC divider\n");
		return -EINVAL;
	}
	dac_rate = dacsrc_rate / dac_div;

	ncp_div = DIV_ROUND_CLOSEST(dac_rate,
				    pcm512x_ncp_target(pcm512x, dac_rate));
	if (ncp_div > 128 || dac_rate / ncp_div > 2048000) {
		/* run NCP no faster than 2048000 Hz, but why? */
		ncp_div = DIV_ROUND_UP(dac_rate, 2048000);
		if (ncp_div > 128) {
			dev_err(dev, "Failed to find NCP divider\n");
			return -EINVAL;
		}
	}

	idac = mck_rate / (dsp_div * sample_rate);

	ret = regmap_write(pcm512x->regmap, PCM512x_DSP_CLKDIV, dsp_div - 1);
	if (ret != 0) {
		dev_err(dev, "Failed to write DSP divider: %d\n", ret);
		return ret;
	}

	ret = regmap_write(pcm512x->regmap, PCM512x_DAC_CLKDIV, dac_div - 1);
	if (ret != 0) {
		dev_err(dev, "Failed to write DAC divider: %d\n", ret);
		return ret;
	}

	ret = regmap_write(pcm512x->regmap, PCM512x_NCP_CLKDIV, ncp_div - 1);
	if (ret != 0) {
		dev_err(dev, "Failed to write NCP divider: %d\n", ret);
		return ret;
	}

	ret = regmap_write(pcm512x->regmap, PCM512x_OSR_CLKDIV, osr_div - 1);
	if (ret != 0) {
		dev_err(dev, "Failed to write OSR divider: %d\n", ret);
		return ret;
	}

	ret = regmap_write(pcm512x->regmap,
			   PCM512x_MASTER_CLKDIV_1, bclk_div - 1);
	if (ret != 0) {
		dev_err(dev, "Failed to write BCLK divider: %d\n", ret);
		return ret;
	}

	ret = regmap_write(pcm512x->regmap,
			   PCM512x_MASTER_CLKDIV_2, lrclk_div - 1);
	if (ret != 0) {
		dev_err(dev, "Failed to write LRCLK divider: %d\n", ret);
		return ret;
	}

	ret = regmap_write(pcm512x->regmap, PCM512x_IDAC_1, idac >> 8);
	if (ret != 0) {
		dev_err(dev, "Failed to write IDAC msb divider: %d\n", ret);
		return ret;
	}

	ret = regmap_write(pcm512x->regmap, PCM512x_IDAC_2, idac & 0xff);
	if (ret != 0) {
		dev_err(dev, "Failed to write IDAC lsb divider: %d\n", ret);
		return ret;
	}

	if (sample_rate <= pcm512x_dac_max(pcm512x, 48000))
		fssp = PCM512x_FSSP_48KHZ;
	else if (sample_rate <= pcm512x_dac_max(pcm512x, 96000))
		fssp = PCM512x_FSSP_96KHZ;
	else if (sample_rate <= pcm512x_dac_max(pcm512x, 192000))
		fssp = PCM512x_FSSP_192KHZ;
	else
		fssp = PCM512x_FSSP_384KHZ;
	ret = regmap_update_bits(pcm512x->regmap, PCM512x_FS_SPEED_MODE,
				 PCM512x_FSSP, fssp);
	if (ret != 0) {
		dev_err(component->dev, "Failed to set fs speed: %d\n", ret);
		return ret;
	}

	dev_dbg(component->dev, "DSP divider %d\n", dsp_div);
	dev_dbg(component->dev, "DAC divider %d\n", dac_div);
	dev_dbg(component->dev, "NCP divider %d\n", ncp_div);
	dev_dbg(component->dev, "OSR divider %d\n", osr_div);
	dev_dbg(component->dev, "BCK divider %d\n", bclk_div);
	dev_dbg(component->dev, "LRCK divider %d\n", lrclk_div);
	dev_dbg(component->dev, "IDAC %d\n", idac);
	dev_dbg(component->dev, "1<<FSSP %d\n", 1 << fssp);

	return 0;
}

static int pcm512x_hw_params(struct snd_pcm_substream *substream,
			     struct snd_pcm_hw_params *params,
			     struct snd_soc_dai *dai)
{
	struct snd_soc_component *component = dai->component;
	struct pcm512x_priv *pcm512x = snd_soc_component_get_drvdata(component);
	int alen;
	int gpio;
	int clock_output;
	int master_mode;
	int ret;

	dev_dbg(component->dev, "hw_params %u Hz, %u channels\n",
		params_rate(params),
		params_channels(params));

	switch (params_width(params)) {
	case 16:
		alen = PCM512x_ALEN_16;
		break;
	case 20:
		alen = PCM512x_ALEN_20;
		break;
	case 24:
		alen = PCM512x_ALEN_24;
		break;
	case 32:
		alen = PCM512x_ALEN_32;
		break;
	default:
		dev_err(component->dev, "Bad frame size: %d\n",
			params_width(params));
		return -EINVAL;
	}

	switch (pcm512x->fmt & SND_SOC_DAIFMT_MASTER_MASK) {
	case SND_SOC_DAIFMT_CBS_CFS:
		ret = regmap_update_bits(pcm512x->regmap,
					 PCM512x_BCLK_LRCLK_CFG,
					 PCM512x_BCKP
					 | PCM512x_BCKO | PCM512x_LRKO,
					 0);
		if (ret != 0) {
			dev_err(component->dev,
				"Failed to enable slave mode: %d\n", ret);
			return ret;
		}

		ret = regmap_update_bits(pcm512x->regmap, PCM512x_ERROR_DETECT,
					 PCM512x_DCAS, 0);
		if (ret != 0) {
			dev_err(component->dev,
				"Failed to enable clock divider autoset: %d\n",
				ret);
			return ret;
		}
		return 0;
	case SND_SOC_DAIFMT_CBM_CFM:
		clock_output = PCM512x_BCKO | PCM512x_LRKO;
		master_mode = PCM512x_RLRK | PCM512x_RBCK;
		break;
	case SND_SOC_DAIFMT_CBM_CFS:
		clock_output = PCM512x_BCKO;
		master_mode = PCM512x_RBCK;
		break;
	default:
		return -EINVAL;
	}

	ret = regmap_update_bits(pcm512x->regmap, PCM512x_I2S_1,
				 PCM512x_ALEN, alen);
	if (ret != 0) {
		dev_err(component->dev, "Failed to set frame size: %d\n", ret);
		return ret;
	}

	if (pcm512x->pll_out) {
		ret = regmap_write(pcm512x->regmap, PCM512x_FLEX_A, 0x11);
		if (ret != 0) {
			dev_err(component->dev, "Failed to set FLEX_A: %d\n", ret);
			return ret;
		}

		ret = regmap_write(pcm512x->regmap, PCM512x_FLEX_B, 0xff);
		if (ret != 0) {
			dev_err(component->dev, "Failed to set FLEX_B: %d\n", ret);
			return ret;
		}

		ret = regmap_update_bits(pcm512x->regmap, PCM512x_ERROR_DETECT,
					 PCM512x_IDFS | PCM512x_IDBK
					 | PCM512x_IDSK | PCM512x_IDCH
					 | PCM512x_IDCM | PCM512x_DCAS
					 | PCM512x_IPLK,
					 PCM512x_IDFS | PCM512x_IDBK
					 | PCM512x_IDSK | PCM512x_IDCH
					 | PCM512x_DCAS);
		if (ret != 0) {
			dev_err(component->dev,
				"Failed to ignore auto-clock failures: %d\n",
				ret);
			return ret;
		}
	} else {
		ret = regmap_update_bits(pcm512x->regmap, PCM512x_ERROR_DETECT,
					 PCM512x_IDFS | PCM512x_IDBK
					 | PCM512x_IDSK | PCM512x_IDCH
					 | PCM512x_IDCM | PCM512x_DCAS
					 | PCM512x_IPLK,
					 PCM512x_IDFS | PCM512x_IDBK
					 | PCM512x_IDSK | PCM512x_IDCH
					 | PCM512x_DCAS | PCM512x_IPLK);
		if (ret != 0) {
			dev_err(component->dev,
				"Failed to ignore auto-clock failures: %d\n",
				ret);
			return ret;
		}

		ret = regmap_update_bits(pcm512x->regmap, PCM512x_PLL_EN,
					 PCM512x_PLLE, 0);
		if (ret != 0) {
			dev_err(component->dev, "Failed to disable pll: %d\n", ret);
			return ret;
		}
	}

	ret = pcm512x_set_dividers(dai, params);
	if (ret != 0)
		return ret;

	if (pcm512x->pll_out) {
		ret = regmap_update_bits(pcm512x->regmap, PCM512x_PLL_REF,
					 PCM512x_SREF, PCM512x_SREF_GPIO);
		if (ret != 0) {
			dev_err(component->dev,
				"Failed to set gpio as pllref: %d\n", ret);
			return ret;
		}

		gpio = PCM512x_GREF_GPIO1 + pcm512x->pll_in - 1;
		ret = regmap_update_bits(pcm512x->regmap, PCM512x_GPIO_PLLIN,
					 PCM512x_GREF, gpio);
		if (ret != 0) {
			dev_err(component->dev,
				"Failed to set gpio %d as pllin: %d\n",
				pcm512x->pll_in, ret);
			return ret;
		}

		ret = regmap_update_bits(pcm512x->regmap, PCM512x_PLL_EN,
					 PCM512x_PLLE, PCM512x_PLLE);
		if (ret != 0) {
			dev_err(component->dev, "Failed to enable pll: %d\n", ret);
			return ret;
		}
	}

	ret = regmap_update_bits(pcm512x->regmap, PCM512x_BCLK_LRCLK_CFG,
				 PCM512x_BCKP | PCM512x_BCKO | PCM512x_LRKO,
				 clock_output);
	if (ret != 0) {
		dev_err(component->dev, "Failed to enable clock output: %d\n", ret);
		return ret;
	}

	ret = regmap_update_bits(pcm512x->regmap, PCM512x_MASTER_MODE,
				 PCM512x_RLRK | PCM512x_RBCK,
				 master_mode);
	if (ret != 0) {
		dev_err(component->dev, "Failed to enable master mode: %d\n", ret);
		return ret;
	}

	if (pcm512x->pll_out) {
		gpio = PCM512x_G1OE << (pcm512x->pll_out - 1);
		ret = regmap_update_bits(pcm512x->regmap, PCM512x_GPIO_EN,
					 gpio, gpio);
		if (ret != 0) {
			dev_err(component->dev, "Failed to enable gpio %d: %d\n",
				pcm512x->pll_out, ret);
			return ret;
		}

		gpio = PCM512x_GPIO_OUTPUT_1 + pcm512x->pll_out - 1;
		ret = regmap_update_bits(pcm512x->regmap, gpio,
					 PCM512x_GxSL, PCM512x_GxSL_PLLCK);
		if (ret != 0) {
			dev_err(component->dev, "Failed to output pll on %d: %d\n",
				ret, pcm512x->pll_out);
			return ret;
		}
	}

	ret = regmap_update_bits(pcm512x->regmap, PCM512x_SYNCHRONIZE,
				 PCM512x_RQSY, PCM512x_RQSY_HALT);
	if (ret != 0) {
		dev_err(component->dev, "Failed to halt clocks: %d\n", ret);
		return ret;
	}

	ret = regmap_update_bits(pcm512x->regmap, PCM512x_SYNCHRONIZE,
				 PCM512x_RQSY, PCM512x_RQSY_RESUME);
	if (ret != 0) {
		dev_err(component->dev, "Failed to resume clocks: %d\n", ret);
		return ret;
	}

	return 0;
}

static int pcm512x_set_fmt(struct snd_soc_dai *dai, unsigned int fmt)
{
	struct snd_soc_component *component = dai->component;
	struct pcm512x_priv *pcm512x = snd_soc_component_get_drvdata(component);

	pcm512x->fmt = fmt;

	return 0;
}

static int pcm512x_digital_mute(struct snd_soc_dai *dai, int mute)
{
	struct snd_soc_component *component = dai->component;
	struct pcm512x_priv *pcm512x = snd_soc_component_get_drvdata(component);
	int ret;
	unsigned int mute_det;

	mutex_lock(&pcm512x->mutex);

	if (mute) {
		pcm512x->mute |= 0x1;
		ret = regmap_update_bits(pcm512x->regmap, PCM512x_MUTE,
					 PCM512x_RQML | PCM512x_RQMR,
					 PCM512x_RQML | PCM512x_RQMR);
		if (ret != 0) {
			dev_err(component->dev,
				"Failed to set digital mute: %d\n", ret);
<<<<<<< HEAD
			mutex_unlock(&pcm512x->mutex);
			return ret;
=======
			goto unlock;
>>>>>>> 2f4c8cb2
		}

		regmap_read_poll_timeout(pcm512x->regmap,
					 PCM512x_ANALOG_MUTE_DET,
					 mute_det, (mute_det & 0x3) == 0,
					 200, 10000);
<<<<<<< HEAD

		mutex_unlock(&pcm512x->mutex);
=======
>>>>>>> 2f4c8cb2
	} else {
		pcm512x->mute &= ~0x1;
		ret = pcm512x_update_mute(pcm512x);
		if (ret != 0) {
			dev_err(component->dev,
				"Failed to update digital mute: %d\n", ret);
<<<<<<< HEAD
			mutex_unlock(&pcm512x->mutex);
			return ret;
=======
			goto unlock;
>>>>>>> 2f4c8cb2
		}

		regmap_read_poll_timeout(pcm512x->regmap,
					 PCM512x_ANALOG_MUTE_DET,
					 mute_det,
					 (mute_det & 0x3)
					 == ((~pcm512x->mute >> 1) & 0x3),
					 200, 10000);
	}

<<<<<<< HEAD
	mutex_unlock(&pcm512x->mutex);

	return 0;
=======
unlock:
	mutex_unlock(&pcm512x->mutex);

	return ret;
>>>>>>> 2f4c8cb2
}

static const struct snd_soc_dai_ops pcm512x_dai_ops = {
	.startup = pcm512x_dai_startup,
	.hw_params = pcm512x_hw_params,
	.set_fmt = pcm512x_set_fmt,
	.digital_mute = pcm512x_digital_mute,
};

static struct snd_soc_dai_driver pcm512x_dai = {
	.name = "pcm512x-hifi",
	.playback = {
		.stream_name = "Playback",
		.channels_min = 2,
		.channels_max = 2,
		.rates = SNDRV_PCM_RATE_CONTINUOUS,
		.rate_min = 8000,
		.rate_max = 384000,
		.formats = SNDRV_PCM_FMTBIT_S16_LE |
			   SNDRV_PCM_FMTBIT_S24_LE |
			   SNDRV_PCM_FMTBIT_S32_LE
	},
	.ops = &pcm512x_dai_ops,
};

static const struct snd_soc_component_driver pcm512x_component_driver = {
	.set_bias_level		= pcm512x_set_bias_level,
	.controls		= pcm512x_controls,
	.num_controls		= ARRAY_SIZE(pcm512x_controls),
	.dapm_widgets		= pcm512x_dapm_widgets,
	.num_dapm_widgets	= ARRAY_SIZE(pcm512x_dapm_widgets),
	.dapm_routes		= pcm512x_dapm_routes,
	.num_dapm_routes	= ARRAY_SIZE(pcm512x_dapm_routes),
	.use_pmdown_time	= 1,
	.endianness		= 1,
	.non_legacy_dai_naming	= 1,
};

static const struct regmap_range_cfg pcm512x_range = {
	.name = "Pages", .range_min = PCM512x_VIRT_BASE,
	.range_max = PCM512x_MAX_REGISTER,
	.selector_reg = PCM512x_PAGE,
	.selector_mask = 0xff,
	.window_start = 0, .window_len = 0x100,
};

const struct regmap_config pcm512x_regmap = {
	.reg_bits = 8,
	.val_bits = 8,

	.readable_reg = pcm512x_readable,
	.volatile_reg = pcm512x_volatile,

	.ranges = &pcm512x_range,
	.num_ranges = 1,

	.max_register = PCM512x_MAX_REGISTER,
	.reg_defaults = pcm512x_reg_defaults,
	.num_reg_defaults = ARRAY_SIZE(pcm512x_reg_defaults),
	.cache_type = REGCACHE_RBTREE,
};
EXPORT_SYMBOL_GPL(pcm512x_regmap);

int pcm512x_probe(struct device *dev, struct regmap *regmap)
{
	struct pcm512x_priv *pcm512x;
	int i, ret;

	pcm512x = devm_kzalloc(dev, sizeof(struct pcm512x_priv), GFP_KERNEL);
	if (!pcm512x)
		return -ENOMEM;

	mutex_init(&pcm512x->mutex);

	dev_set_drvdata(dev, pcm512x);
	pcm512x->regmap = regmap;

	for (i = 0; i < ARRAY_SIZE(pcm512x->supplies); i++)
		pcm512x->supplies[i].supply = pcm512x_supply_names[i];

	ret = devm_regulator_bulk_get(dev, ARRAY_SIZE(pcm512x->supplies),
				      pcm512x->supplies);
	if (ret != 0) {
		dev_err(dev, "Failed to get supplies: %d\n", ret);
		return ret;
	}

	pcm512x->supply_nb[0].notifier_call = pcm512x_regulator_event_0;
	pcm512x->supply_nb[1].notifier_call = pcm512x_regulator_event_1;
	pcm512x->supply_nb[2].notifier_call = pcm512x_regulator_event_2;

	for (i = 0; i < ARRAY_SIZE(pcm512x->supplies); i++) {
		ret = regulator_register_notifier(pcm512x->supplies[i].consumer,
						  &pcm512x->supply_nb[i]);
		if (ret != 0) {
			dev_err(dev,
				"Failed to register regulator notifier: %d\n",
				ret);
		}
	}

	ret = regulator_bulk_enable(ARRAY_SIZE(pcm512x->supplies),
				    pcm512x->supplies);
	if (ret != 0) {
		dev_err(dev, "Failed to enable supplies: %d\n", ret);
		return ret;
	}

	/* Reset the device, verifying I/O in the process for I2C */
	ret = regmap_write(regmap, PCM512x_RESET,
			   PCM512x_RSTM | PCM512x_RSTR);
	if (ret != 0) {
		dev_err(dev, "Failed to reset device: %d\n", ret);
		goto err;
	}

	ret = regmap_write(regmap, PCM512x_RESET, 0);
	if (ret != 0) {
		dev_err(dev, "Failed to reset device: %d\n", ret);
		goto err;
	}

	pcm512x->sclk = devm_clk_get(dev, NULL);
	if (PTR_ERR(pcm512x->sclk) == -EPROBE_DEFER)
		return -EPROBE_DEFER;
	if (!IS_ERR(pcm512x->sclk)) {
		ret = clk_prepare_enable(pcm512x->sclk);
		if (ret != 0) {
			dev_err(dev, "Failed to enable SCLK: %d\n", ret);
			return ret;
		}
	}

	/* Default to standby mode */
	ret = regmap_update_bits(pcm512x->regmap, PCM512x_POWER,
				 PCM512x_RQST, PCM512x_RQST);
	if (ret != 0) {
		dev_err(dev, "Failed to request standby: %d\n",
			ret);
		goto err_clk;
	}

	pm_runtime_set_active(dev);
	pm_runtime_enable(dev);
	pm_runtime_idle(dev);

#ifdef CONFIG_OF
	if (dev->of_node) {
		const struct device_node *np = dev->of_node;
		u32 val;

		if (of_property_read_u32(np, "pll-in", &val) >= 0) {
			if (val > 6) {
				dev_err(dev, "Invalid pll-in\n");
				ret = -EINVAL;
				goto err_clk;
			}
			pcm512x->pll_in = val;
		}

		if (of_property_read_u32(np, "pll-out", &val) >= 0) {
			if (val > 6) {
				dev_err(dev, "Invalid pll-out\n");
				ret = -EINVAL;
				goto err_clk;
			}
			pcm512x->pll_out = val;
		}

		if (!pcm512x->pll_in != !pcm512x->pll_out) {
			dev_err(dev,
				"Error: both pll-in and pll-out, or none\n");
			ret = -EINVAL;
			goto err_clk;
		}
		if (pcm512x->pll_in && pcm512x->pll_in == pcm512x->pll_out) {
			dev_err(dev, "Error: pll-in == pll-out\n");
			ret = -EINVAL;
			goto err_clk;
		}
	}
#endif

	ret = devm_snd_soc_register_component(dev, &pcm512x_component_driver,
				    &pcm512x_dai, 1);
	if (ret != 0) {
		dev_err(dev, "Failed to register CODEC: %d\n", ret);
		goto err_pm;
	}

	return 0;

err_pm:
	pm_runtime_disable(dev);
err_clk:
	if (!IS_ERR(pcm512x->sclk))
		clk_disable_unprepare(pcm512x->sclk);
err:
	regulator_bulk_disable(ARRAY_SIZE(pcm512x->supplies),
				     pcm512x->supplies);
	return ret;
}
EXPORT_SYMBOL_GPL(pcm512x_probe);

void pcm512x_remove(struct device *dev)
{
	struct pcm512x_priv *pcm512x = dev_get_drvdata(dev);

	pm_runtime_disable(dev);
	if (!IS_ERR(pcm512x->sclk))
		clk_disable_unprepare(pcm512x->sclk);
	regulator_bulk_disable(ARRAY_SIZE(pcm512x->supplies),
			       pcm512x->supplies);
}
EXPORT_SYMBOL_GPL(pcm512x_remove);

#ifdef CONFIG_PM
static int pcm512x_suspend(struct device *dev)
{
	struct pcm512x_priv *pcm512x = dev_get_drvdata(dev);
	int ret;

	ret = regmap_update_bits(pcm512x->regmap, PCM512x_POWER,
				 PCM512x_RQPD, PCM512x_RQPD);
	if (ret != 0) {
		dev_err(dev, "Failed to request power down: %d\n", ret);
		return ret;
	}

	ret = regulator_bulk_disable(ARRAY_SIZE(pcm512x->supplies),
				     pcm512x->supplies);
	if (ret != 0) {
		dev_err(dev, "Failed to disable supplies: %d\n", ret);
		return ret;
	}

	if (!IS_ERR(pcm512x->sclk))
		clk_disable_unprepare(pcm512x->sclk);

	return 0;
}

static int pcm512x_resume(struct device *dev)
{
	struct pcm512x_priv *pcm512x = dev_get_drvdata(dev);
	int ret;

	if (!IS_ERR(pcm512x->sclk)) {
		ret = clk_prepare_enable(pcm512x->sclk);
		if (ret != 0) {
			dev_err(dev, "Failed to enable SCLK: %d\n", ret);
			return ret;
		}
	}

	ret = regulator_bulk_enable(ARRAY_SIZE(pcm512x->supplies),
				    pcm512x->supplies);
	if (ret != 0) {
		dev_err(dev, "Failed to enable supplies: %d\n", ret);
		return ret;
	}

	regcache_cache_only(pcm512x->regmap, false);
	ret = regcache_sync(pcm512x->regmap);
	if (ret != 0) {
		dev_err(dev, "Failed to sync cache: %d\n", ret);
		return ret;
	}

	ret = regmap_update_bits(pcm512x->regmap, PCM512x_POWER,
				 PCM512x_RQPD, 0);
	if (ret != 0) {
		dev_err(dev, "Failed to remove power down: %d\n", ret);
		return ret;
	}

	return 0;
}
#endif

const struct dev_pm_ops pcm512x_pm_ops = {
	SET_RUNTIME_PM_OPS(pcm512x_suspend, pcm512x_resume, NULL)
};
EXPORT_SYMBOL_GPL(pcm512x_pm_ops);

MODULE_DESCRIPTION("ASoC PCM512x codec driver");
MODULE_AUTHOR("Mark Brown <broonie@kernel.org>");
MODULE_LICENSE("GPL v2");<|MERGE_RESOLUTION|>--- conflicted
+++ resolved
@@ -1400,35 +1400,20 @@
 		if (ret != 0) {
 			dev_err(component->dev,
 				"Failed to set digital mute: %d\n", ret);
-<<<<<<< HEAD
-			mutex_unlock(&pcm512x->mutex);
-			return ret;
-=======
 			goto unlock;
->>>>>>> 2f4c8cb2
 		}
 
 		regmap_read_poll_timeout(pcm512x->regmap,
 					 PCM512x_ANALOG_MUTE_DET,
 					 mute_det, (mute_det & 0x3) == 0,
 					 200, 10000);
-<<<<<<< HEAD
-
-		mutex_unlock(&pcm512x->mutex);
-=======
->>>>>>> 2f4c8cb2
 	} else {
 		pcm512x->mute &= ~0x1;
 		ret = pcm512x_update_mute(pcm512x);
 		if (ret != 0) {
 			dev_err(component->dev,
 				"Failed to update digital mute: %d\n", ret);
-<<<<<<< HEAD
-			mutex_unlock(&pcm512x->mutex);
-			return ret;
-=======
 			goto unlock;
->>>>>>> 2f4c8cb2
 		}
 
 		regmap_read_poll_timeout(pcm512x->regmap,
@@ -1439,16 +1424,10 @@
 					 200, 10000);
 	}
 
-<<<<<<< HEAD
-	mutex_unlock(&pcm512x->mutex);
-
-	return 0;
-=======
 unlock:
 	mutex_unlock(&pcm512x->mutex);
 
 	return ret;
->>>>>>> 2f4c8cb2
 }
 
 static const struct snd_soc_dai_ops pcm512x_dai_ops = {
