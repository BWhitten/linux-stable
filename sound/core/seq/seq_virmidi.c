--- conflicted
+++ resolved
@@ -149,13 +149,7 @@
 	/* discard the outputs in dispatch mode unless subscribed */
 	if (vmidi->seq_mode == SNDRV_VIRMIDI_SEQ_DISPATCH &&
 	    !(vmidi->rdev->flags & SNDRV_VIRMIDI_SUBSCRIBE)) {
-<<<<<<< HEAD
-		char buf[32];
-		while (snd_rawmidi_transmit(substream, buf, sizeof(buf)) > 0)
-			; /* ignored */
-=======
 		snd_rawmidi_proceed(substream);
->>>>>>> 0fd79184
 		return;
 	}
 
