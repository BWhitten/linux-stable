/*
 * Copyright (C) 2001 Jens Axboe <axboe@kernel.dk>
 *
 * This program is free software; you can redistribute it and/or modify
 * it under the terms of the GNU General Public License version 2 as
 * published by the Free Software Foundation.
 *
 * This program is distributed in the hope that it will be useful,
 * but WITHOUT ANY WARRANTY; without even the implied warranty of
 * MERCHANTABILITY or FITNESS FOR A PARTICULAR PURPOSE.  See the
 * GNU General Public License for more details.
 *
 * You should have received a copy of the GNU General Public Licens
 * along with this program; if not, write to the Free Software
 * Foundation, Inc., 59 Temple Place, Suite 330, Boston, MA  02111-
 *
 */
#include <linux/mm.h>
#include <linux/swap.h>
#include <linux/bio.h>
#include <linux/blkdev.h>
#include <linux/uio.h>
#include <linux/iocontext.h>
#include <linux/slab.h>
#include <linux/init.h>
#include <linux/kernel.h>
#include <linux/export.h>
#include <linux/mempool.h>
#include <linux/workqueue.h>
#include <linux/cgroup.h>
#include <linux/blk-cgroup.h>

#include <trace/events/block.h>
#include "blk.h"
#include "blk-rq-qos.h"

/*
 * Test patch to inline a certain number of bi_io_vec's inside the bio
 * itself, to shrink a bio data allocation from two mempool calls to one
 */
#define BIO_INLINE_VECS		4

/*
 * if you change this list, also change bvec_alloc or things will
 * break badly! cannot be bigger than what you can fit into an
 * unsigned short
 */
#define BV(x, n) { .nr_vecs = x, .name = "biovec-"#n }
static struct biovec_slab bvec_slabs[BVEC_POOL_NR] __read_mostly = {
	BV(1, 1), BV(4, 4), BV(16, 16), BV(64, 64), BV(128, 128), BV(BIO_MAX_PAGES, max),
};
#undef BV

/*
 * fs_bio_set is the bio_set containing bio and iovec memory pools used by
 * IO code that does not need private memory pools.
 */
struct bio_set fs_bio_set;
EXPORT_SYMBOL(fs_bio_set);

/*
 * Our slab pool management
 */
struct bio_slab {
	struct kmem_cache *slab;
	unsigned int slab_ref;
	unsigned int slab_size;
	char name[8];
};
static DEFINE_MUTEX(bio_slab_lock);
static struct bio_slab *bio_slabs;
static unsigned int bio_slab_nr, bio_slab_max;

static struct kmem_cache *bio_find_or_create_slab(unsigned int extra_size)
{
	unsigned int sz = sizeof(struct bio) + extra_size;
	struct kmem_cache *slab = NULL;
	struct bio_slab *bslab, *new_bio_slabs;
	unsigned int new_bio_slab_max;
	unsigned int i, entry = -1;

	mutex_lock(&bio_slab_lock);

	i = 0;
	while (i < bio_slab_nr) {
		bslab = &bio_slabs[i];

		if (!bslab->slab && entry == -1)
			entry = i;
		else if (bslab->slab_size == sz) {
			slab = bslab->slab;
			bslab->slab_ref++;
			break;
		}
		i++;
	}

	if (slab)
		goto out_unlock;

	if (bio_slab_nr == bio_slab_max && entry == -1) {
		new_bio_slab_max = bio_slab_max << 1;
		new_bio_slabs = krealloc(bio_slabs,
					 new_bio_slab_max * sizeof(struct bio_slab),
					 GFP_KERNEL);
		if (!new_bio_slabs)
			goto out_unlock;
		bio_slab_max = new_bio_slab_max;
		bio_slabs = new_bio_slabs;
	}
	if (entry == -1)
		entry = bio_slab_nr++;

	bslab = &bio_slabs[entry];

	snprintf(bslab->name, sizeof(bslab->name), "bio-%d", entry);
	slab = kmem_cache_create(bslab->name, sz, ARCH_KMALLOC_MINALIGN,
				 SLAB_HWCACHE_ALIGN, NULL);
	if (!slab)
		goto out_unlock;

	bslab->slab = slab;
	bslab->slab_ref = 1;
	bslab->slab_size = sz;
out_unlock:
	mutex_unlock(&bio_slab_lock);
	return slab;
}

static void bio_put_slab(struct bio_set *bs)
{
	struct bio_slab *bslab = NULL;
	unsigned int i;

	mutex_lock(&bio_slab_lock);

	for (i = 0; i < bio_slab_nr; i++) {
		if (bs->bio_slab == bio_slabs[i].slab) {
			bslab = &bio_slabs[i];
			break;
		}
	}

	if (WARN(!bslab, KERN_ERR "bio: unable to find slab!\n"))
		goto out;

	WARN_ON(!bslab->slab_ref);

	if (--bslab->slab_ref)
		goto out;

	kmem_cache_destroy(bslab->slab);
	bslab->slab = NULL;

out:
	mutex_unlock(&bio_slab_lock);
}

unsigned int bvec_nr_vecs(unsigned short idx)
{
	return bvec_slabs[--idx].nr_vecs;
}

void bvec_free(mempool_t *pool, struct bio_vec *bv, unsigned int idx)
{
	if (!idx)
		return;
	idx--;

	BIO_BUG_ON(idx >= BVEC_POOL_NR);

	if (idx == BVEC_POOL_MAX) {
		mempool_free(bv, pool);
	} else {
		struct biovec_slab *bvs = bvec_slabs + idx;

		kmem_cache_free(bvs->slab, bv);
	}
}

struct bio_vec *bvec_alloc(gfp_t gfp_mask, int nr, unsigned long *idx,
			   mempool_t *pool)
{
	struct bio_vec *bvl;

	/*
	 * see comment near bvec_array define!
	 */
	switch (nr) {
	case 1:
		*idx = 0;
		break;
	case 2 ... 4:
		*idx = 1;
		break;
	case 5 ... 16:
		*idx = 2;
		break;
	case 17 ... 64:
		*idx = 3;
		break;
	case 65 ... 128:
		*idx = 4;
		break;
	case 129 ... BIO_MAX_PAGES:
		*idx = 5;
		break;
	default:
		return NULL;
	}

	/*
	 * idx now points to the pool we want to allocate from. only the
	 * 1-vec entry pool is mempool backed.
	 */
	if (*idx == BVEC_POOL_MAX) {
fallback:
		bvl = mempool_alloc(pool, gfp_mask);
	} else {
		struct biovec_slab *bvs = bvec_slabs + *idx;
		gfp_t __gfp_mask = gfp_mask & ~(__GFP_DIRECT_RECLAIM | __GFP_IO);

		/*
		 * Make this allocation restricted and don't dump info on
		 * allocation failures, since we'll fallback to the mempool
		 * in case of failure.
		 */
		__gfp_mask |= __GFP_NOMEMALLOC | __GFP_NORETRY | __GFP_NOWARN;

		/*
		 * Try a slab allocation. If this fails and __GFP_DIRECT_RECLAIM
		 * is set, retry with the 1-entry mempool
		 */
		bvl = kmem_cache_alloc(bvs->slab, __gfp_mask);
		if (unlikely(!bvl && (gfp_mask & __GFP_DIRECT_RECLAIM))) {
			*idx = BVEC_POOL_MAX;
			goto fallback;
		}
	}

	(*idx)++;
	return bvl;
}

void bio_uninit(struct bio *bio)
{
	bio_disassociate_task(bio);
}
EXPORT_SYMBOL(bio_uninit);

static void bio_free(struct bio *bio)
{
	struct bio_set *bs = bio->bi_pool;
	void *p;

	bio_uninit(bio);

	if (bs) {
		bvec_free(&bs->bvec_pool, bio->bi_io_vec, BVEC_POOL_IDX(bio));

		/*
		 * If we have front padding, adjust the bio pointer before freeing
		 */
		p = bio;
		p -= bs->front_pad;

		mempool_free(p, &bs->bio_pool);
	} else {
		/* Bio was allocated by bio_kmalloc() */
		kfree(bio);
	}
}

/*
 * Users of this function have their own bio allocation. Subsequently,
 * they must remember to pair any call to bio_init() with bio_uninit()
 * when IO has completed, or when the bio is released.
 */
void bio_init(struct bio *bio, struct bio_vec *table,
	      unsigned short max_vecs)
{
	memset(bio, 0, sizeof(*bio));
	atomic_set(&bio->__bi_remaining, 1);
	atomic_set(&bio->__bi_cnt, 1);

	bio->bi_io_vec = table;
	bio->bi_max_vecs = max_vecs;
}
EXPORT_SYMBOL(bio_init);

/**
 * bio_reset - reinitialize a bio
 * @bio:	bio to reset
 *
 * Description:
 *   After calling bio_reset(), @bio will be in the same state as a freshly
 *   allocated bio returned bio bio_alloc_bioset() - the only fields that are
 *   preserved are the ones that are initialized by bio_alloc_bioset(). See
 *   comment in struct bio.
 */
void bio_reset(struct bio *bio)
{
	unsigned long flags = bio->bi_flags & (~0UL << BIO_RESET_BITS);

	bio_uninit(bio);

	memset(bio, 0, BIO_RESET_BYTES);
	bio->bi_flags = flags;
	atomic_set(&bio->__bi_remaining, 1);
}
EXPORT_SYMBOL(bio_reset);

static struct bio *__bio_chain_endio(struct bio *bio)
{
	struct bio *parent = bio->bi_private;

	if (!parent->bi_status)
		parent->bi_status = bio->bi_status;
	bio_put(bio);
	return parent;
}

static void bio_chain_endio(struct bio *bio)
{
	bio_endio(__bio_chain_endio(bio));
}

/**
 * bio_chain - chain bio completions
 * @bio: the target bio
 * @parent: the @bio's parent bio
 *
 * The caller won't have a bi_end_io called when @bio completes - instead,
 * @parent's bi_end_io won't be called until both @parent and @bio have
 * completed; the chained bio will also be freed when it completes.
 *
 * The caller must not set bi_private or bi_end_io in @bio.
 */
void bio_chain(struct bio *bio, struct bio *parent)
{
	BUG_ON(bio->bi_private || bio->bi_end_io);

	bio->bi_private = parent;
	bio->bi_end_io	= bio_chain_endio;
	bio_inc_remaining(parent);
}
EXPORT_SYMBOL(bio_chain);

static void bio_alloc_rescue(struct work_struct *work)
{
	struct bio_set *bs = container_of(work, struct bio_set, rescue_work);
	struct bio *bio;

	while (1) {
		spin_lock(&bs->rescue_lock);
		bio = bio_list_pop(&bs->rescue_list);
		spin_unlock(&bs->rescue_lock);

		if (!bio)
			break;

		generic_make_request(bio);
	}
}

static void punt_bios_to_rescuer(struct bio_set *bs)
{
	struct bio_list punt, nopunt;
	struct bio *bio;

	if (WARN_ON_ONCE(!bs->rescue_workqueue))
		return;
	/*
	 * In order to guarantee forward progress we must punt only bios that
	 * were allocated from this bio_set; otherwise, if there was a bio on
	 * there for a stacking driver higher up in the stack, processing it
	 * could require allocating bios from this bio_set, and doing that from
	 * our own rescuer would be bad.
	 *
	 * Since bio lists are singly linked, pop them all instead of trying to
	 * remove from the middle of the list:
	 */

	bio_list_init(&punt);
	bio_list_init(&nopunt);

	while ((bio = bio_list_pop(&current->bio_list[0])))
		bio_list_add(bio->bi_pool == bs ? &punt : &nopunt, bio);
	current->bio_list[0] = nopunt;

	bio_list_init(&nopunt);
	while ((bio = bio_list_pop(&current->bio_list[1])))
		bio_list_add(bio->bi_pool == bs ? &punt : &nopunt, bio);
	current->bio_list[1] = nopunt;

	spin_lock(&bs->rescue_lock);
	bio_list_merge(&bs->rescue_list, &punt);
	spin_unlock(&bs->rescue_lock);

	queue_work(bs->rescue_workqueue, &bs->rescue_work);
}

/**
 * bio_alloc_bioset - allocate a bio for I/O
 * @gfp_mask:   the GFP_* mask given to the slab allocator
 * @nr_iovecs:	number of iovecs to pre-allocate
 * @bs:		the bio_set to allocate from.
 *
 * Description:
 *   If @bs is NULL, uses kmalloc() to allocate the bio; else the allocation is
 *   backed by the @bs's mempool.
 *
 *   When @bs is not NULL, if %__GFP_DIRECT_RECLAIM is set then bio_alloc will
 *   always be able to allocate a bio. This is due to the mempool guarantees.
 *   To make this work, callers must never allocate more than 1 bio at a time
 *   from this pool. Callers that need to allocate more than 1 bio must always
 *   submit the previously allocated bio for IO before attempting to allocate
 *   a new one. Failure to do so can cause deadlocks under memory pressure.
 *
 *   Note that when running under generic_make_request() (i.e. any block
 *   driver), bios are not submitted until after you return - see the code in
 *   generic_make_request() that converts recursion into iteration, to prevent
 *   stack overflows.
 *
 *   This would normally mean allocating multiple bios under
 *   generic_make_request() would be susceptible to deadlocks, but we have
 *   deadlock avoidance code that resubmits any blocked bios from a rescuer
 *   thread.
 *
 *   However, we do not guarantee forward progress for allocations from other
 *   mempools. Doing multiple allocations from the same mempool under
 *   generic_make_request() should be avoided - instead, use bio_set's front_pad
 *   for per bio allocations.
 *
 *   RETURNS:
 *   Pointer to new bio on success, NULL on failure.
 */
struct bio *bio_alloc_bioset(gfp_t gfp_mask, unsigned int nr_iovecs,
			     struct bio_set *bs)
{
	gfp_t saved_gfp = gfp_mask;
	unsigned front_pad;
	unsigned inline_vecs;
	struct bio_vec *bvl = NULL;
	struct bio *bio;
	void *p;

	if (!bs) {
		if (nr_iovecs > UIO_MAXIOV)
			return NULL;

		p = kmalloc(sizeof(struct bio) +
			    nr_iovecs * sizeof(struct bio_vec),
			    gfp_mask);
		front_pad = 0;
		inline_vecs = nr_iovecs;
	} else {
		/* should not use nobvec bioset for nr_iovecs > 0 */
		if (WARN_ON_ONCE(!mempool_initialized(&bs->bvec_pool) &&
				 nr_iovecs > 0))
			return NULL;
		/*
		 * generic_make_request() converts recursion to iteration; this
		 * means if we're running beneath it, any bios we allocate and
		 * submit will not be submitted (and thus freed) until after we
		 * return.
		 *
		 * This exposes us to a potential deadlock if we allocate
		 * multiple bios from the same bio_set() while running
		 * underneath generic_make_request(). If we were to allocate
		 * multiple bios (say a stacking block driver that was splitting
		 * bios), we would deadlock if we exhausted the mempool's
		 * reserve.
		 *
		 * We solve this, and guarantee forward progress, with a rescuer
		 * workqueue per bio_set. If we go to allocate and there are
		 * bios on current->bio_list, we first try the allocation
		 * without __GFP_DIRECT_RECLAIM; if that fails, we punt those
		 * bios we would be blocking to the rescuer workqueue before
		 * we retry with the original gfp_flags.
		 */

		if (current->bio_list &&
		    (!bio_list_empty(&current->bio_list[0]) ||
		     !bio_list_empty(&current->bio_list[1])) &&
		    bs->rescue_workqueue)
			gfp_mask &= ~__GFP_DIRECT_RECLAIM;

		p = mempool_alloc(&bs->bio_pool, gfp_mask);
		if (!p && gfp_mask != saved_gfp) {
			punt_bios_to_rescuer(bs);
			gfp_mask = saved_gfp;
			p = mempool_alloc(&bs->bio_pool, gfp_mask);
		}

		front_pad = bs->front_pad;
		inline_vecs = BIO_INLINE_VECS;
	}

	if (unlikely(!p))
		return NULL;

	bio = p + front_pad;
	bio_init(bio, NULL, 0);

	if (nr_iovecs > inline_vecs) {
		unsigned long idx = 0;

		bvl = bvec_alloc(gfp_mask, nr_iovecs, &idx, &bs->bvec_pool);
		if (!bvl && gfp_mask != saved_gfp) {
			punt_bios_to_rescuer(bs);
			gfp_mask = saved_gfp;
			bvl = bvec_alloc(gfp_mask, nr_iovecs, &idx, &bs->bvec_pool);
		}

		if (unlikely(!bvl))
			goto err_free;

		bio->bi_flags |= idx << BVEC_POOL_OFFSET;
	} else if (nr_iovecs) {
		bvl = bio->bi_inline_vecs;
	}

	bio->bi_pool = bs;
	bio->bi_max_vecs = nr_iovecs;
	bio->bi_io_vec = bvl;
	return bio;

err_free:
	mempool_free(p, &bs->bio_pool);
	return NULL;
}
EXPORT_SYMBOL(bio_alloc_bioset);

void zero_fill_bio_iter(struct bio *bio, struct bvec_iter start)
{
	unsigned long flags;
	struct bio_vec bv;
	struct bvec_iter iter;

	__bio_for_each_segment(bv, bio, iter, start) {
		char *data = bvec_kmap_irq(&bv, &flags);
		memset(data, 0, bv.bv_len);
		flush_dcache_page(bv.bv_page);
		bvec_kunmap_irq(data, &flags);
	}
}
EXPORT_SYMBOL(zero_fill_bio_iter);

/**
 * bio_put - release a reference to a bio
 * @bio:   bio to release reference to
 *
 * Description:
 *   Put a reference to a &struct bio, either one you have gotten with
 *   bio_alloc, bio_get or bio_clone_*. The last put of a bio will free it.
 **/
void bio_put(struct bio *bio)
{
	if (!bio_flagged(bio, BIO_REFFED))
		bio_free(bio);
	else {
		BIO_BUG_ON(!atomic_read(&bio->__bi_cnt));

		/*
		 * last put frees it
		 */
		if (atomic_dec_and_test(&bio->__bi_cnt))
			bio_free(bio);
	}
}
EXPORT_SYMBOL(bio_put);

inline int bio_phys_segments(struct request_queue *q, struct bio *bio)
{
	if (unlikely(!bio_flagged(bio, BIO_SEG_VALID)))
		blk_recount_segments(q, bio);

	return bio->bi_phys_segments;
}
EXPORT_SYMBOL(bio_phys_segments);

/**
 * 	__bio_clone_fast - clone a bio that shares the original bio's biovec
 * 	@bio: destination bio
 * 	@bio_src: bio to clone
 *
 *	Clone a &bio. Caller will own the returned bio, but not
 *	the actual data it points to. Reference count of returned
 * 	bio will be one.
 *
 * 	Caller must ensure that @bio_src is not freed before @bio.
 */
void __bio_clone_fast(struct bio *bio, struct bio *bio_src)
{
	BUG_ON(bio->bi_pool && BVEC_POOL_IDX(bio));

	/*
	 * most users will be overriding ->bi_disk with a new target,
	 * so we don't set nor calculate new physical/hw segment counts here
	 */
	bio->bi_disk = bio_src->bi_disk;
	bio->bi_partno = bio_src->bi_partno;
	bio_set_flag(bio, BIO_CLONED);
	if (bio_flagged(bio_src, BIO_THROTTLED))
		bio_set_flag(bio, BIO_THROTTLED);
	bio->bi_opf = bio_src->bi_opf;
	bio->bi_write_hint = bio_src->bi_write_hint;
	bio->bi_iter = bio_src->bi_iter;
	bio->bi_io_vec = bio_src->bi_io_vec;

	bio_clone_blkg_association(bio, bio_src);

	blkcg_bio_issue_init(bio);
}
EXPORT_SYMBOL(__bio_clone_fast);

/**
 *	bio_clone_fast - clone a bio that shares the original bio's biovec
 *	@bio: bio to clone
 *	@gfp_mask: allocation priority
 *	@bs: bio_set to allocate from
 *
 * 	Like __bio_clone_fast, only also allocates the returned bio
 */
struct bio *bio_clone_fast(struct bio *bio, gfp_t gfp_mask, struct bio_set *bs)
{
	struct bio *b;

	b = bio_alloc_bioset(gfp_mask, 0, bs);
	if (!b)
		return NULL;

	__bio_clone_fast(b, bio);

	if (bio_integrity(bio)) {
		int ret;

		ret = bio_integrity_clone(b, bio, gfp_mask);

		if (ret < 0) {
			bio_put(b);
			return NULL;
		}
	}

	return b;
}
EXPORT_SYMBOL(bio_clone_fast);

/**
 *	bio_add_pc_page	-	attempt to add page to bio
 *	@q: the target queue
 *	@bio: destination bio
 *	@page: page to add
 *	@len: vec entry length
 *	@offset: vec entry offset
 *
 *	Attempt to add a page to the bio_vec maplist. This can fail for a
 *	number of reasons, such as the bio being full or target block device
 *	limitations. The target block device must allow bio's up to PAGE_SIZE,
 *	so it is always possible to add a single page to an empty bio.
 *
 *	This should only be used by REQ_PC bios.
 */
int bio_add_pc_page(struct request_queue *q, struct bio *bio, struct page
		    *page, unsigned int len, unsigned int offset)
{
	int retried_segments = 0;
	struct bio_vec *bvec;

	/*
	 * cloned bio must not modify vec list
	 */
	if (unlikely(bio_flagged(bio, BIO_CLONED)))
		return 0;

	if (((bio->bi_iter.bi_size + len) >> 9) > queue_max_hw_sectors(q))
		return 0;

	/*
	 * For filesystems with a blocksize smaller than the pagesize
	 * we will often be called with the same page as last time and
	 * a consecutive offset.  Optimize this special case.
	 */
	if (bio->bi_vcnt > 0) {
		struct bio_vec *prev = &bio->bi_io_vec[bio->bi_vcnt - 1];

		if (page == prev->bv_page &&
		    offset == prev->bv_offset + prev->bv_len) {
			prev->bv_len += len;
			bio->bi_iter.bi_size += len;
			goto done;
		}

		/*
		 * If the queue doesn't support SG gaps and adding this
		 * offset would create a gap, disallow it.
		 */
		if (bvec_gap_to_prev(q, prev, offset))
			return 0;
	}

	if (bio_full(bio))
		return 0;

	/*
	 * setup the new entry, we might clear it again later if we
	 * cannot add the page
	 */
	bvec = &bio->bi_io_vec[bio->bi_vcnt];
	bvec->bv_page = page;
	bvec->bv_len = len;
	bvec->bv_offset = offset;
	bio->bi_vcnt++;
	bio->bi_phys_segments++;
	bio->bi_iter.bi_size += len;

	/*
	 * Perform a recount if the number of segments is greater
	 * than queue_max_segments(q).
	 */

	while (bio->bi_phys_segments > queue_max_segments(q)) {

		if (retried_segments)
			goto failed;

		retried_segments = 1;
		blk_recount_segments(q, bio);
	}

	/* If we may be able to merge these biovecs, force a recount */
	if (bio->bi_vcnt > 1 && biovec_phys_mergeable(q, bvec - 1, bvec))
		bio_clear_flag(bio, BIO_SEG_VALID);

 done:
	return len;

 failed:
	bvec->bv_page = NULL;
	bvec->bv_len = 0;
	bvec->bv_offset = 0;
	bio->bi_vcnt--;
	bio->bi_iter.bi_size -= len;
	blk_recount_segments(q, bio);
	return 0;
}
EXPORT_SYMBOL(bio_add_pc_page);

/**
 * __bio_try_merge_page - try appending data to an existing bvec.
 * @bio: destination bio
 * @page: page to add
 * @len: length of the data to add
 * @off: offset of the data in @page
 *
 * Try to add the data at @page + @off to the last bvec of @bio.  This is a
 * a useful optimisation for file systems with a block size smaller than the
 * page size.
 *
 * Return %true on success or %false on failure.
 */
bool __bio_try_merge_page(struct bio *bio, struct page *page,
		unsigned int len, unsigned int off)
{
	if (WARN_ON_ONCE(bio_flagged(bio, BIO_CLONED)))
		return false;

	if (bio->bi_vcnt > 0) {
		struct bio_vec *bv = &bio->bi_io_vec[bio->bi_vcnt - 1];

		if (page == bv->bv_page && off == bv->bv_offset + bv->bv_len) {
			bv->bv_len += len;
			bio->bi_iter.bi_size += len;
			return true;
		}
	}
	return false;
}
EXPORT_SYMBOL_GPL(__bio_try_merge_page);

/**
 * __bio_add_page - add page to a bio in a new segment
 * @bio: destination bio
 * @page: page to add
 * @len: length of the data to add
 * @off: offset of the data in @page
 *
 * Add the data at @page + @off to @bio as a new bvec.  The caller must ensure
 * that @bio has space for another bvec.
 */
void __bio_add_page(struct bio *bio, struct page *page,
		unsigned int len, unsigned int off)
{
	struct bio_vec *bv = &bio->bi_io_vec[bio->bi_vcnt];

	WARN_ON_ONCE(bio_flagged(bio, BIO_CLONED));
	WARN_ON_ONCE(bio_full(bio));

	bv->bv_page = page;
	bv->bv_offset = off;
	bv->bv_len = len;

	bio->bi_iter.bi_size += len;
	bio->bi_vcnt++;
}
EXPORT_SYMBOL_GPL(__bio_add_page);

/**
 *	bio_add_page	-	attempt to add page to bio
 *	@bio: destination bio
 *	@page: page to add
 *	@len: vec entry length
 *	@offset: vec entry offset
 *
 *	Attempt to add a page to the bio_vec maplist. This will only fail
 *	if either bio->bi_vcnt == bio->bi_max_vecs or it's a cloned bio.
 */
int bio_add_page(struct bio *bio, struct page *page,
		 unsigned int len, unsigned int offset)
{
	if (!__bio_try_merge_page(bio, page, len, offset)) {
		if (bio_full(bio))
			return 0;
		__bio_add_page(bio, page, len, offset);
	}
	return len;
}
EXPORT_SYMBOL(bio_add_page);

#define PAGE_PTRS_PER_BVEC     (sizeof(struct bio_vec) / sizeof(struct page *))

/**
 * __bio_iov_iter_get_pages - pin user or kernel pages and add them to a bio
 * @bio: bio to add pages to
 * @iter: iov iterator describing the region to be mapped
 *
 * Pins pages from *iter and appends them to @bio's bvec array. The
 * pages will have to be released using put_page() when done.
 * For multi-segment *iter, this function only adds pages from the
 * the next non-empty segment of the iov iterator.
 */
static int __bio_iov_iter_get_pages(struct bio *bio, struct iov_iter *iter)
{
	unsigned short nr_pages = bio->bi_max_vecs - bio->bi_vcnt;
	unsigned short entries_left = bio->bi_max_vecs - bio->bi_vcnt;
	struct bio_vec *bv = bio->bi_io_vec + bio->bi_vcnt;
	struct page **pages = (struct page **)bv;
	ssize_t size, left;
	unsigned len, i;
	size_t offset;

	/*
	 * Move page array up in the allocated memory for the bio vecs as far as
	 * possible so that we can start filling biovecs from the beginning
	 * without overwriting the temporary page array.
	*/
	BUILD_BUG_ON(PAGE_PTRS_PER_BVEC < 2);
	pages += entries_left * (PAGE_PTRS_PER_BVEC - 1);

	size = iov_iter_get_pages(iter, pages, LONG_MAX, nr_pages, &offset);
	if (unlikely(size <= 0))
		return size ? size : -EFAULT;

	for (left = size, i = 0; left > 0; left -= len, i++) {
		struct page *page = pages[i];

		len = min_t(size_t, PAGE_SIZE - offset, left);
		if (WARN_ON_ONCE(bio_add_page(bio, page, len, offset) != len))
			return -EINVAL;
		offset = 0;
	}

	iov_iter_advance(iter, size);
	return 0;
}

/**
 * bio_iov_iter_get_pages - pin user or kernel pages and add them to a bio
 * @bio: bio to add pages to
 * @iter: iov iterator describing the region to be mapped
 *
 * Pins pages from *iter and appends them to @bio's bvec array. The
 * pages will have to be released using put_page() when done.
 * The function tries, but does not guarantee, to pin as many pages as
 * fit into the bio, or are requested in *iter, whatever is smaller.
 * If MM encounters an error pinning the requested pages, it stops.
 * Error is returned only if 0 pages could be pinned.
 */
int bio_iov_iter_get_pages(struct bio *bio, struct iov_iter *iter)
{
	unsigned short orig_vcnt = bio->bi_vcnt;

	do {
		int ret = __bio_iov_iter_get_pages(bio, iter);

		if (unlikely(ret))
			return bio->bi_vcnt > orig_vcnt ? 0 : ret;

	} while (iov_iter_count(iter) && !bio_full(bio));

	return 0;
}
EXPORT_SYMBOL_GPL(bio_iov_iter_get_pages);

static void submit_bio_wait_endio(struct bio *bio)
{
	complete(bio->bi_private);
}

/**
 * submit_bio_wait - submit a bio, and wait until it completes
 * @bio: The &struct bio which describes the I/O
 *
 * Simple wrapper around submit_bio(). Returns 0 on success, or the error from
 * bio_endio() on failure.
 *
 * WARNING: Unlike to how submit_bio() is usually used, this function does not
 * result in bio reference to be consumed. The caller must drop the reference
 * on his own.
 */
int submit_bio_wait(struct bio *bio)
{
	DECLARE_COMPLETION_ONSTACK_MAP(done, bio->bi_disk->lockdep_map);

	bio->bi_private = &done;
	bio->bi_end_io = submit_bio_wait_endio;
	bio->bi_opf |= REQ_SYNC;
	submit_bio(bio);
	wait_for_completion_io(&done);

	return blk_status_to_errno(bio->bi_status);
}
EXPORT_SYMBOL(submit_bio_wait);

/**
 * bio_advance - increment/complete a bio by some number of bytes
 * @bio:	bio to advance
 * @bytes:	number of bytes to complete
 *
 * This updates bi_sector, bi_size and bi_idx; if the number of bytes to
 * complete doesn't align with a bvec boundary, then bv_len and bv_offset will
 * be updated on the last bvec as well.
 *
 * @bio will then represent the remaining, uncompleted portion of the io.
 */
void bio_advance(struct bio *bio, unsigned bytes)
{
	if (bio_integrity(bio))
		bio_integrity_advance(bio, bytes);

	bio_advance_iter(bio, &bio->bi_iter, bytes);
}
EXPORT_SYMBOL(bio_advance);

void bio_copy_data_iter(struct bio *dst, struct bvec_iter *dst_iter,
			struct bio *src, struct bvec_iter *src_iter)
{
	struct bio_vec src_bv, dst_bv;
	void *src_p, *dst_p;
	unsigned bytes;

	while (src_iter->bi_size && dst_iter->bi_size) {
		src_bv = bio_iter_iovec(src, *src_iter);
		dst_bv = bio_iter_iovec(dst, *dst_iter);

		bytes = min(src_bv.bv_len, dst_bv.bv_len);

		src_p = kmap_atomic(src_bv.bv_page);
		dst_p = kmap_atomic(dst_bv.bv_page);

		memcpy(dst_p + dst_bv.bv_offset,
		       src_p + src_bv.bv_offset,
		       bytes);

		kunmap_atomic(dst_p);
		kunmap_atomic(src_p);

		flush_dcache_page(dst_bv.bv_page);

		bio_advance_iter(src, src_iter, bytes);
		bio_advance_iter(dst, dst_iter, bytes);
	}
}
EXPORT_SYMBOL(bio_copy_data_iter);

/**
 * bio_copy_data - copy contents of data buffers from one bio to another
 * @src: source bio
 * @dst: destination bio
 *
 * Stops when it reaches the end of either @src or @dst - that is, copies
 * min(src->bi_size, dst->bi_size) bytes (or the equivalent for lists of bios).
 */
void bio_copy_data(struct bio *dst, struct bio *src)
{
	struct bvec_iter src_iter = src->bi_iter;
	struct bvec_iter dst_iter = dst->bi_iter;

	bio_copy_data_iter(dst, &dst_iter, src, &src_iter);
}
EXPORT_SYMBOL(bio_copy_data);

/**
 * bio_list_copy_data - copy contents of data buffers from one chain of bios to
 * another
 * @src: source bio list
 * @dst: destination bio list
 *
 * Stops when it reaches the end of either the @src list or @dst list - that is,
 * copies min(src->bi_size, dst->bi_size) bytes (or the equivalent for lists of
 * bios).
 */
void bio_list_copy_data(struct bio *dst, struct bio *src)
{
	struct bvec_iter src_iter = src->bi_iter;
	struct bvec_iter dst_iter = dst->bi_iter;

	while (1) {
		if (!src_iter.bi_size) {
			src = src->bi_next;
			if (!src)
				break;

			src_iter = src->bi_iter;
		}

		if (!dst_iter.bi_size) {
			dst = dst->bi_next;
			if (!dst)
				break;

			dst_iter = dst->bi_iter;
		}

		bio_copy_data_iter(dst, &dst_iter, src, &src_iter);
	}
}
EXPORT_SYMBOL(bio_list_copy_data);

struct bio_map_data {
	int is_our_pages;
	struct iov_iter iter;
	struct iovec iov[];
};

static struct bio_map_data *bio_alloc_map_data(struct iov_iter *data,
					       gfp_t gfp_mask)
{
	struct bio_map_data *bmd;
	if (data->nr_segs > UIO_MAXIOV)
		return NULL;

	bmd = kmalloc(sizeof(struct bio_map_data) +
		       sizeof(struct iovec) * data->nr_segs, gfp_mask);
	if (!bmd)
		return NULL;
	memcpy(bmd->iov, data->iov, sizeof(struct iovec) * data->nr_segs);
	bmd->iter = *data;
	bmd->iter.iov = bmd->iov;
	return bmd;
}

/**
 * bio_copy_from_iter - copy all pages from iov_iter to bio
 * @bio: The &struct bio which describes the I/O as destination
 * @iter: iov_iter as source
 *
 * Copy all pages from iov_iter to bio.
 * Returns 0 on success, or error on failure.
 */
static int bio_copy_from_iter(struct bio *bio, struct iov_iter *iter)
{
	int i;
	struct bio_vec *bvec;

	bio_for_each_segment_all(bvec, bio, i) {
		ssize_t ret;

		ret = copy_page_from_iter(bvec->bv_page,
					  bvec->bv_offset,
					  bvec->bv_len,
					  iter);

		if (!iov_iter_count(iter))
			break;

		if (ret < bvec->bv_len)
			return -EFAULT;
	}

	return 0;
}

/**
 * bio_copy_to_iter - copy all pages from bio to iov_iter
 * @bio: The &struct bio which describes the I/O as source
 * @iter: iov_iter as destination
 *
 * Copy all pages from bio to iov_iter.
 * Returns 0 on success, or error on failure.
 */
static int bio_copy_to_iter(struct bio *bio, struct iov_iter iter)
{
	int i;
	struct bio_vec *bvec;

	bio_for_each_segment_all(bvec, bio, i) {
		ssize_t ret;

		ret = copy_page_to_iter(bvec->bv_page,
					bvec->bv_offset,
					bvec->bv_len,
					&iter);

		if (!iov_iter_count(&iter))
			break;

		if (ret < bvec->bv_len)
			return -EFAULT;
	}

	return 0;
}

void bio_free_pages(struct bio *bio)
{
	struct bio_vec *bvec;
	int i;

	bio_for_each_segment_all(bvec, bio, i)
		__free_page(bvec->bv_page);
}
EXPORT_SYMBOL(bio_free_pages);

/**
 *	bio_uncopy_user	-	finish previously mapped bio
 *	@bio: bio being terminated
 *
 *	Free pages allocated from bio_copy_user_iov() and write back data
 *	to user space in case of a read.
 */
int bio_uncopy_user(struct bio *bio)
{
	struct bio_map_data *bmd = bio->bi_private;
	int ret = 0;

	if (!bio_flagged(bio, BIO_NULL_MAPPED)) {
		/*
		 * if we're in a workqueue, the request is orphaned, so
		 * don't copy into a random user address space, just free
		 * and return -EINTR so user space doesn't expect any data.
		 */
		if (!current->mm)
			ret = -EINTR;
		else if (bio_data_dir(bio) == READ)
			ret = bio_copy_to_iter(bio, bmd->iter);
		if (bmd->is_our_pages)
			bio_free_pages(bio);
	}
	kfree(bmd);
	bio_put(bio);
	return ret;
}

/**
 *	bio_copy_user_iov	-	copy user data to bio
 *	@q:		destination block queue
 *	@map_data:	pointer to the rq_map_data holding pages (if necessary)
 *	@iter:		iovec iterator
 *	@gfp_mask:	memory allocation flags
 *
 *	Prepares and returns a bio for indirect user io, bouncing data
 *	to/from kernel pages as necessary. Must be paired with
 *	call bio_uncopy_user() on io completion.
 */
struct bio *bio_copy_user_iov(struct request_queue *q,
			      struct rq_map_data *map_data,
			      struct iov_iter *iter,
			      gfp_t gfp_mask)
{
	struct bio_map_data *bmd;
	struct page *page;
	struct bio *bio;
	int i = 0, ret;
	int nr_pages;
	unsigned int len = iter->count;
	unsigned int offset = map_data ? offset_in_page(map_data->offset) : 0;

	bmd = bio_alloc_map_data(iter, gfp_mask);
	if (!bmd)
		return ERR_PTR(-ENOMEM);

	/*
	 * We need to do a deep copy of the iov_iter including the iovecs.
	 * The caller provided iov might point to an on-stack or otherwise
	 * shortlived one.
	 */
	bmd->is_our_pages = map_data ? 0 : 1;

	nr_pages = DIV_ROUND_UP(offset + len, PAGE_SIZE);
	if (nr_pages > BIO_MAX_PAGES)
		nr_pages = BIO_MAX_PAGES;

	ret = -ENOMEM;
	bio = bio_kmalloc(gfp_mask, nr_pages);
	if (!bio)
		goto out_bmd;

	ret = 0;

	if (map_data) {
		nr_pages = 1 << map_data->page_order;
		i = map_data->offset / PAGE_SIZE;
	}
	while (len) {
		unsigned int bytes = PAGE_SIZE;

		bytes -= offset;

		if (bytes > len)
			bytes = len;

		if (map_data) {
			if (i == map_data->nr_entries * nr_pages) {
				ret = -ENOMEM;
				break;
			}

			page = map_data->pages[i / nr_pages];
			page += (i % nr_pages);

			i++;
		} else {
			page = alloc_page(q->bounce_gfp | gfp_mask);
			if (!page) {
				ret = -ENOMEM;
				break;
			}
		}

		if (bio_add_pc_page(q, bio, page, bytes, offset) < bytes)
			break;

		len -= bytes;
		offset = 0;
	}

	if (ret)
		goto cleanup;

	if (map_data)
		map_data->offset += bio->bi_iter.bi_size;

	/*
	 * success
	 */
	if (((iter->type & WRITE) && (!map_data || !map_data->null_mapped)) ||
	    (map_data && map_data->from_user)) {
		ret = bio_copy_from_iter(bio, iter);
		if (ret)
			goto cleanup;
	} else {
		iov_iter_advance(iter, bio->bi_iter.bi_size);
	}

	bio->bi_private = bmd;
	if (map_data && map_data->null_mapped)
		bio_set_flag(bio, BIO_NULL_MAPPED);
	return bio;
cleanup:
	if (!map_data)
		bio_free_pages(bio);
	bio_put(bio);
out_bmd:
	kfree(bmd);
	return ERR_PTR(ret);
}

/**
 *	bio_map_user_iov - map user iovec into bio
 *	@q:		the struct request_queue for the bio
 *	@iter:		iovec iterator
 *	@gfp_mask:	memory allocation flags
 *
 *	Map the user space address into a bio suitable for io to a block
 *	device. Returns an error pointer in case of error.
 */
struct bio *bio_map_user_iov(struct request_queue *q,
			     struct iov_iter *iter,
			     gfp_t gfp_mask)
{
	int j;
	struct bio *bio;
	int ret;
	struct bio_vec *bvec;

	if (!iov_iter_count(iter))
		return ERR_PTR(-EINVAL);

	bio = bio_kmalloc(gfp_mask, iov_iter_npages(iter, BIO_MAX_PAGES));
	if (!bio)
		return ERR_PTR(-ENOMEM);

	while (iov_iter_count(iter)) {
		struct page **pages;
		ssize_t bytes;
		size_t offs, added = 0;
		int npages;

		bytes = iov_iter_get_pages_alloc(iter, &pages, LONG_MAX, &offs);
		if (unlikely(bytes <= 0)) {
			ret = bytes ? bytes : -EFAULT;
			goto out_unmap;
		}

		npages = DIV_ROUND_UP(offs + bytes, PAGE_SIZE);

		if (unlikely(offs & queue_dma_alignment(q))) {
			ret = -EINVAL;
			j = 0;
		} else {
			for (j = 0; j < npages; j++) {
				struct page *page = pages[j];
				unsigned int n = PAGE_SIZE - offs;
				unsigned short prev_bi_vcnt = bio->bi_vcnt;

				if (n > bytes)
					n = bytes;

				if (!bio_add_pc_page(q, bio, page, n, offs))
					break;

				/*
				 * check if vector was merged with previous
				 * drop page reference if needed
				 */
				if (bio->bi_vcnt == prev_bi_vcnt)
					put_page(page);

				added += n;
				bytes -= n;
				offs = 0;
			}
			iov_iter_advance(iter, added);
		}
		/*
		 * release the pages we didn't map into the bio, if any
		 */
		while (j < npages)
			put_page(pages[j++]);
		kvfree(pages);
		/* couldn't stuff something into bio? */
		if (bytes)
			break;
	}

	bio_set_flag(bio, BIO_USER_MAPPED);

	/*
	 * subtle -- if bio_map_user_iov() ended up bouncing a bio,
	 * it would normally disappear when its bi_end_io is run.
	 * however, we need it for the unmap, so grab an extra
	 * reference to it
	 */
	bio_get(bio);
	return bio;

 out_unmap:
	bio_for_each_segment_all(bvec, bio, j) {
		put_page(bvec->bv_page);
	}
	bio_put(bio);
	return ERR_PTR(ret);
}

static void __bio_unmap_user(struct bio *bio)
{
	struct bio_vec *bvec;
	int i;

	/*
	 * make sure we dirty pages we wrote to
	 */
	bio_for_each_segment_all(bvec, bio, i) {
		if (bio_data_dir(bio) == READ)
			set_page_dirty_lock(bvec->bv_page);

		put_page(bvec->bv_page);
	}

	bio_put(bio);
}

/**
 *	bio_unmap_user	-	unmap a bio
 *	@bio:		the bio being unmapped
 *
 *	Unmap a bio previously mapped by bio_map_user_iov(). Must be called from
 *	process context.
 *
 *	bio_unmap_user() may sleep.
 */
void bio_unmap_user(struct bio *bio)
{
	__bio_unmap_user(bio);
	bio_put(bio);
}

static void bio_map_kern_endio(struct bio *bio)
{
	bio_put(bio);
}

/**
 *	bio_map_kern	-	map kernel address into bio
 *	@q: the struct request_queue for the bio
 *	@data: pointer to buffer to map
 *	@len: length in bytes
 *	@gfp_mask: allocation flags for bio allocation
 *
 *	Map the kernel address into a bio suitable for io to a block
 *	device. Returns an error pointer in case of error.
 */
struct bio *bio_map_kern(struct request_queue *q, void *data, unsigned int len,
			 gfp_t gfp_mask)
{
	unsigned long kaddr = (unsigned long)data;
	unsigned long end = (kaddr + len + PAGE_SIZE - 1) >> PAGE_SHIFT;
	unsigned long start = kaddr >> PAGE_SHIFT;
	const int nr_pages = end - start;
	int offset, i;
	struct bio *bio;

	bio = bio_kmalloc(gfp_mask, nr_pages);
	if (!bio)
		return ERR_PTR(-ENOMEM);

	offset = offset_in_page(kaddr);
	for (i = 0; i < nr_pages; i++) {
		unsigned int bytes = PAGE_SIZE - offset;

		if (len <= 0)
			break;

		if (bytes > len)
			bytes = len;

		if (bio_add_pc_page(q, bio, virt_to_page(data), bytes,
				    offset) < bytes) {
			/* we don't support partial mappings */
			bio_put(bio);
			return ERR_PTR(-EINVAL);
		}

		data += bytes;
		len -= bytes;
		offset = 0;
	}

	bio->bi_end_io = bio_map_kern_endio;
	return bio;
}
EXPORT_SYMBOL(bio_map_kern);

static void bio_copy_kern_endio(struct bio *bio)
{
	bio_free_pages(bio);
	bio_put(bio);
}

static void bio_copy_kern_endio_read(struct bio *bio)
{
	char *p = bio->bi_private;
	struct bio_vec *bvec;
	int i;

	bio_for_each_segment_all(bvec, bio, i) {
		memcpy(p, page_address(bvec->bv_page), bvec->bv_len);
		p += bvec->bv_len;
	}

	bio_copy_kern_endio(bio);
}

/**
 *	bio_copy_kern	-	copy kernel address into bio
 *	@q: the struct request_queue for the bio
 *	@data: pointer to buffer to copy
 *	@len: length in bytes
 *	@gfp_mask: allocation flags for bio and page allocation
 *	@reading: data direction is READ
 *
 *	copy the kernel address into a bio suitable for io to a block
 *	device. Returns an error pointer in case of error.
 */
struct bio *bio_copy_kern(struct request_queue *q, void *data, unsigned int len,
			  gfp_t gfp_mask, int reading)
{
	unsigned long kaddr = (unsigned long)data;
	unsigned long end = (kaddr + len + PAGE_SIZE - 1) >> PAGE_SHIFT;
	unsigned long start = kaddr >> PAGE_SHIFT;
	struct bio *bio;
	void *p = data;
	int nr_pages = 0;

	/*
	 * Overflow, abort
	 */
	if (end < start)
		return ERR_PTR(-EINVAL);

	nr_pages = end - start;
	bio = bio_kmalloc(gfp_mask, nr_pages);
	if (!bio)
		return ERR_PTR(-ENOMEM);

	while (len) {
		struct page *page;
		unsigned int bytes = PAGE_SIZE;

		if (bytes > len)
			bytes = len;

		page = alloc_page(q->bounce_gfp | gfp_mask);
		if (!page)
			goto cleanup;

		if (!reading)
			memcpy(page_address(page), p, bytes);

		if (bio_add_pc_page(q, bio, page, bytes, 0) < bytes)
			break;

		len -= bytes;
		p += bytes;
	}

	if (reading) {
		bio->bi_end_io = bio_copy_kern_endio_read;
		bio->bi_private = data;
	} else {
		bio->bi_end_io = bio_copy_kern_endio;
	}

	return bio;

cleanup:
	bio_free_pages(bio);
	bio_put(bio);
	return ERR_PTR(-ENOMEM);
}

/*
 * bio_set_pages_dirty() and bio_check_pages_dirty() are support functions
 * for performing direct-IO in BIOs.
 *
 * The problem is that we cannot run set_page_dirty() from interrupt context
 * because the required locks are not interrupt-safe.  So what we can do is to
 * mark the pages dirty _before_ performing IO.  And in interrupt context,
 * check that the pages are still dirty.   If so, fine.  If not, redirty them
 * in process context.
 *
 * We special-case compound pages here: normally this means reads into hugetlb
 * pages.  The logic in here doesn't really work right for compound pages
 * because the VM does not uniformly chase down the head page in all cases.
 * But dirtiness of compound pages is pretty meaningless anyway: the VM doesn't
 * handle them at all.  So we skip compound pages here at an early stage.
 *
 * Note that this code is very hard to test under normal circumstances because
 * direct-io pins the pages with get_user_pages().  This makes
 * is_page_cache_freeable return false, and the VM will not clean the pages.
 * But other code (eg, flusher threads) could clean the pages if they are mapped
 * pagecache.
 *
 * Simply disabling the call to bio_set_pages_dirty() is a good way to test the
 * deferred bio dirtying paths.
 */

/*
 * bio_set_pages_dirty() will mark all the bio's pages as dirty.
 */
void bio_set_pages_dirty(struct bio *bio)
{
	struct bio_vec *bvec;
	int i;

	bio_for_each_segment_all(bvec, bio, i) {
		if (!PageCompound(bvec->bv_page))
			set_page_dirty_lock(bvec->bv_page);
	}
}
EXPORT_SYMBOL_GPL(bio_set_pages_dirty);

static void bio_release_pages(struct bio *bio)
{
	struct bio_vec *bvec;
	int i;

	bio_for_each_segment_all(bvec, bio, i)
		put_page(bvec->bv_page);
}

/*
 * bio_check_pages_dirty() will check that all the BIO's pages are still dirty.
 * If they are, then fine.  If, however, some pages are clean then they must
 * have been written out during the direct-IO read.  So we take another ref on
 * the BIO and re-dirty the pages in process context.
 *
 * It is expected that bio_check_pages_dirty() will wholly own the BIO from
 * here on.  It will run one put_page() against each page and will run one
 * bio_put() against the BIO.
 */

static void bio_dirty_fn(struct work_struct *work);

static DECLARE_WORK(bio_dirty_work, bio_dirty_fn);
static DEFINE_SPINLOCK(bio_dirty_lock);
static struct bio *bio_dirty_list;

/*
 * This runs in process context
 */
static void bio_dirty_fn(struct work_struct *work)
{
	struct bio *bio, *next;

	spin_lock_irq(&bio_dirty_lock);
	next = bio_dirty_list;
	bio_dirty_list = NULL;
	spin_unlock_irq(&bio_dirty_lock);

	while ((bio = next) != NULL) {
		next = bio->bi_private;

		bio_set_pages_dirty(bio);
		bio_release_pages(bio);
		bio_put(bio);
	}
}

void bio_check_pages_dirty(struct bio *bio)
{
	struct bio_vec *bvec;
	unsigned long flags;
	int i;

	bio_for_each_segment_all(bvec, bio, i) {
		if (!PageDirty(bvec->bv_page) && !PageCompound(bvec->bv_page))
			goto defer;
	}

	bio_release_pages(bio);
	bio_put(bio);
	return;
defer:
	spin_lock_irqsave(&bio_dirty_lock, flags);
	bio->bi_private = bio_dirty_list;
	bio_dirty_list = bio;
	spin_unlock_irqrestore(&bio_dirty_lock, flags);
	schedule_work(&bio_dirty_work);
}
EXPORT_SYMBOL_GPL(bio_check_pages_dirty);

void generic_start_io_acct(struct request_queue *q, int op,
			   unsigned long sectors, struct hd_struct *part)
{
	const int sgrp = op_stat_group(op);
	int cpu = part_stat_lock();

	part_round_stats(q, cpu, part);
	part_stat_inc(cpu, part, ios[sgrp]);
	part_stat_add(cpu, part, sectors[sgrp], sectors);
	part_inc_in_flight(q, part, op_is_write(op));

	part_stat_unlock();
}
EXPORT_SYMBOL(generic_start_io_acct);

void generic_end_io_acct(struct request_queue *q, int req_op,
			 struct hd_struct *part, unsigned long start_time)
{
	unsigned long duration = jiffies - start_time;
	const int sgrp = op_stat_group(req_op);
	int cpu = part_stat_lock();

	part_stat_add(cpu, part, nsecs[sgrp], jiffies_to_nsecs(duration));
	part_round_stats(q, cpu, part);
	part_dec_in_flight(q, part, op_is_write(req_op));

	part_stat_unlock();
}
EXPORT_SYMBOL(generic_end_io_acct);

#if ARCH_IMPLEMENTS_FLUSH_DCACHE_PAGE
void bio_flush_dcache_pages(struct bio *bi)
{
	struct bio_vec bvec;
	struct bvec_iter iter;

	bio_for_each_segment(bvec, bi, iter)
		flush_dcache_page(bvec.bv_page);
}
EXPORT_SYMBOL(bio_flush_dcache_pages);
#endif

static inline bool bio_remaining_done(struct bio *bio)
{
	/*
	 * If we're not chaining, then ->__bi_remaining is always 1 and
	 * we always end io on the first invocation.
	 */
	if (!bio_flagged(bio, BIO_CHAIN))
		return true;

	BUG_ON(atomic_read(&bio->__bi_remaining) <= 0);

	if (atomic_dec_and_test(&bio->__bi_remaining)) {
		bio_clear_flag(bio, BIO_CHAIN);
		return true;
	}

	return false;
}

/**
 * bio_endio - end I/O on a bio
 * @bio:	bio
 *
 * Description:
 *   bio_endio() will end I/O on the whole bio. bio_endio() is the preferred
 *   way to end I/O on a bio. No one should call bi_end_io() directly on a
 *   bio unless they own it and thus know that it has an end_io function.
 *
 *   bio_endio() can be called several times on a bio that has been chained
 *   using bio_chain().  The ->bi_end_io() function will only be called the
 *   last time.  At this point the BLK_TA_COMPLETE tracing event will be
 *   generated if BIO_TRACE_COMPLETION is set.
 **/
void bio_endio(struct bio *bio)
{
again:
	if (!bio_remaining_done(bio))
		return;
	if (!bio_integrity_endio(bio))
		return;

	if (bio->bi_disk)
		rq_qos_done_bio(bio->bi_disk->queue, bio);

	/*
	 * Need to have a real endio function for chained bios, otherwise
	 * various corner cases will break (like stacking block devices that
	 * save/restore bi_end_io) - however, we want to avoid unbounded
	 * recursion and blowing the stack. Tail call optimization would
	 * handle this, but compiling with frame pointers also disables
	 * gcc's sibling call optimization.
	 */
	if (bio->bi_end_io == bio_chain_endio) {
		bio = __bio_chain_endio(bio);
		goto again;
	}

	if (bio->bi_disk && bio_flagged(bio, BIO_TRACE_COMPLETION)) {
		trace_block_bio_complete(bio->bi_disk->queue, bio,
					 blk_status_to_errno(bio->bi_status));
		bio_clear_flag(bio, BIO_TRACE_COMPLETION);
	}

	blk_throtl_bio_endio(bio);
	/* release cgroup info */
	bio_uninit(bio);
	if (bio->bi_end_io)
		bio->bi_end_io(bio);
}
EXPORT_SYMBOL(bio_endio);

/**
 * bio_split - split a bio
 * @bio:	bio to split
 * @sectors:	number of sectors to split from the front of @bio
 * @gfp:	gfp mask
 * @bs:		bio set to allocate from
 *
 * Allocates and returns a new bio which represents @sectors from the start of
 * @bio, and updates @bio to represent the remaining sectors.
 *
 * Unless this is a discard request the newly allocated bio will point
 * to @bio's bi_io_vec; it is the caller's responsibility to ensure that
 * @bio is not freed before the split.
 */
struct bio *bio_split(struct bio *bio, int sectors,
		      gfp_t gfp, struct bio_set *bs)
{
	struct bio *split;

	BUG_ON(sectors <= 0);
	BUG_ON(sectors >= bio_sectors(bio));

	split = bio_clone_fast(bio, gfp, bs);
	if (!split)
		return NULL;

	split->bi_iter.bi_size = sectors << 9;

	if (bio_integrity(split))
		bio_integrity_trim(split);

	bio_advance(bio, split->bi_iter.bi_size);

	if (bio_flagged(bio, BIO_TRACE_COMPLETION))
		bio_set_flag(split, BIO_TRACE_COMPLETION);

	return split;
}
EXPORT_SYMBOL(bio_split);

/**
 * bio_trim - trim a bio
 * @bio:	bio to trim
 * @offset:	number of sectors to trim from the front of @bio
 * @size:	size we want to trim @bio to, in sectors
 */
void bio_trim(struct bio *bio, int offset, int size)
{
	/* 'bio' is a cloned bio which we need to trim to match
	 * the given offset and size.
	 */

	size <<= 9;
	if (offset == 0 && size == bio->bi_iter.bi_size)
		return;

	bio_clear_flag(bio, BIO_SEG_VALID);

	bio_advance(bio, offset << 9);

	bio->bi_iter.bi_size = size;

	if (bio_integrity(bio))
		bio_integrity_trim(bio);

}
EXPORT_SYMBOL_GPL(bio_trim);

/*
 * create memory pools for biovec's in a bio_set.
 * use the global biovec slabs created for general use.
 */
int biovec_init_pool(mempool_t *pool, int pool_entries)
{
	struct biovec_slab *bp = bvec_slabs + BVEC_POOL_MAX;

	return mempool_init_slab_pool(pool, pool_entries, bp->slab);
}

/*
 * bioset_exit - exit a bioset initialized with bioset_init()
 *
 * May be called on a zeroed but uninitialized bioset (i.e. allocated with
 * kzalloc()).
 */
void bioset_exit(struct bio_set *bs)
{
	if (bs->rescue_workqueue)
		destroy_workqueue(bs->rescue_workqueue);
	bs->rescue_workqueue = NULL;

	mempool_exit(&bs->bio_pool);
	mempool_exit(&bs->bvec_pool);

	bioset_integrity_free(bs);
	if (bs->bio_slab)
		bio_put_slab(bs);
	bs->bio_slab = NULL;
}
EXPORT_SYMBOL(bioset_exit);

/**
 * bioset_init - Initialize a bio_set
 * @bs:		pool to initialize
 * @pool_size:	Number of bio and bio_vecs to cache in the mempool
 * @front_pad:	Number of bytes to allocate in front of the returned bio
 * @flags:	Flags to modify behavior, currently %BIOSET_NEED_BVECS
 *              and %BIOSET_NEED_RESCUER
 *
 * Description:
 *    Set up a bio_set to be used with @bio_alloc_bioset. Allows the caller
 *    to ask for a number of bytes to be allocated in front of the bio.
 *    Front pad allocation is useful for embedding the bio inside
 *    another structure, to avoid allocating extra data to go with the bio.
 *    Note that the bio must be embedded at the END of that structure always,
 *    or things will break badly.
 *    If %BIOSET_NEED_BVECS is set in @flags, a separate pool will be allocated
 *    for allocating iovecs.  This pool is not needed e.g. for bio_clone_fast().
 *    If %BIOSET_NEED_RESCUER is set, a workqueue is created which can be used to
 *    dispatch queued requests when the mempool runs out of space.
 *
 */
int bioset_init(struct bio_set *bs,
		unsigned int pool_size,
		unsigned int front_pad,
		int flags)
{
	unsigned int back_pad = BIO_INLINE_VECS * sizeof(struct bio_vec);

	bs->front_pad = front_pad;

	spin_lock_init(&bs->rescue_lock);
	bio_list_init(&bs->rescue_list);
	INIT_WORK(&bs->rescue_work, bio_alloc_rescue);

	bs->bio_slab = bio_find_or_create_slab(front_pad + back_pad);
	if (!bs->bio_slab)
		return -ENOMEM;

	if (mempool_init_slab_pool(&bs->bio_pool, pool_size, bs->bio_slab))
		goto bad;

	if ((flags & BIOSET_NEED_BVECS) &&
	    biovec_init_pool(&bs->bvec_pool, pool_size))
		goto bad;

	if (!(flags & BIOSET_NEED_RESCUER))
		return 0;

	bs->rescue_workqueue = alloc_workqueue("bioset", WQ_MEM_RECLAIM, 0);
	if (!bs->rescue_workqueue)
		goto bad;

	return 0;
bad:
	bioset_exit(bs);
	return -ENOMEM;
}
EXPORT_SYMBOL(bioset_init);

/*
 * Initialize and setup a new bio_set, based on the settings from
 * another bio_set.
 */
int bioset_init_from_src(struct bio_set *bs, struct bio_set *src)
{
	int flags;

	flags = 0;
	if (src->bvec_pool.min_nr)
		flags |= BIOSET_NEED_BVECS;
	if (src->rescue_workqueue)
		flags |= BIOSET_NEED_RESCUER;

	return bioset_init(bs, src->bio_pool.min_nr, src->front_pad, flags);
}
EXPORT_SYMBOL(bioset_init_from_src);

#ifdef CONFIG_BLK_CGROUP

/**
 * bio_associate_blkg - associate a bio with the a blkg
 * @bio: target bio
 * @blkg: the blkg to associate
 *
 * This tries to associate @bio with the specified blkg.  Association failure
 * is handled by walking up the blkg tree.  Therefore, the blkg associated can
 * be anything between @blkg and the root_blkg.  This situation only happens
 * when a cgroup is dying and then the remaining bios will spill to the closest
 * alive blkg.
 *
 * A reference will be taken on the @blkg and will be released when @bio is
 * freed.
 */
int bio_associate_blkg(struct bio *bio, struct blkcg_gq *blkg)
{
	if (unlikely(bio->bi_blkg))
		return -EBUSY;
	bio->bi_blkg = blkg_tryget_closest(blkg);
	return 0;
}

/**
 * __bio_associate_blkg_from_css - internal blkg association function
 *
 * This in the core association function that all association paths rely on.
 * A blkg reference is taken which is released upon freeing of the bio.
 */
static int __bio_associate_blkg_from_css(struct bio *bio,
					 struct cgroup_subsys_state *css)
{
	struct request_queue *q = bio->bi_disk->queue;
	struct blkcg_gq *blkg;
	int ret;

	rcu_read_lock();

	if (!css || !css->parent)
		blkg = q->root_blkg;
	else
		blkg = blkg_lookup_create(css_to_blkcg(css), q);

	ret = bio_associate_blkg(bio, blkg);

	rcu_read_unlock();
	return ret;
}

/**
 * bio_associate_blkg_from_css - associate a bio with a specified css
 * @bio: target bio
 * @css: target css
 *
 * Associate @bio with the blkg found by combining the css's blkg and the
 * request_queue of the @bio.  This falls back to the queue's root_blkg if
 * the association fails with the css.
 */
int bio_associate_blkg_from_css(struct bio *bio,
				struct cgroup_subsys_state *css)
{
	if (unlikely(bio->bi_blkg))
		return -EBUSY;
	return __bio_associate_blkg_from_css(bio, css);
}
EXPORT_SYMBOL_GPL(bio_associate_blkg_from_css);

#ifdef CONFIG_MEMCG
/**
 * bio_associate_blkg_from_page - associate a bio with the page's blkg
 * @bio: target bio
 * @page: the page to lookup the blkcg from
 *
 * Associate @bio with the blkg from @page's owning memcg and the respective
 * request_queue.  If cgroup_e_css returns NULL, fall back to the queue's
 * root_blkg.
 *
 * Note: this must be called after bio has an associated device.
 */
int bio_associate_blkg_from_page(struct bio *bio, struct page *page)
{
	struct cgroup_subsys_state *css;
	int ret;

	if (unlikely(bio->bi_blkg))
		return -EBUSY;
	if (!page->mem_cgroup)
		return 0;

	rcu_read_lock();

	css = cgroup_e_css(page->mem_cgroup->css.cgroup, &io_cgrp_subsys);

	ret = __bio_associate_blkg_from_css(bio, css);

	rcu_read_unlock();
	return ret;
}
#endif /* CONFIG_MEMCG */

/**
 * bio_associate_create_blkg - associate a bio with a blkg from q
 * @q: request_queue where bio is going
 * @bio: target bio
 *
 * Associate @bio with the blkg found from the bio's css and the request_queue.
 * If one is not found, bio_lookup_blkg creates the blkg.  This falls back to
 * the queue's root_blkg if association fails.
 */
int bio_associate_create_blkg(struct request_queue *q, struct bio *bio)
{
	struct cgroup_subsys_state *css;
	int ret = 0;

	/* someone has already associated this bio with a blkg */
	if (bio->bi_blkg)
		return ret;

	rcu_read_lock();

	css = blkcg_css();

	ret = __bio_associate_blkg_from_css(bio, css);

	rcu_read_unlock();
	return ret;
}

/**
 * bio_reassociate_blkg - reassociate a bio with a blkg from q
 * @q: request_queue where bio is going
 * @bio: target bio
 *
 * When submitting a bio, multiple recursive calls to make_request() may occur.
 * This causes the initial associate done in blkcg_bio_issue_check() to be
 * incorrect and reference the prior request_queue.  This performs reassociation
 * when this situation happens.
 */
int bio_reassociate_blkg(struct request_queue *q, struct bio *bio)
{
<<<<<<< HEAD
	if (unlikely(bio->bi_blkg))
		return -EBUSY;
	if (!blkg_try_get(blkg))
		return -ENODEV;
	bio->bi_blkg = blkg;
	return 0;
=======
	if (bio->bi_blkg) {
		blkg_put(bio->bi_blkg);
		bio->bi_blkg = NULL;
	}

	return bio_associate_create_blkg(q, bio);
>>>>>>> 0fd79184
}

/**
 * bio_disassociate_task - undo bio_associate_current()
 * @bio: target bio
 */
void bio_disassociate_task(struct bio *bio)
{
	if (bio->bi_ioc) {
		put_io_context(bio->bi_ioc);
		bio->bi_ioc = NULL;
	}
	if (bio->bi_blkg) {
		blkg_put(bio->bi_blkg);
		bio->bi_blkg = NULL;
	}
}

/**
 * bio_clone_blkg_association - clone blkg association from src to dst bio
 * @dst: destination bio
 * @src: source bio
 */
void bio_clone_blkg_association(struct bio *dst, struct bio *src)
{
	if (src->bi_blkg)
		bio_associate_blkg(dst, src->bi_blkg);
}
EXPORT_SYMBOL_GPL(bio_clone_blkg_association);
#endif /* CONFIG_BLK_CGROUP */

static void __init biovec_init_slabs(void)
{
	int i;

	for (i = 0; i < BVEC_POOL_NR; i++) {
		int size;
		struct biovec_slab *bvs = bvec_slabs + i;

		if (bvs->nr_vecs <= BIO_INLINE_VECS) {
			bvs->slab = NULL;
			continue;
		}

		size = bvs->nr_vecs * sizeof(struct bio_vec);
		bvs->slab = kmem_cache_create(bvs->name, size, 0,
                                SLAB_HWCACHE_ALIGN|SLAB_PANIC, NULL);
	}
}

static int __init init_bio(void)
{
	bio_slab_max = 2;
	bio_slab_nr = 0;
	bio_slabs = kcalloc(bio_slab_max, sizeof(struct bio_slab),
			    GFP_KERNEL);
	if (!bio_slabs)
		panic("bio: can't allocate bios\n");

	bio_integrity_init();
	biovec_init_slabs();

	if (bioset_init(&fs_bio_set, BIO_POOL_SIZE, 0, BIOSET_NEED_BVECS))
		panic("bio: can't allocate bios\n");

	if (bioset_integrity_create(&fs_bio_set, BIO_POOL_SIZE))
		panic("bio: can't create integrity pool\n");

	return 0;
}
subsys_initcall(init_bio);<|MERGE_RESOLUTION|>--- conflicted
+++ resolved
@@ -2095,21 +2095,12 @@
  */
 int bio_reassociate_blkg(struct request_queue *q, struct bio *bio)
 {
-<<<<<<< HEAD
-	if (unlikely(bio->bi_blkg))
-		return -EBUSY;
-	if (!blkg_try_get(blkg))
-		return -ENODEV;
-	bio->bi_blkg = blkg;
-	return 0;
-=======
 	if (bio->bi_blkg) {
 		blkg_put(bio->bi_blkg);
 		bio->bi_blkg = NULL;
 	}
 
 	return bio_associate_create_blkg(q, bio);
->>>>>>> 0fd79184
 }
 
 /**
