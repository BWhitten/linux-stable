--- conflicted
+++ resolved
@@ -781,10 +781,6 @@
 		WARN_ON_ONCE(ret != BLK_EH_RESET_TIMER);
 	}
 
-<<<<<<< HEAD
-	req->rq_flags &= ~RQF_TIMED_OUT;
-=======
->>>>>>> e5eb92e4
 	blk_add_timer(req);
 }
 
@@ -813,7 +809,6 @@
 {
 	unsigned long *next = priv;
 
-<<<<<<< HEAD
 	/*
 	 * Just do a quick check if it is expired before locking the request in
 	 * so we're not unnecessarilly synchronizing across CPUs.
@@ -839,33 +834,6 @@
 	 * expired; if it is not expired, then the request was completed and
 	 * reallocated as a new request.
 	 */
-=======
-	/*
-	 * Just do a quick check if it is expired before locking the request in
-	 * so we're not unnecessarilly synchronizing across CPUs.
-	 */
-	if (!blk_mq_req_expired(rq, next))
-		return;
-
-	/*
-	 * We have reason to believe the request may be expired. Take a
-	 * reference on the request to lock this request lifetime into its
-	 * currently allocated context to prevent it from being reallocated in
-	 * the event the completion by-passes this timeout handler.
-	 *
-	 * If the reference was already released, then the driver beat the
-	 * timeout handler to posting a natural completion.
-	 */
-	if (!refcount_inc_not_zero(&rq->ref))
-		return;
-
-	/*
-	 * The request is now locked and cannot be reallocated underneath the
-	 * timeout handler's processing. Re-verify this exact request is truly
-	 * expired; if it is not expired, then the request was completed and
-	 * reallocated as a new request.
-	 */
->>>>>>> e5eb92e4
 	if (blk_mq_req_expired(rq, next))
 		blk_mq_rq_timed_out(rq, reserved);
 	if (refcount_dec_and_test(&rq->ref))
