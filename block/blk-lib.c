--- conflicted
+++ resolved
@@ -53,19 +53,12 @@
 
 	if (!nr_sects)
 		return -EINVAL;
-<<<<<<< HEAD
-
-	while (nr_sects) {
-		unsigned int req_sects = min_t(unsigned int, nr_sects,
-				bio_allowed_max_sectors(q));
-=======
 
 	while (nr_sects) {
 		sector_t req_sects = min_t(sector_t, nr_sects,
 				bio_allowed_max_sectors(q));
 
 		WARN_ON_ONCE((req_sects << 9) > UINT_MAX);
->>>>>>> 25956467
 
 		bio = blk_next_bio(bio, 0, gfp_mask);
 		bio->bi_iter.bi_sector = sector;
