/*
 * turbostat -- show CPU frequency and C-state residency
 * on modern Intel turbo-capable processors.
 *
 * Copyright (c) 2013 Intel Corporation.
 * Len Brown <len.brown@intel.com>
 *
 * This program is free software; you can redistribute it and/or modify it
 * under the terms and conditions of the GNU General Public License,
 * version 2, as published by the Free Software Foundation.
 *
 * This program is distributed in the hope it will be useful, but WITHOUT
 * ANY WARRANTY; without even the implied warranty of MERCHANTABILITY or
 * FITNESS FOR A PARTICULAR PURPOSE.  See the GNU General Public License for
 * more details.
 *
 * You should have received a copy of the GNU General Public License along with
 * this program; if not, write to the Free Software Foundation, Inc.,
 * 51 Franklin St - Fifth Floor, Boston, MA 02110-1301 USA.
 */

#define _GNU_SOURCE
#include MSRHEADER
#include INTEL_FAMILY_HEADER
#include <stdarg.h>
#include <stdio.h>
#include <err.h>
#include <unistd.h>
#include <sys/types.h>
#include <sys/wait.h>
#include <sys/stat.h>
#include <sys/select.h>
#include <sys/resource.h>
#include <fcntl.h>
#include <signal.h>
#include <sys/time.h>
#include <stdlib.h>
#include <getopt.h>
#include <dirent.h>
#include <string.h>
#include <ctype.h>
#include <sched.h>
#include <time.h>
#include <cpuid.h>
#include <linux/capability.h>
#include <errno.h>

char *proc_stat = "/proc/stat";
FILE *outf;
int *fd_percpu;
struct timeval interval_tv = {5, 0};
struct timespec interval_ts = {5, 0};
struct timespec one_msec = {0, 1000000};
unsigned int num_iterations;
unsigned int debug;
unsigned int quiet;
unsigned int shown;
unsigned int sums_need_wide_columns;
unsigned int rapl_joules;
unsigned int summary_only;
unsigned int list_header_only;
unsigned int dump_only;
unsigned int do_snb_cstates;
unsigned int do_knl_cstates;
unsigned int do_slm_cstates;
unsigned int do_cnl_cstates;
unsigned int use_c1_residency_msr;
unsigned int has_aperf;
unsigned int has_epb;
unsigned int do_irtl_snb;
unsigned int do_irtl_hsw;
unsigned int units = 1000000;	/* MHz etc */
unsigned int genuine_intel;
unsigned int has_invariant_tsc;
unsigned int do_nhm_platform_info;
unsigned int no_MSR_MISC_PWR_MGMT;
unsigned int aperf_mperf_multiplier = 1;
double bclk;
double base_hz;
unsigned int has_base_hz;
double tsc_tweak = 1.0;
unsigned int show_pkg_only;
unsigned int show_core_only;
char *output_buffer, *outp;
unsigned int do_rapl;
unsigned int do_dts;
unsigned int do_ptm;
unsigned long long  gfx_cur_rc6_ms;
unsigned long long cpuidle_cur_cpu_lpi_us;
unsigned long long cpuidle_cur_sys_lpi_us;
unsigned int gfx_cur_mhz;
unsigned int tcc_activation_temp;
unsigned int tcc_activation_temp_override;
double rapl_power_units, rapl_time_units;
double rapl_dram_energy_units, rapl_energy_units;
double rapl_joule_counter_range;
unsigned int do_core_perf_limit_reasons;
unsigned int has_automatic_cstate_conversion;
unsigned int do_gfx_perf_limit_reasons;
unsigned int do_ring_perf_limit_reasons;
unsigned int crystal_hz;
unsigned long long tsc_hz;
int base_cpu;
double discover_bclk(unsigned int family, unsigned int model);
unsigned int has_hwp;	/* IA32_PM_ENABLE, IA32_HWP_CAPABILITIES */
			/* IA32_HWP_REQUEST, IA32_HWP_STATUS */
unsigned int has_hwp_notify;		/* IA32_HWP_INTERRUPT */
unsigned int has_hwp_activity_window;	/* IA32_HWP_REQUEST[bits 41:32] */
unsigned int has_hwp_epp;		/* IA32_HWP_REQUEST[bits 31:24] */
unsigned int has_hwp_pkg;		/* IA32_HWP_REQUEST_PKG */
unsigned int has_misc_feature_control;
unsigned int first_counter_read = 1;

#define RAPL_PKG		(1 << 0)
					/* 0x610 MSR_PKG_POWER_LIMIT */
					/* 0x611 MSR_PKG_ENERGY_STATUS */
#define RAPL_PKG_PERF_STATUS	(1 << 1)
					/* 0x613 MSR_PKG_PERF_STATUS */
#define RAPL_PKG_POWER_INFO	(1 << 2)
					/* 0x614 MSR_PKG_POWER_INFO */

#define RAPL_DRAM		(1 << 3)
					/* 0x618 MSR_DRAM_POWER_LIMIT */
					/* 0x619 MSR_DRAM_ENERGY_STATUS */
#define RAPL_DRAM_PERF_STATUS	(1 << 4)
					/* 0x61b MSR_DRAM_PERF_STATUS */
#define RAPL_DRAM_POWER_INFO	(1 << 5)
					/* 0x61c MSR_DRAM_POWER_INFO */

#define RAPL_CORES_POWER_LIMIT	(1 << 6)
					/* 0x638 MSR_PP0_POWER_LIMIT */
#define RAPL_CORE_POLICY	(1 << 7)
					/* 0x63a MSR_PP0_POLICY */

#define RAPL_GFX		(1 << 8)
					/* 0x640 MSR_PP1_POWER_LIMIT */
					/* 0x641 MSR_PP1_ENERGY_STATUS */
					/* 0x642 MSR_PP1_POLICY */

#define RAPL_CORES_ENERGY_STATUS	(1 << 9)
					/* 0x639 MSR_PP0_ENERGY_STATUS */
#define RAPL_CORES (RAPL_CORES_ENERGY_STATUS | RAPL_CORES_POWER_LIMIT)
#define	TJMAX_DEFAULT	100

#define MAX(a, b) ((a) > (b) ? (a) : (b))

/*
 * buffer size used by sscanf() for added column names
 * Usually truncated to 7 characters, but also handles 18 columns for raw 64-bit counters
 */
#define	NAME_BYTES 20
#define PATH_BYTES 128

int backwards_count;
char *progname;

#define CPU_SUBSET_MAXCPUS	1024	/* need to use before probe... */
cpu_set_t *cpu_present_set, *cpu_affinity_set, *cpu_subset;
size_t cpu_present_setsize, cpu_affinity_setsize, cpu_subset_size;
#define MAX_ADDED_COUNTERS 8
#define MAX_ADDED_THREAD_COUNTERS 24
#define BITMASK_SIZE 32

struct thread_data {
	struct timeval tv_begin;
	struct timeval tv_end;
	unsigned long long tsc;
	unsigned long long aperf;
	unsigned long long mperf;
	unsigned long long c1;
	unsigned long long  irq_count;
	unsigned int smi_count;
	unsigned int cpu_id;
	unsigned int apic_id;
	unsigned int x2apic_id;
	unsigned int flags;
#define CPU_IS_FIRST_THREAD_IN_CORE	0x2
#define CPU_IS_FIRST_CORE_IN_PACKAGE	0x4
	unsigned long long counter[MAX_ADDED_THREAD_COUNTERS];
} *thread_even, *thread_odd;

struct core_data {
	unsigned long long c3;
	unsigned long long c6;
	unsigned long long c7;
	unsigned long long mc6_us;	/* duplicate as per-core for now, even though per module */
	unsigned int core_temp_c;
	unsigned int core_id;
	unsigned long long counter[MAX_ADDED_COUNTERS];
} *core_even, *core_odd;

struct pkg_data {
	unsigned long long pc2;
	unsigned long long pc3;
	unsigned long long pc6;
	unsigned long long pc7;
	unsigned long long pc8;
	unsigned long long pc9;
	unsigned long long pc10;
	unsigned long long cpu_lpi;
	unsigned long long sys_lpi;
	unsigned long long pkg_wtd_core_c0;
	unsigned long long pkg_any_core_c0;
	unsigned long long pkg_any_gfxe_c0;
	unsigned long long pkg_both_core_gfxe_c0;
	long long gfx_rc6_ms;
	unsigned int gfx_mhz;
	unsigned int package_id;
	unsigned int energy_pkg;	/* MSR_PKG_ENERGY_STATUS */
	unsigned int energy_dram;	/* MSR_DRAM_ENERGY_STATUS */
	unsigned int energy_cores;	/* MSR_PP0_ENERGY_STATUS */
	unsigned int energy_gfx;	/* MSR_PP1_ENERGY_STATUS */
	unsigned int rapl_pkg_perf_status;	/* MSR_PKG_PERF_STATUS */
	unsigned int rapl_dram_perf_status;	/* MSR_DRAM_PERF_STATUS */
	unsigned int pkg_temp_c;
	unsigned long long counter[MAX_ADDED_COUNTERS];
} *package_even, *package_odd;

#define ODD_COUNTERS thread_odd, core_odd, package_odd
#define EVEN_COUNTERS thread_even, core_even, package_even

#define GET_THREAD(thread_base, thread_no, core_no, node_no, pkg_no)	      \
	((thread_base) +						      \
	 ((pkg_no) *							      \
	  topo.nodes_per_pkg * topo.cores_per_node * topo.threads_per_core) + \
	 ((node_no) * topo.cores_per_node * topo.threads_per_core) +	      \
	 ((core_no) * topo.threads_per_core) +				      \
	 (thread_no))

#define GET_CORE(core_base, core_no, node_no, pkg_no)			\
	((core_base) +							\
	 ((pkg_no) *  topo.nodes_per_pkg * topo.cores_per_node) +	\
	 ((node_no) * topo.cores_per_node) +				\
	 (core_no))


#define GET_PKG(pkg_base, pkg_no) (pkg_base + pkg_no)

enum counter_scope {SCOPE_CPU, SCOPE_CORE, SCOPE_PACKAGE};
enum counter_type {COUNTER_ITEMS, COUNTER_CYCLES, COUNTER_SECONDS, COUNTER_USEC};
enum counter_format {FORMAT_RAW, FORMAT_DELTA, FORMAT_PERCENT};

struct msr_counter {
	unsigned int msr_num;
	char name[NAME_BYTES];
	char path[PATH_BYTES];
	unsigned int width;
	enum counter_type type;
	enum counter_format format;
	struct msr_counter *next;
	unsigned int flags;
#define	FLAGS_HIDE	(1 << 0)
#define	FLAGS_SHOW	(1 << 1)
#define	SYSFS_PERCPU	(1 << 1)
};

struct sys_counters {
	unsigned int added_thread_counters;
	unsigned int added_core_counters;
	unsigned int added_package_counters;
	struct msr_counter *tp;
	struct msr_counter *cp;
	struct msr_counter *pp;
} sys;

struct system_summary {
	struct thread_data threads;
	struct core_data cores;
	struct pkg_data packages;
} average;

struct cpu_topology {
	int physical_package_id;
	int logical_cpu_id;
	int physical_node_id;
	int logical_node_id;	/* 0-based count within the package */
	int physical_core_id;
	int thread_id;
	cpu_set_t *put_ids; /* Processing Unit/Thread IDs */
} *cpus;

struct topo_params {
	int num_packages;
	int num_cpus;
	int num_cores;
	int max_cpu_num;
	int max_node_num;
	int nodes_per_pkg;
	int cores_per_node;
	int threads_per_core;
} topo;

struct timeval tv_even, tv_odd, tv_delta;

int *irq_column_2_cpu;	/* /proc/interrupts column numbers */
int *irqs_per_cpu;		/* indexed by cpu_num */

void setup_all_buffers(void);

int cpu_is_not_present(int cpu)
{
	return !CPU_ISSET_S(cpu, cpu_present_setsize, cpu_present_set);
}
/*
 * run func(thread, core, package) in topology order
 * skip non-present cpus
 */

int for_all_cpus(int (func)(struct thread_data *, struct core_data *, struct pkg_data *),
	struct thread_data *thread_base, struct core_data *core_base, struct pkg_data *pkg_base)
{
	int retval, pkg_no, core_no, thread_no, node_no;

	for (pkg_no = 0; pkg_no < topo.num_packages; ++pkg_no) {
		for (core_no = 0; core_no < topo.cores_per_node; ++core_no) {
			for (node_no = 0; node_no < topo.nodes_per_pkg;
			     node_no++) {
				for (thread_no = 0; thread_no <
					topo.threads_per_core; ++thread_no) {
					struct thread_data *t;
					struct core_data *c;
					struct pkg_data *p;

					t = GET_THREAD(thread_base, thread_no,
						       core_no, node_no,
						       pkg_no);

					if (cpu_is_not_present(t->cpu_id))
						continue;

					c = GET_CORE(core_base, core_no,
						     node_no, pkg_no);
					p = GET_PKG(pkg_base, pkg_no);

					retval = func(t, c, p);
					if (retval)
						return retval;
				}
			}
		}
	}
	return 0;
}

int cpu_migrate(int cpu)
{
	CPU_ZERO_S(cpu_affinity_setsize, cpu_affinity_set);
	CPU_SET_S(cpu, cpu_affinity_setsize, cpu_affinity_set);
	if (sched_setaffinity(0, cpu_affinity_setsize, cpu_affinity_set) == -1)
		return -1;
	else
		return 0;
}
int get_msr_fd(int cpu)
{
	char pathname[32];
	int fd;

	fd = fd_percpu[cpu];

	if (fd)
		return fd;

	sprintf(pathname, "/dev/cpu/%d/msr", cpu);
	fd = open(pathname, O_RDONLY);
	if (fd < 0)
		err(-1, "%s open failed, try chown or chmod +r /dev/cpu/*/msr, or run as root", pathname);

	fd_percpu[cpu] = fd;

	return fd;
}

int get_msr(int cpu, off_t offset, unsigned long long *msr)
{
	ssize_t retval;

	retval = pread(get_msr_fd(cpu), msr, sizeof(*msr), offset);

	if (retval != sizeof *msr)
		err(-1, "cpu%d: msr offset 0x%llx read failed", cpu, (unsigned long long)offset);

	return 0;
}

/*
 * This list matches the column headers, except
 * 1. built-in only, the sysfs counters are not here -- we learn of those at run-time
 * 2. Core and CPU are moved to the end, we can't have strings that contain them
 *    matching on them for --show and --hide.
 */
struct msr_counter bic[] = {
	{ 0x0, "usec" },
	{ 0x0, "Time_Of_Day_Seconds" },
	{ 0x0, "Package" },
	{ 0x0, "Node" },
	{ 0x0, "Avg_MHz" },
	{ 0x0, "Busy%" },
	{ 0x0, "Bzy_MHz" },
	{ 0x0, "TSC_MHz" },
	{ 0x0, "IRQ" },
	{ 0x0, "SMI", "", 32, 0, FORMAT_DELTA, NULL},
	{ 0x0, "sysfs" },
	{ 0x0, "CPU%c1" },
	{ 0x0, "CPU%c3" },
	{ 0x0, "CPU%c6" },
	{ 0x0, "CPU%c7" },
	{ 0x0, "ThreadC" },
	{ 0x0, "CoreTmp" },
	{ 0x0, "CoreCnt" },
	{ 0x0, "PkgTmp" },
	{ 0x0, "GFX%rc6" },
	{ 0x0, "GFXMHz" },
	{ 0x0, "Pkg%pc2" },
	{ 0x0, "Pkg%pc3" },
	{ 0x0, "Pkg%pc6" },
	{ 0x0, "Pkg%pc7" },
	{ 0x0, "Pkg%pc8" },
	{ 0x0, "Pkg%pc9" },
	{ 0x0, "Pk%pc10" },
	{ 0x0, "CPU%LPI" },
	{ 0x0, "SYS%LPI" },
	{ 0x0, "PkgWatt" },
	{ 0x0, "CorWatt" },
	{ 0x0, "GFXWatt" },
	{ 0x0, "PkgCnt" },
	{ 0x0, "RAMWatt" },
	{ 0x0, "PKG_%" },
	{ 0x0, "RAM_%" },
	{ 0x0, "Pkg_J" },
	{ 0x0, "Cor_J" },
	{ 0x0, "GFX_J" },
	{ 0x0, "RAM_J" },
	{ 0x0, "Mod%c6" },
	{ 0x0, "Totl%C0" },
	{ 0x0, "Any%C0" },
	{ 0x0, "GFX%C0" },
	{ 0x0, "CPUGFX%" },
<<<<<<< HEAD
	{ 0x0, "Node%" },
=======
	{ 0x0, "Core" },
	{ 0x0, "CPU" },
	{ 0x0, "APIC" },
	{ 0x0, "X2APIC" },
>>>>>>> e5eb92e4
};

#define MAX_BIC (sizeof(bic) / sizeof(struct msr_counter))
#define	BIC_USEC	(1ULL << 0)
#define	BIC_TOD		(1ULL << 1)
#define	BIC_Package	(1ULL << 2)
<<<<<<< HEAD
#define	BIC_Avg_MHz	(1ULL << 3)
#define	BIC_Bzy_MHz	(1ULL << 4)
#define	BIC_TSC_MHz	(1ULL << 5)
#define	BIC_IRQ		(1ULL << 6)
#define	BIC_SMI		(1ULL << 7)
#define	BIC_Busy	(1ULL << 8)
#define	BIC_CPU_c1	(1ULL << 9)
#define	BIC_CPU_c3	(1ULL << 10)
#define	BIC_CPU_c6	(1ULL << 11)
#define	BIC_CPU_c7	(1ULL << 12)
#define	BIC_ThreadC	(1ULL << 13)
#define	BIC_CoreTmp	(1ULL << 14)
#define	BIC_CoreCnt	(1ULL << 15)
#define	BIC_PkgTmp	(1ULL << 16)
#define	BIC_GFX_rc6	(1ULL << 17)
#define	BIC_GFXMHz	(1ULL << 18)
#define	BIC_Pkgpc2	(1ULL << 19)
#define	BIC_Pkgpc3	(1ULL << 20)
#define	BIC_Pkgpc6	(1ULL << 21)
#define	BIC_Pkgpc7	(1ULL << 22)
#define	BIC_Pkgpc8	(1ULL << 23)
#define	BIC_Pkgpc9	(1ULL << 24)
#define	BIC_Pkgpc10	(1ULL << 25)
#define BIC_CPU_LPI	(1ULL << 26)
#define BIC_SYS_LPI	(1ULL << 27)
#define	BIC_PkgWatt	(1ULL << 26)
#define	BIC_CorWatt	(1ULL << 27)
#define	BIC_GFXWatt	(1ULL << 28)
#define	BIC_PkgCnt	(1ULL << 29)
#define	BIC_RAMWatt	(1ULL << 30)
#define	BIC_PKG__	(1ULL << 31)
#define	BIC_RAM__	(1ULL << 32)
#define	BIC_Pkg_J	(1ULL << 33)
#define	BIC_Cor_J	(1ULL << 34)
#define	BIC_GFX_J	(1ULL << 35)
#define	BIC_RAM_J	(1ULL << 36)
#define	BIC_Core	(1ULL << 37)
#define	BIC_CPU		(1ULL << 38)
#define	BIC_Mod_c6	(1ULL << 39)
#define	BIC_sysfs	(1ULL << 40)
#define	BIC_Totl_c0	(1ULL << 41)
#define	BIC_Any_c0	(1ULL << 42)
#define	BIC_GFX_c0	(1ULL << 43)
#define	BIC_CPUGFX	(1ULL << 44)
#define	BIC_Node	(1ULL << 45)

#define BIC_DISABLED_BY_DEFAULT	(BIC_USEC | BIC_TOD)

unsigned long long bic_enabled = (0xFFFFFFFFFFFFFFFFULL & ~BIC_DISABLED_BY_DEFAULT);
unsigned long long bic_present = BIC_USEC | BIC_TOD | BIC_sysfs;
=======
#define	BIC_Node	(1ULL << 3)
#define	BIC_Avg_MHz	(1ULL << 4)
#define	BIC_Busy	(1ULL << 5)
#define	BIC_Bzy_MHz	(1ULL << 6)
#define	BIC_TSC_MHz	(1ULL << 7)
#define	BIC_IRQ		(1ULL << 8)
#define	BIC_SMI		(1ULL << 9)
#define	BIC_sysfs	(1ULL << 10)
#define	BIC_CPU_c1	(1ULL << 11)
#define	BIC_CPU_c3	(1ULL << 12)
#define	BIC_CPU_c6	(1ULL << 13)
#define	BIC_CPU_c7	(1ULL << 14)
#define	BIC_ThreadC	(1ULL << 15)
#define	BIC_CoreTmp	(1ULL << 16)
#define	BIC_CoreCnt	(1ULL << 17)
#define	BIC_PkgTmp	(1ULL << 18)
#define	BIC_GFX_rc6	(1ULL << 19)
#define	BIC_GFXMHz	(1ULL << 20)
#define	BIC_Pkgpc2	(1ULL << 21)
#define	BIC_Pkgpc3	(1ULL << 22)
#define	BIC_Pkgpc6	(1ULL << 23)
#define	BIC_Pkgpc7	(1ULL << 24)
#define	BIC_Pkgpc8	(1ULL << 25)
#define	BIC_Pkgpc9	(1ULL << 26)
#define	BIC_Pkgpc10	(1ULL << 27)
#define BIC_CPU_LPI	(1ULL << 28)
#define BIC_SYS_LPI	(1ULL << 29)
#define	BIC_PkgWatt	(1ULL << 30)
#define	BIC_CorWatt	(1ULL << 31)
#define	BIC_GFXWatt	(1ULL << 32)
#define	BIC_PkgCnt	(1ULL << 33)
#define	BIC_RAMWatt	(1ULL << 34)
#define	BIC_PKG__	(1ULL << 35)
#define	BIC_RAM__	(1ULL << 36)
#define	BIC_Pkg_J	(1ULL << 37)
#define	BIC_Cor_J	(1ULL << 38)
#define	BIC_GFX_J	(1ULL << 39)
#define	BIC_RAM_J	(1ULL << 40)
#define	BIC_Mod_c6	(1ULL << 41)
#define	BIC_Totl_c0	(1ULL << 42)
#define	BIC_Any_c0	(1ULL << 43)
#define	BIC_GFX_c0	(1ULL << 44)
#define	BIC_CPUGFX	(1ULL << 45)
#define	BIC_Core	(1ULL << 46)
#define	BIC_CPU		(1ULL << 47)
#define	BIC_APIC	(1ULL << 48)
#define	BIC_X2APIC	(1ULL << 49)

#define BIC_DISABLED_BY_DEFAULT	(BIC_USEC | BIC_TOD | BIC_APIC | BIC_X2APIC)

unsigned long long bic_enabled = (0xFFFFFFFFFFFFFFFFULL & ~BIC_DISABLED_BY_DEFAULT);
unsigned long long bic_present = BIC_USEC | BIC_TOD | BIC_sysfs | BIC_APIC | BIC_X2APIC;
>>>>>>> e5eb92e4

#define DO_BIC(COUNTER_NAME) (bic_enabled & bic_present & COUNTER_NAME)
#define ENABLE_BIC(COUNTER_NAME) (bic_enabled |= COUNTER_NAME)
#define BIC_PRESENT(COUNTER_BIT) (bic_present |= COUNTER_BIT)
#define BIC_NOT_PRESENT(COUNTER_BIT) (bic_present &= ~COUNTER_BIT)


#define MAX_DEFERRED 16
char *deferred_skip_names[MAX_DEFERRED];
int deferred_skip_index;

/*
 * HIDE_LIST - hide this list of counters, show the rest [default]
 * SHOW_LIST - show this list of counters, hide the rest
 */
enum show_hide_mode { SHOW_LIST, HIDE_LIST } global_show_hide_mode = HIDE_LIST;

void help(void)
{
	fprintf(outf,
	"Usage: turbostat [OPTIONS][(--interval seconds) | COMMAND ...]\n"
	"\n"
	"Turbostat forks the specified COMMAND and prints statistics\n"
	"when COMMAND completes.\n"
	"If no COMMAND is specified, turbostat wakes every 5-seconds\n"
	"to print statistics, until interrupted.\n"
<<<<<<< HEAD
	"--add		add a counter\n"
	"		eg. --add msr0x10,u64,cpu,delta,MY_TSC\n"
	"--cpu	cpu-set	limit output to summary plus cpu-set:\n"
	"		{core | package | j,k,l..m,n-p }\n"
	"--quiet	skip decoding system configuration header\n"
	"--interval sec.subsec	Override default 5-second measurement interval\n"
	"--help		print this help message\n"
	"--list		list column headers only\n"
	"--num_iterations num   number of the measurement iterations\n"
	"--out file	create or truncate \"file\" for all output\n"
	"--version	print version information\n"
=======
	"  -a, --add	add a counter\n"
	"		  eg. --add msr0x10,u64,cpu,delta,MY_TSC\n"
	"  -c, --cpu	cpu-set	limit output to summary plus cpu-set:\n"
	"		  {core | package | j,k,l..m,n-p }\n"
	"  -d, --debug	displays usec, Time_Of_Day_Seconds and more debugging\n"
	"  -D, --Dump	displays the raw counter values\n"
	"  -e, --enable	[all | column]\n"
	"		shows all or the specified disabled column\n"
	"  -H, --hide [column|column,column,...]\n"
	"		hide the specified column(s)\n"
	"  -i, --interval sec.subsec\n"
	"		Override default 5-second measurement interval\n"
	"  -J, --Joules	displays energy in Joules instead of Watts\n"
	"  -l, --list	list column headers only\n"
	"  -n, --num_iterations num\n"
	"		number of the measurement iterations\n"
	"  -o, --out file\n"
	"		create or truncate \"file\" for all output\n"
	"  -q, --quiet	skip decoding system configuration header\n"
	"  -s, --show [column|column,column,...]\n"
	"		show only the specified column(s)\n"
	"  -S, --Summary\n"
	"		limits output to 1-line system summary per interval\n"
	"  -T, --TCC temperature\n"
	"		sets the Thermal Control Circuit temperature in\n"
	"		  degrees Celsius\n"
	"  -h, --help	print this help message\n"
	"  -v, --version	print version information\n"
>>>>>>> e5eb92e4
	"\n"
	"For more help, run \"man turbostat\"\n");
}

/*
 * bic_lookup
 * for all the strings in comma separate name_list,
 * set the approprate bit in return value.
 */
unsigned long long bic_lookup(char *name_list, enum show_hide_mode mode)
{
	int i;
	unsigned long long retval = 0;

	while (name_list) {
		char *comma;

		comma = strchr(name_list, ',');

		if (comma)
			*comma = '\0';

		if (!strcmp(name_list, "all"))
			return ~0;

		for (i = 0; i < MAX_BIC; ++i) {
			if (!strcmp(name_list, bic[i].name)) {
				retval |= (1ULL << i);
				break;
			}
		}
		if (i == MAX_BIC) {
			if (mode == SHOW_LIST) {
				fprintf(stderr, "Invalid counter name: %s\n", name_list);
				exit(-1);
			}
			deferred_skip_names[deferred_skip_index++] = name_list;
			if (debug)
				fprintf(stderr, "deferred \"%s\"\n", name_list);
			if (deferred_skip_index >= MAX_DEFERRED) {
				fprintf(stderr, "More than max %d un-recognized --skip options '%s'\n",
					MAX_DEFERRED, name_list);
				help();
				exit(1);
			}
		}

		name_list = comma;
		if (name_list)
			name_list++;

	}
	return retval;
}


void print_header(char *delim)
{
	struct msr_counter *mp;
	int printed = 0;

	if (DO_BIC(BIC_USEC))
		outp += sprintf(outp, "%susec", (printed++ ? delim : ""));
	if (DO_BIC(BIC_TOD))
		outp += sprintf(outp, "%sTime_Of_Day_Seconds", (printed++ ? delim : ""));
	if (DO_BIC(BIC_Package))
		outp += sprintf(outp, "%sPackage", (printed++ ? delim : ""));
	if (DO_BIC(BIC_Node))
		outp += sprintf(outp, "%sNode", (printed++ ? delim : ""));
	if (DO_BIC(BIC_Core))
		outp += sprintf(outp, "%sCore", (printed++ ? delim : ""));
	if (DO_BIC(BIC_CPU))
		outp += sprintf(outp, "%sCPU", (printed++ ? delim : ""));
	if (DO_BIC(BIC_APIC))
		outp += sprintf(outp, "%sAPIC", (printed++ ? delim : ""));
	if (DO_BIC(BIC_X2APIC))
		outp += sprintf(outp, "%sX2APIC", (printed++ ? delim : ""));
	if (DO_BIC(BIC_Avg_MHz))
		outp += sprintf(outp, "%sAvg_MHz", (printed++ ? delim : ""));
	if (DO_BIC(BIC_Busy))
		outp += sprintf(outp, "%sBusy%%", (printed++ ? delim : ""));
	if (DO_BIC(BIC_Bzy_MHz))
		outp += sprintf(outp, "%sBzy_MHz", (printed++ ? delim : ""));
	if (DO_BIC(BIC_TSC_MHz))
		outp += sprintf(outp, "%sTSC_MHz", (printed++ ? delim : ""));

	if (DO_BIC(BIC_IRQ)) {
		if (sums_need_wide_columns)
			outp += sprintf(outp, "%s     IRQ", (printed++ ? delim : ""));
		else
			outp += sprintf(outp, "%sIRQ", (printed++ ? delim : ""));
	}

	if (DO_BIC(BIC_SMI))
		outp += sprintf(outp, "%sSMI", (printed++ ? delim : ""));

	for (mp = sys.tp; mp; mp = mp->next) {

		if (mp->format == FORMAT_RAW) {
			if (mp->width == 64)
				outp += sprintf(outp, "%s%18.18s", (printed++ ? delim : ""), mp->name);
			else
				outp += sprintf(outp, "%s%10.10s", (printed++ ? delim : ""), mp->name);
		} else {
			if ((mp->type == COUNTER_ITEMS) && sums_need_wide_columns)
				outp += sprintf(outp, "%s%8s", (printed++ ? delim : ""), mp->name);
			else
				outp += sprintf(outp, "%s%s", (printed++ ? delim : ""), mp->name);
		}
	}

	if (DO_BIC(BIC_CPU_c1))
		outp += sprintf(outp, "%sCPU%%c1", (printed++ ? delim : ""));
	if (DO_BIC(BIC_CPU_c3) && !do_slm_cstates && !do_knl_cstates && !do_cnl_cstates)
		outp += sprintf(outp, "%sCPU%%c3", (printed++ ? delim : ""));
	if (DO_BIC(BIC_CPU_c6))
		outp += sprintf(outp, "%sCPU%%c6", (printed++ ? delim : ""));
	if (DO_BIC(BIC_CPU_c7))
		outp += sprintf(outp, "%sCPU%%c7", (printed++ ? delim : ""));

	if (DO_BIC(BIC_Mod_c6))
		outp += sprintf(outp, "%sMod%%c6", (printed++ ? delim : ""));

	if (DO_BIC(BIC_CoreTmp))
		outp += sprintf(outp, "%sCoreTmp", (printed++ ? delim : ""));

	for (mp = sys.cp; mp; mp = mp->next) {
		if (mp->format == FORMAT_RAW) {
			if (mp->width == 64)
				outp += sprintf(outp, "%s%18.18s", delim, mp->name);
			else
				outp += sprintf(outp, "%s%10.10s", delim, mp->name);
		} else {
			if ((mp->type == COUNTER_ITEMS) && sums_need_wide_columns)
				outp += sprintf(outp, "%s%8s", delim, mp->name);
			else
				outp += sprintf(outp, "%s%s", delim, mp->name);
		}
	}

	if (DO_BIC(BIC_PkgTmp))
		outp += sprintf(outp, "%sPkgTmp", (printed++ ? delim : ""));

	if (DO_BIC(BIC_GFX_rc6))
		outp += sprintf(outp, "%sGFX%%rc6", (printed++ ? delim : ""));

	if (DO_BIC(BIC_GFXMHz))
		outp += sprintf(outp, "%sGFXMHz", (printed++ ? delim : ""));

	if (DO_BIC(BIC_Totl_c0))
		outp += sprintf(outp, "%sTotl%%C0", (printed++ ? delim : ""));
	if (DO_BIC(BIC_Any_c0))
		outp += sprintf(outp, "%sAny%%C0", (printed++ ? delim : ""));
	if (DO_BIC(BIC_GFX_c0))
		outp += sprintf(outp, "%sGFX%%C0", (printed++ ? delim : ""));
	if (DO_BIC(BIC_CPUGFX))
		outp += sprintf(outp, "%sCPUGFX%%", (printed++ ? delim : ""));

	if (DO_BIC(BIC_Pkgpc2))
		outp += sprintf(outp, "%sPkg%%pc2", (printed++ ? delim : ""));
	if (DO_BIC(BIC_Pkgpc3))
		outp += sprintf(outp, "%sPkg%%pc3", (printed++ ? delim : ""));
	if (DO_BIC(BIC_Pkgpc6))
		outp += sprintf(outp, "%sPkg%%pc6", (printed++ ? delim : ""));
	if (DO_BIC(BIC_Pkgpc7))
		outp += sprintf(outp, "%sPkg%%pc7", (printed++ ? delim : ""));
	if (DO_BIC(BIC_Pkgpc8))
		outp += sprintf(outp, "%sPkg%%pc8", (printed++ ? delim : ""));
	if (DO_BIC(BIC_Pkgpc9))
		outp += sprintf(outp, "%sPkg%%pc9", (printed++ ? delim : ""));
	if (DO_BIC(BIC_Pkgpc10))
		outp += sprintf(outp, "%sPk%%pc10", (printed++ ? delim : ""));
	if (DO_BIC(BIC_CPU_LPI))
		outp += sprintf(outp, "%sCPU%%LPI", (printed++ ? delim : ""));
	if (DO_BIC(BIC_SYS_LPI))
		outp += sprintf(outp, "%sSYS%%LPI", (printed++ ? delim : ""));

	if (do_rapl && !rapl_joules) {
		if (DO_BIC(BIC_PkgWatt))
			outp += sprintf(outp, "%sPkgWatt", (printed++ ? delim : ""));
		if (DO_BIC(BIC_CorWatt))
			outp += sprintf(outp, "%sCorWatt", (printed++ ? delim : ""));
		if (DO_BIC(BIC_GFXWatt))
			outp += sprintf(outp, "%sGFXWatt", (printed++ ? delim : ""));
		if (DO_BIC(BIC_RAMWatt))
			outp += sprintf(outp, "%sRAMWatt", (printed++ ? delim : ""));
		if (DO_BIC(BIC_PKG__))
			outp += sprintf(outp, "%sPKG_%%", (printed++ ? delim : ""));
		if (DO_BIC(BIC_RAM__))
			outp += sprintf(outp, "%sRAM_%%", (printed++ ? delim : ""));
	} else if (do_rapl && rapl_joules) {
		if (DO_BIC(BIC_Pkg_J))
			outp += sprintf(outp, "%sPkg_J", (printed++ ? delim : ""));
		if (DO_BIC(BIC_Cor_J))
			outp += sprintf(outp, "%sCor_J", (printed++ ? delim : ""));
		if (DO_BIC(BIC_GFX_J))
			outp += sprintf(outp, "%sGFX_J", (printed++ ? delim : ""));
		if (DO_BIC(BIC_RAM_J))
			outp += sprintf(outp, "%sRAM_J", (printed++ ? delim : ""));
		if (DO_BIC(BIC_PKG__))
			outp += sprintf(outp, "%sPKG_%%", (printed++ ? delim : ""));
		if (DO_BIC(BIC_RAM__))
			outp += sprintf(outp, "%sRAM_%%", (printed++ ? delim : ""));
	}
	for (mp = sys.pp; mp; mp = mp->next) {
		if (mp->format == FORMAT_RAW) {
			if (mp->width == 64)
				outp += sprintf(outp, "%s%18.18s", delim, mp->name);
			else
				outp += sprintf(outp, "%s%10.10s", delim, mp->name);
		} else {
			if ((mp->type == COUNTER_ITEMS) && sums_need_wide_columns)
				outp += sprintf(outp, "%s%8s", delim, mp->name);
			else
				outp += sprintf(outp, "%s%s", delim, mp->name);
		}
	}

	outp += sprintf(outp, "\n");
}

int dump_counters(struct thread_data *t, struct core_data *c,
	struct pkg_data *p)
{
	int i;
	struct msr_counter *mp;

	outp += sprintf(outp, "t %p, c %p, p %p\n", t, c, p);

	if (t) {
		outp += sprintf(outp, "CPU: %d flags 0x%x\n",
			t->cpu_id, t->flags);
		outp += sprintf(outp, "TSC: %016llX\n", t->tsc);
		outp += sprintf(outp, "aperf: %016llX\n", t->aperf);
		outp += sprintf(outp, "mperf: %016llX\n", t->mperf);
		outp += sprintf(outp, "c1: %016llX\n", t->c1);

		if (DO_BIC(BIC_IRQ))
			outp += sprintf(outp, "IRQ: %lld\n", t->irq_count);
		if (DO_BIC(BIC_SMI))
			outp += sprintf(outp, "SMI: %d\n", t->smi_count);

		for (i = 0, mp = sys.tp; mp; i++, mp = mp->next) {
			outp += sprintf(outp, "tADDED [%d] msr0x%x: %08llX\n",
				i, mp->msr_num, t->counter[i]);
		}
	}

	if (c) {
		outp += sprintf(outp, "core: %d\n", c->core_id);
		outp += sprintf(outp, "c3: %016llX\n", c->c3);
		outp += sprintf(outp, "c6: %016llX\n", c->c6);
		outp += sprintf(outp, "c7: %016llX\n", c->c7);
		outp += sprintf(outp, "DTS: %dC\n", c->core_temp_c);

		for (i = 0, mp = sys.cp; mp; i++, mp = mp->next) {
			outp += sprintf(outp, "cADDED [%d] msr0x%x: %08llX\n",
				i, mp->msr_num, c->counter[i]);
		}
		outp += sprintf(outp, "mc6_us: %016llX\n", c->mc6_us);
	}

	if (p) {
		outp += sprintf(outp, "package: %d\n", p->package_id);

		outp += sprintf(outp, "Weighted cores: %016llX\n", p->pkg_wtd_core_c0);
		outp += sprintf(outp, "Any cores: %016llX\n", p->pkg_any_core_c0);
		outp += sprintf(outp, "Any GFX: %016llX\n", p->pkg_any_gfxe_c0);
		outp += sprintf(outp, "CPU + GFX: %016llX\n", p->pkg_both_core_gfxe_c0);

		outp += sprintf(outp, "pc2: %016llX\n", p->pc2);
		if (DO_BIC(BIC_Pkgpc3))
			outp += sprintf(outp, "pc3: %016llX\n", p->pc3);
		if (DO_BIC(BIC_Pkgpc6))
			outp += sprintf(outp, "pc6: %016llX\n", p->pc6);
		if (DO_BIC(BIC_Pkgpc7))
			outp += sprintf(outp, "pc7: %016llX\n", p->pc7);
		outp += sprintf(outp, "pc8: %016llX\n", p->pc8);
		outp += sprintf(outp, "pc9: %016llX\n", p->pc9);
		outp += sprintf(outp, "pc10: %016llX\n", p->pc10);
		outp += sprintf(outp, "pc10: %016llX\n", p->pc10);
		outp += sprintf(outp, "cpu_lpi: %016llX\n", p->cpu_lpi);
		outp += sprintf(outp, "sys_lpi: %016llX\n", p->sys_lpi);
		outp += sprintf(outp, "Joules PKG: %0X\n", p->energy_pkg);
		outp += sprintf(outp, "Joules COR: %0X\n", p->energy_cores);
		outp += sprintf(outp, "Joules GFX: %0X\n", p->energy_gfx);
		outp += sprintf(outp, "Joules RAM: %0X\n", p->energy_dram);
		outp += sprintf(outp, "Throttle PKG: %0X\n",
			p->rapl_pkg_perf_status);
		outp += sprintf(outp, "Throttle RAM: %0X\n",
			p->rapl_dram_perf_status);
		outp += sprintf(outp, "PTM: %dC\n", p->pkg_temp_c);

		for (i = 0, mp = sys.pp; mp; i++, mp = mp->next) {
			outp += sprintf(outp, "pADDED [%d] msr0x%x: %08llX\n",
				i, mp->msr_num, p->counter[i]);
		}
	}

	outp += sprintf(outp, "\n");

	return 0;
}

/*
 * column formatting convention & formats
 */
int format_counters(struct thread_data *t, struct core_data *c,
	struct pkg_data *p)
{
	double interval_float, tsc;
	char *fmt8;
	int i;
	struct msr_counter *mp;
	char *delim = "\t";
	int printed = 0;

	 /* if showing only 1st thread in core and this isn't one, bail out */
	if (show_core_only && !(t->flags & CPU_IS_FIRST_THREAD_IN_CORE))
		return 0;

	 /* if showing only 1st thread in pkg and this isn't one, bail out */
	if (show_pkg_only && !(t->flags & CPU_IS_FIRST_CORE_IN_PACKAGE))
		return 0;

	/*if not summary line and --cpu is used */
	if ((t != &average.threads) &&
		(cpu_subset && !CPU_ISSET_S(t->cpu_id, cpu_subset_size, cpu_subset)))
		return 0;

	if (DO_BIC(BIC_USEC)) {
		/* on each row, print how many usec each timestamp took to gather */
		struct timeval tv;

		timersub(&t->tv_end, &t->tv_begin, &tv);
		outp += sprintf(outp, "%5ld\t", tv.tv_sec * 1000000 + tv.tv_usec);
	}

	/* Time_Of_Day_Seconds: on each row, print sec.usec last timestamp taken */
	if (DO_BIC(BIC_TOD))
		outp += sprintf(outp, "%10ld.%06ld\t", t->tv_end.tv_sec, t->tv_end.tv_usec);

	interval_float = tv_delta.tv_sec + tv_delta.tv_usec/1000000.0;

	tsc = t->tsc * tsc_tweak;

	/* topo columns, print blanks on 1st (average) line */
	if (t == &average.threads) {
		if (DO_BIC(BIC_Package))
			outp += sprintf(outp, "%s-", (printed++ ? delim : ""));
		if (DO_BIC(BIC_Node))
			outp += sprintf(outp, "%s-", (printed++ ? delim : ""));
		if (DO_BIC(BIC_Core))
			outp += sprintf(outp, "%s-", (printed++ ? delim : ""));
		if (DO_BIC(BIC_CPU))
			outp += sprintf(outp, "%s-", (printed++ ? delim : ""));
		if (DO_BIC(BIC_APIC))
			outp += sprintf(outp, "%s-", (printed++ ? delim : ""));
		if (DO_BIC(BIC_X2APIC))
			outp += sprintf(outp, "%s-", (printed++ ? delim : ""));
	} else {
		if (DO_BIC(BIC_Package)) {
			if (p)
				outp += sprintf(outp, "%s%d", (printed++ ? delim : ""), p->package_id);
			else
				outp += sprintf(outp, "%s-", (printed++ ? delim : ""));
		}
		if (DO_BIC(BIC_Node)) {
			if (t)
				outp += sprintf(outp, "%s%d",
						(printed++ ? delim : ""),
					      cpus[t->cpu_id].physical_node_id);
			else
				outp += sprintf(outp, "%s-",
						(printed++ ? delim : ""));
		}
		if (DO_BIC(BIC_Core)) {
			if (c)
				outp += sprintf(outp, "%s%d", (printed++ ? delim : ""), c->core_id);
			else
				outp += sprintf(outp, "%s-", (printed++ ? delim : ""));
		}
		if (DO_BIC(BIC_CPU))
			outp += sprintf(outp, "%s%d", (printed++ ? delim : ""), t->cpu_id);
		if (DO_BIC(BIC_APIC))
			outp += sprintf(outp, "%s%d", (printed++ ? delim : ""), t->apic_id);
		if (DO_BIC(BIC_X2APIC))
			outp += sprintf(outp, "%s%d", (printed++ ? delim : ""), t->x2apic_id);
	}

	if (DO_BIC(BIC_Avg_MHz))
		outp += sprintf(outp, "%s%.0f", (printed++ ? delim : ""),
			1.0 / units * t->aperf / interval_float);

	if (DO_BIC(BIC_Busy))
		outp += sprintf(outp, "%s%.2f", (printed++ ? delim : ""), 100.0 * t->mperf/tsc);

	if (DO_BIC(BIC_Bzy_MHz)) {
		if (has_base_hz)
			outp += sprintf(outp, "%s%.0f", (printed++ ? delim : ""), base_hz / units * t->aperf / t->mperf);
		else
			outp += sprintf(outp, "%s%.0f", (printed++ ? delim : ""),
				tsc / units * t->aperf / t->mperf / interval_float);
	}

	if (DO_BIC(BIC_TSC_MHz))
		outp += sprintf(outp, "%s%.0f", (printed++ ? delim : ""), 1.0 * t->tsc/units/interval_float);

	/* IRQ */
	if (DO_BIC(BIC_IRQ)) {
		if (sums_need_wide_columns)
			outp += sprintf(outp, "%s%8lld", (printed++ ? delim : ""), t->irq_count);
		else
			outp += sprintf(outp, "%s%lld", (printed++ ? delim : ""), t->irq_count);
	}

	/* SMI */
	if (DO_BIC(BIC_SMI))
		outp += sprintf(outp, "%s%d", (printed++ ? delim : ""), t->smi_count);

	/* Added counters */
	for (i = 0, mp = sys.tp; mp; i++, mp = mp->next) {
		if (mp->format == FORMAT_RAW) {
			if (mp->width == 32)
				outp += sprintf(outp, "%s0x%08x", (printed++ ? delim : ""), (unsigned int) t->counter[i]);
			else
				outp += sprintf(outp, "%s0x%016llx", (printed++ ? delim : ""), t->counter[i]);
		} else if (mp->format == FORMAT_DELTA) {
			if ((mp->type == COUNTER_ITEMS) && sums_need_wide_columns)
				outp += sprintf(outp, "%s%8lld", (printed++ ? delim : ""), t->counter[i]);
			else
				outp += sprintf(outp, "%s%lld", (printed++ ? delim : ""), t->counter[i]);
		} else if (mp->format == FORMAT_PERCENT) {
			if (mp->type == COUNTER_USEC)
				outp += sprintf(outp, "%s%.2f", (printed++ ? delim : ""), t->counter[i]/interval_float/10000);
			else
				outp += sprintf(outp, "%s%.2f", (printed++ ? delim : ""), 100.0 * t->counter[i]/tsc);
		}
	}

	/* C1 */
	if (DO_BIC(BIC_CPU_c1))
		outp += sprintf(outp, "%s%.2f", (printed++ ? delim : ""), 100.0 * t->c1/tsc);


	/* print per-core data only for 1st thread in core */
	if (!(t->flags & CPU_IS_FIRST_THREAD_IN_CORE))
		goto done;

	if (DO_BIC(BIC_CPU_c3) && !do_slm_cstates && !do_knl_cstates && !do_cnl_cstates)
		outp += sprintf(outp, "%s%.2f", (printed++ ? delim : ""), 100.0 * c->c3/tsc);
	if (DO_BIC(BIC_CPU_c6))
		outp += sprintf(outp, "%s%.2f", (printed++ ? delim : ""), 100.0 * c->c6/tsc);
	if (DO_BIC(BIC_CPU_c7))
		outp += sprintf(outp, "%s%.2f", (printed++ ? delim : ""), 100.0 * c->c7/tsc);

	/* Mod%c6 */
	if (DO_BIC(BIC_Mod_c6))
		outp += sprintf(outp, "%s%.2f", (printed++ ? delim : ""), 100.0 * c->mc6_us / tsc);

	if (DO_BIC(BIC_CoreTmp))
		outp += sprintf(outp, "%s%d", (printed++ ? delim : ""), c->core_temp_c);

	for (i = 0, mp = sys.cp; mp; i++, mp = mp->next) {
		if (mp->format == FORMAT_RAW) {
			if (mp->width == 32)
				outp += sprintf(outp, "%s0x%08x", (printed++ ? delim : ""), (unsigned int) c->counter[i]);
			else
				outp += sprintf(outp, "%s0x%016llx", (printed++ ? delim : ""), c->counter[i]);
		} else if (mp->format == FORMAT_DELTA) {
			if ((mp->type == COUNTER_ITEMS) && sums_need_wide_columns)
				outp += sprintf(outp, "%s%8lld", (printed++ ? delim : ""), c->counter[i]);
			else
				outp += sprintf(outp, "%s%lld", (printed++ ? delim : ""), c->counter[i]);
		} else if (mp->format == FORMAT_PERCENT) {
			outp += sprintf(outp, "%s%.2f", (printed++ ? delim : ""), 100.0 * c->counter[i]/tsc);
		}
	}

	/* print per-package data only for 1st core in package */
	if (!(t->flags & CPU_IS_FIRST_CORE_IN_PACKAGE))
		goto done;

	/* PkgTmp */
	if (DO_BIC(BIC_PkgTmp))
		outp += sprintf(outp, "%s%d", (printed++ ? delim : ""), p->pkg_temp_c);

	/* GFXrc6 */
	if (DO_BIC(BIC_GFX_rc6)) {
		if (p->gfx_rc6_ms == -1) {	/* detect GFX counter reset */
			outp += sprintf(outp, "%s**.**", (printed++ ? delim : ""));
		} else {
			outp += sprintf(outp, "%s%.2f", (printed++ ? delim : ""),
				p->gfx_rc6_ms / 10.0 / interval_float);
		}
	}

	/* GFXMHz */
	if (DO_BIC(BIC_GFXMHz))
		outp += sprintf(outp, "%s%d", (printed++ ? delim : ""), p->gfx_mhz);

	/* Totl%C0, Any%C0 GFX%C0 CPUGFX% */
	if (DO_BIC(BIC_Totl_c0))
		outp += sprintf(outp, "%s%.2f", (printed++ ? delim : ""), 100.0 * p->pkg_wtd_core_c0/tsc);
	if (DO_BIC(BIC_Any_c0))
		outp += sprintf(outp, "%s%.2f", (printed++ ? delim : ""), 100.0 * p->pkg_any_core_c0/tsc);
	if (DO_BIC(BIC_GFX_c0))
		outp += sprintf(outp, "%s%.2f", (printed++ ? delim : ""), 100.0 * p->pkg_any_gfxe_c0/tsc);
	if (DO_BIC(BIC_CPUGFX))
		outp += sprintf(outp, "%s%.2f", (printed++ ? delim : ""), 100.0 * p->pkg_both_core_gfxe_c0/tsc);

	if (DO_BIC(BIC_Pkgpc2))
		outp += sprintf(outp, "%s%.2f", (printed++ ? delim : ""), 100.0 * p->pc2/tsc);
	if (DO_BIC(BIC_Pkgpc3))
		outp += sprintf(outp, "%s%.2f", (printed++ ? delim : ""), 100.0 * p->pc3/tsc);
	if (DO_BIC(BIC_Pkgpc6))
		outp += sprintf(outp, "%s%.2f", (printed++ ? delim : ""), 100.0 * p->pc6/tsc);
	if (DO_BIC(BIC_Pkgpc7))
		outp += sprintf(outp, "%s%.2f", (printed++ ? delim : ""), 100.0 * p->pc7/tsc);
	if (DO_BIC(BIC_Pkgpc8))
		outp += sprintf(outp, "%s%.2f", (printed++ ? delim : ""), 100.0 * p->pc8/tsc);
	if (DO_BIC(BIC_Pkgpc9))
		outp += sprintf(outp, "%s%.2f", (printed++ ? delim : ""), 100.0 * p->pc9/tsc);
	if (DO_BIC(BIC_Pkgpc10))
		outp += sprintf(outp, "%s%.2f", (printed++ ? delim : ""), 100.0 * p->pc10/tsc);

	if (DO_BIC(BIC_CPU_LPI))
		outp += sprintf(outp, "%s%.2f", (printed++ ? delim : ""), 100.0 * p->cpu_lpi / 1000000.0 / interval_float);
	if (DO_BIC(BIC_SYS_LPI))
		outp += sprintf(outp, "%s%.2f", (printed++ ? delim : ""), 100.0 * p->sys_lpi / 1000000.0 / interval_float);

	/*
 	 * If measurement interval exceeds minimum RAPL Joule Counter range,
 	 * indicate that results are suspect by printing "**" in fraction place.
 	 */
	if (interval_float < rapl_joule_counter_range)
		fmt8 = "%s%.2f";
	else
		fmt8 = "%6.0f**";

	if (DO_BIC(BIC_PkgWatt))
		outp += sprintf(outp, fmt8, (printed++ ? delim : ""), p->energy_pkg * rapl_energy_units / interval_float);
	if (DO_BIC(BIC_CorWatt))
		outp += sprintf(outp, fmt8, (printed++ ? delim : ""), p->energy_cores * rapl_energy_units / interval_float);
	if (DO_BIC(BIC_GFXWatt))
		outp += sprintf(outp, fmt8, (printed++ ? delim : ""), p->energy_gfx * rapl_energy_units / interval_float);
	if (DO_BIC(BIC_RAMWatt))
		outp += sprintf(outp, fmt8, (printed++ ? delim : ""), p->energy_dram * rapl_dram_energy_units / interval_float);
	if (DO_BIC(BIC_Pkg_J))
		outp += sprintf(outp, fmt8, (printed++ ? delim : ""), p->energy_pkg * rapl_energy_units);
	if (DO_BIC(BIC_Cor_J))
		outp += sprintf(outp, fmt8, (printed++ ? delim : ""), p->energy_cores * rapl_energy_units);
	if (DO_BIC(BIC_GFX_J))
		outp += sprintf(outp, fmt8, (printed++ ? delim : ""), p->energy_gfx * rapl_energy_units);
	if (DO_BIC(BIC_RAM_J))
		outp += sprintf(outp, fmt8, (printed++ ? delim : ""), p->energy_dram * rapl_dram_energy_units);
	if (DO_BIC(BIC_PKG__))
		outp += sprintf(outp, fmt8, (printed++ ? delim : ""), 100.0 * p->rapl_pkg_perf_status * rapl_time_units / interval_float);
	if (DO_BIC(BIC_RAM__))
		outp += sprintf(outp, fmt8, (printed++ ? delim : ""), 100.0 * p->rapl_dram_perf_status * rapl_time_units / interval_float);

	for (i = 0, mp = sys.pp; mp; i++, mp = mp->next) {
		if (mp->format == FORMAT_RAW) {
			if (mp->width == 32)
				outp += sprintf(outp, "%s0x%08x", (printed++ ? delim : ""), (unsigned int) p->counter[i]);
			else
				outp += sprintf(outp, "%s0x%016llx", (printed++ ? delim : ""), p->counter[i]);
		} else if (mp->format == FORMAT_DELTA) {
			if ((mp->type == COUNTER_ITEMS) && sums_need_wide_columns)
				outp += sprintf(outp, "%s%8lld", (printed++ ? delim : ""), p->counter[i]);
			else
				outp += sprintf(outp, "%s%lld", (printed++ ? delim : ""), p->counter[i]);
		} else if (mp->format == FORMAT_PERCENT) {
			outp += sprintf(outp, "%s%.2f", (printed++ ? delim : ""), 100.0 * p->counter[i]/tsc);
		}
	}

done:
	if (*(outp - 1) != '\n')
		outp += sprintf(outp, "\n");

	return 0;
}

void flush_output_stdout(void)
{
	FILE *filep;

	if (outf == stderr)
		filep = stdout;
	else
		filep = outf;

	fputs(output_buffer, filep);
	fflush(filep);

	outp = output_buffer;
}
void flush_output_stderr(void)
{
	fputs(output_buffer, outf);
	fflush(outf);
	outp = output_buffer;
}
void format_all_counters(struct thread_data *t, struct core_data *c, struct pkg_data *p)
{
	static int printed;

	if (!printed || !summary_only)
		print_header("\t");

	if (topo.num_cpus > 1)
		format_counters(&average.threads, &average.cores,
			&average.packages);

	printed = 1;

	if (summary_only)
		return;

	for_all_cpus(format_counters, t, c, p);
}

#define DELTA_WRAP32(new, old)			\
	if (new > old) {			\
		old = new - old;		\
	} else {				\
		old = 0x100000000 + new - old;	\
	}

int
delta_package(struct pkg_data *new, struct pkg_data *old)
{
	int i;
	struct msr_counter *mp;


	if (DO_BIC(BIC_Totl_c0))
		old->pkg_wtd_core_c0 = new->pkg_wtd_core_c0 - old->pkg_wtd_core_c0;
	if (DO_BIC(BIC_Any_c0))
		old->pkg_any_core_c0 = new->pkg_any_core_c0 - old->pkg_any_core_c0;
	if (DO_BIC(BIC_GFX_c0))
		old->pkg_any_gfxe_c0 = new->pkg_any_gfxe_c0 - old->pkg_any_gfxe_c0;
	if (DO_BIC(BIC_CPUGFX))
		old->pkg_both_core_gfxe_c0 = new->pkg_both_core_gfxe_c0 - old->pkg_both_core_gfxe_c0;

	old->pc2 = new->pc2 - old->pc2;
	if (DO_BIC(BIC_Pkgpc3))
		old->pc3 = new->pc3 - old->pc3;
	if (DO_BIC(BIC_Pkgpc6))
		old->pc6 = new->pc6 - old->pc6;
	if (DO_BIC(BIC_Pkgpc7))
		old->pc7 = new->pc7 - old->pc7;
	old->pc8 = new->pc8 - old->pc8;
	old->pc9 = new->pc9 - old->pc9;
	old->pc10 = new->pc10 - old->pc10;
	old->cpu_lpi = new->cpu_lpi - old->cpu_lpi;
	old->sys_lpi = new->sys_lpi - old->sys_lpi;
	old->pkg_temp_c = new->pkg_temp_c;

	/* flag an error when rc6 counter resets/wraps */
	if (old->gfx_rc6_ms >  new->gfx_rc6_ms)
		old->gfx_rc6_ms = -1;
	else
		old->gfx_rc6_ms = new->gfx_rc6_ms - old->gfx_rc6_ms;

	old->gfx_mhz = new->gfx_mhz;

	DELTA_WRAP32(new->energy_pkg, old->energy_pkg);
	DELTA_WRAP32(new->energy_cores, old->energy_cores);
	DELTA_WRAP32(new->energy_gfx, old->energy_gfx);
	DELTA_WRAP32(new->energy_dram, old->energy_dram);
	DELTA_WRAP32(new->rapl_pkg_perf_status, old->rapl_pkg_perf_status);
	DELTA_WRAP32(new->rapl_dram_perf_status, old->rapl_dram_perf_status);

	for (i = 0, mp = sys.pp; mp; i++, mp = mp->next) {
		if (mp->format == FORMAT_RAW)
			old->counter[i] = new->counter[i];
		else
			old->counter[i] = new->counter[i] - old->counter[i];
	}

	return 0;
}

void
delta_core(struct core_data *new, struct core_data *old)
{
	int i;
	struct msr_counter *mp;

	old->c3 = new->c3 - old->c3;
	old->c6 = new->c6 - old->c6;
	old->c7 = new->c7 - old->c7;
	old->core_temp_c = new->core_temp_c;
	old->mc6_us = new->mc6_us - old->mc6_us;

	for (i = 0, mp = sys.cp; mp; i++, mp = mp->next) {
		if (mp->format == FORMAT_RAW)
			old->counter[i] = new->counter[i];
		else
			old->counter[i] = new->counter[i] - old->counter[i];
	}
}

/*
 * old = new - old
 */
int
delta_thread(struct thread_data *new, struct thread_data *old,
	struct core_data *core_delta)
{
	int i;
	struct msr_counter *mp;

<<<<<<< HEAD
=======
	/* we run cpuid just the 1st time, copy the results */
	if (DO_BIC(BIC_APIC))
		new->apic_id = old->apic_id;
	if (DO_BIC(BIC_X2APIC))
		new->x2apic_id = old->x2apic_id;

>>>>>>> e5eb92e4
	/*
	 * the timestamps from start of measurement interval are in "old"
	 * the timestamp from end of measurement interval are in "new"
	 * over-write old w/ new so we can print end of interval values
	 */

	old->tv_begin = new->tv_begin;
	old->tv_end = new->tv_end;

	old->tsc = new->tsc - old->tsc;

	/* check for TSC < 1 Mcycles over interval */
	if (old->tsc < (1000 * 1000))
		errx(-3, "Insanely slow TSC rate, TSC stops in idle?\n"
		     "You can disable all c-states by booting with \"idle=poll\"\n"
		     "or just the deep ones with \"processor.max_cstate=1\"");

	old->c1 = new->c1 - old->c1;

	if (DO_BIC(BIC_Avg_MHz) || DO_BIC(BIC_Busy) || DO_BIC(BIC_Bzy_MHz)) {
		if ((new->aperf > old->aperf) && (new->mperf > old->mperf)) {
			old->aperf = new->aperf - old->aperf;
			old->mperf = new->mperf - old->mperf;
		} else {
			return -1;
		}
	}


	if (use_c1_residency_msr) {
		/*
		 * Some models have a dedicated C1 residency MSR,
		 * which should be more accurate than the derivation below.
		 */
	} else {
		/*
		 * As counter collection is not atomic,
		 * it is possible for mperf's non-halted cycles + idle states
		 * to exceed TSC's all cycles: show c1 = 0% in that case.
		 */
		if ((old->mperf + core_delta->c3 + core_delta->c6 + core_delta->c7) > (old->tsc * tsc_tweak))
			old->c1 = 0;
		else {
			/* normal case, derive c1 */
			old->c1 = (old->tsc * tsc_tweak) - old->mperf - core_delta->c3
				- core_delta->c6 - core_delta->c7;
		}
	}

	if (old->mperf == 0) {
		if (debug > 1)
			fprintf(outf, "cpu%d MPERF 0!\n", old->cpu_id);
		old->mperf = 1;	/* divide by 0 protection */
	}

	if (DO_BIC(BIC_IRQ))
		old->irq_count = new->irq_count - old->irq_count;

	if (DO_BIC(BIC_SMI))
		old->smi_count = new->smi_count - old->smi_count;

	for (i = 0, mp = sys.tp; mp; i++, mp = mp->next) {
		if (mp->format == FORMAT_RAW)
			old->counter[i] = new->counter[i];
		else
			old->counter[i] = new->counter[i] - old->counter[i];
	}
	return 0;
}

int delta_cpu(struct thread_data *t, struct core_data *c,
	struct pkg_data *p, struct thread_data *t2,
	struct core_data *c2, struct pkg_data *p2)
{
	int retval = 0;

	/* calculate core delta only for 1st thread in core */
	if (t->flags & CPU_IS_FIRST_THREAD_IN_CORE)
		delta_core(c, c2);

	/* always calculate thread delta */
	retval = delta_thread(t, t2, c2);	/* c2 is core delta */
	if (retval)
		return retval;

	/* calculate package delta only for 1st core in package */
	if (t->flags & CPU_IS_FIRST_CORE_IN_PACKAGE)
		retval = delta_package(p, p2);

	return retval;
}

void clear_counters(struct thread_data *t, struct core_data *c, struct pkg_data *p)
{
	int i;
	struct msr_counter  *mp;

	t->tv_begin.tv_sec = 0;
	t->tv_begin.tv_usec = 0;
	t->tv_end.tv_sec = 0;
	t->tv_end.tv_usec = 0;

	t->tsc = 0;
	t->aperf = 0;
	t->mperf = 0;
	t->c1 = 0;

	t->irq_count = 0;
	t->smi_count = 0;

	/* tells format_counters to dump all fields from this set */
	t->flags = CPU_IS_FIRST_THREAD_IN_CORE | CPU_IS_FIRST_CORE_IN_PACKAGE;

	c->c3 = 0;
	c->c6 = 0;
	c->c7 = 0;
	c->mc6_us = 0;
	c->core_temp_c = 0;

	p->pkg_wtd_core_c0 = 0;
	p->pkg_any_core_c0 = 0;
	p->pkg_any_gfxe_c0 = 0;
	p->pkg_both_core_gfxe_c0 = 0;

	p->pc2 = 0;
	if (DO_BIC(BIC_Pkgpc3))
		p->pc3 = 0;
	if (DO_BIC(BIC_Pkgpc6))
		p->pc6 = 0;
	if (DO_BIC(BIC_Pkgpc7))
		p->pc7 = 0;
	p->pc8 = 0;
	p->pc9 = 0;
	p->pc10 = 0;
	p->cpu_lpi = 0;
	p->sys_lpi = 0;

	p->energy_pkg = 0;
	p->energy_dram = 0;
	p->energy_cores = 0;
	p->energy_gfx = 0;
	p->rapl_pkg_perf_status = 0;
	p->rapl_dram_perf_status = 0;
	p->pkg_temp_c = 0;

	p->gfx_rc6_ms = 0;
	p->gfx_mhz = 0;
	for (i = 0, mp = sys.tp; mp; i++, mp = mp->next)
		t->counter[i] = 0;

	for (i = 0, mp = sys.cp; mp; i++, mp = mp->next)
		c->counter[i] = 0;

	for (i = 0, mp = sys.pp; mp; i++, mp = mp->next)
		p->counter[i] = 0;
}
int sum_counters(struct thread_data *t, struct core_data *c,
	struct pkg_data *p)
{
	int i;
	struct msr_counter *mp;

<<<<<<< HEAD
=======
	/* copy un-changing apic_id's */
	if (DO_BIC(BIC_APIC))
		average.threads.apic_id = t->apic_id;
	if (DO_BIC(BIC_X2APIC))
		average.threads.x2apic_id = t->x2apic_id;

>>>>>>> e5eb92e4
	/* remember first tv_begin */
	if (average.threads.tv_begin.tv_sec == 0)
		average.threads.tv_begin = t->tv_begin;

	/* remember last tv_end */
	average.threads.tv_end = t->tv_end;

	average.threads.tsc += t->tsc;
	average.threads.aperf += t->aperf;
	average.threads.mperf += t->mperf;
	average.threads.c1 += t->c1;

	average.threads.irq_count += t->irq_count;
	average.threads.smi_count += t->smi_count;

	for (i = 0, mp = sys.tp; mp; i++, mp = mp->next) {
		if (mp->format == FORMAT_RAW)
			continue;
		average.threads.counter[i] += t->counter[i];
	}

	/* sum per-core values only for 1st thread in core */
	if (!(t->flags & CPU_IS_FIRST_THREAD_IN_CORE))
		return 0;

	average.cores.c3 += c->c3;
	average.cores.c6 += c->c6;
	average.cores.c7 += c->c7;
	average.cores.mc6_us += c->mc6_us;

	average.cores.core_temp_c = MAX(average.cores.core_temp_c, c->core_temp_c);

	for (i = 0, mp = sys.cp; mp; i++, mp = mp->next) {
		if (mp->format == FORMAT_RAW)
			continue;
		average.cores.counter[i] += c->counter[i];
	}

	/* sum per-pkg values only for 1st core in pkg */
	if (!(t->flags & CPU_IS_FIRST_CORE_IN_PACKAGE))
		return 0;

	if (DO_BIC(BIC_Totl_c0))
		average.packages.pkg_wtd_core_c0 += p->pkg_wtd_core_c0;
	if (DO_BIC(BIC_Any_c0))
		average.packages.pkg_any_core_c0 += p->pkg_any_core_c0;
	if (DO_BIC(BIC_GFX_c0))
		average.packages.pkg_any_gfxe_c0 += p->pkg_any_gfxe_c0;
	if (DO_BIC(BIC_CPUGFX))
		average.packages.pkg_both_core_gfxe_c0 += p->pkg_both_core_gfxe_c0;

	average.packages.pc2 += p->pc2;
	if (DO_BIC(BIC_Pkgpc3))
		average.packages.pc3 += p->pc3;
	if (DO_BIC(BIC_Pkgpc6))
		average.packages.pc6 += p->pc6;
	if (DO_BIC(BIC_Pkgpc7))
		average.packages.pc7 += p->pc7;
	average.packages.pc8 += p->pc8;
	average.packages.pc9 += p->pc9;
	average.packages.pc10 += p->pc10;

	average.packages.cpu_lpi = p->cpu_lpi;
	average.packages.sys_lpi = p->sys_lpi;

	average.packages.energy_pkg += p->energy_pkg;
	average.packages.energy_dram += p->energy_dram;
	average.packages.energy_cores += p->energy_cores;
	average.packages.energy_gfx += p->energy_gfx;

	average.packages.gfx_rc6_ms = p->gfx_rc6_ms;
	average.packages.gfx_mhz = p->gfx_mhz;

	average.packages.pkg_temp_c = MAX(average.packages.pkg_temp_c, p->pkg_temp_c);

	average.packages.rapl_pkg_perf_status += p->rapl_pkg_perf_status;
	average.packages.rapl_dram_perf_status += p->rapl_dram_perf_status;

	for (i = 0, mp = sys.pp; mp; i++, mp = mp->next) {
		if (mp->format == FORMAT_RAW)
			continue;
		average.packages.counter[i] += p->counter[i];
	}
	return 0;
}
/*
 * sum the counters for all cpus in the system
 * compute the weighted average
 */
void compute_average(struct thread_data *t, struct core_data *c,
	struct pkg_data *p)
{
	int i;
	struct msr_counter *mp;

	clear_counters(&average.threads, &average.cores, &average.packages);

	for_all_cpus(sum_counters, t, c, p);

	average.threads.tsc /= topo.num_cpus;
	average.threads.aperf /= topo.num_cpus;
	average.threads.mperf /= topo.num_cpus;
	average.threads.c1 /= topo.num_cpus;

	if (average.threads.irq_count > 9999999)
		sums_need_wide_columns = 1;

	average.cores.c3 /= topo.num_cores;
	average.cores.c6 /= topo.num_cores;
	average.cores.c7 /= topo.num_cores;
	average.cores.mc6_us /= topo.num_cores;

	if (DO_BIC(BIC_Totl_c0))
		average.packages.pkg_wtd_core_c0 /= topo.num_packages;
	if (DO_BIC(BIC_Any_c0))
		average.packages.pkg_any_core_c0 /= topo.num_packages;
	if (DO_BIC(BIC_GFX_c0))
		average.packages.pkg_any_gfxe_c0 /= topo.num_packages;
	if (DO_BIC(BIC_CPUGFX))
		average.packages.pkg_both_core_gfxe_c0 /= topo.num_packages;

	average.packages.pc2 /= topo.num_packages;
	if (DO_BIC(BIC_Pkgpc3))
		average.packages.pc3 /= topo.num_packages;
	if (DO_BIC(BIC_Pkgpc6))
		average.packages.pc6 /= topo.num_packages;
	if (DO_BIC(BIC_Pkgpc7))
		average.packages.pc7 /= topo.num_packages;

	average.packages.pc8 /= topo.num_packages;
	average.packages.pc9 /= topo.num_packages;
	average.packages.pc10 /= topo.num_packages;

	for (i = 0, mp = sys.tp; mp; i++, mp = mp->next) {
		if (mp->format == FORMAT_RAW)
			continue;
		if (mp->type == COUNTER_ITEMS) {
			if (average.threads.counter[i] > 9999999)
				sums_need_wide_columns = 1;
			continue;
		}
		average.threads.counter[i] /= topo.num_cpus;
	}
	for (i = 0, mp = sys.cp; mp; i++, mp = mp->next) {
		if (mp->format == FORMAT_RAW)
			continue;
		if (mp->type == COUNTER_ITEMS) {
			if (average.cores.counter[i] > 9999999)
				sums_need_wide_columns = 1;
		}
		average.cores.counter[i] /= topo.num_cores;
	}
	for (i = 0, mp = sys.pp; mp; i++, mp = mp->next) {
		if (mp->format == FORMAT_RAW)
			continue;
		if (mp->type == COUNTER_ITEMS) {
			if (average.packages.counter[i] > 9999999)
				sums_need_wide_columns = 1;
		}
		average.packages.counter[i] /= topo.num_packages;
	}
}

static unsigned long long rdtsc(void)
{
	unsigned int low, high;

	asm volatile("rdtsc" : "=a" (low), "=d" (high));

	return low | ((unsigned long long)high) << 32;
}

/*
 * Open a file, and exit on failure
 */
FILE *fopen_or_die(const char *path, const char *mode)
{
	FILE *filep = fopen(path, mode);

	if (!filep)
		err(1, "%s: open failed", path);
	return filep;
}
/*
 * snapshot_sysfs_counter()
 *
 * return snapshot of given counter
 */
unsigned long long snapshot_sysfs_counter(char *path)
{
	FILE *fp;
	int retval;
	unsigned long long counter;

	fp = fopen_or_die(path, "r");

	retval = fscanf(fp, "%lld", &counter);
	if (retval != 1)
		err(1, "snapshot_sysfs_counter(%s)", path);

	fclose(fp);

	return counter;
}

int get_mp(int cpu, struct msr_counter *mp, unsigned long long *counterp)
{
	if (mp->msr_num != 0) {
		if (get_msr(cpu, mp->msr_num, counterp))
			return -1;
	} else {
		char path[128 + PATH_BYTES];

		if (mp->flags & SYSFS_PERCPU) {
			sprintf(path, "/sys/devices/system/cpu/cpu%d/%s",
				 cpu, mp->path);

			*counterp = snapshot_sysfs_counter(path);
		} else {
			*counterp = snapshot_sysfs_counter(mp->path);
		}
	}

	return 0;
}

void get_apic_id(struct thread_data *t)
{
	unsigned int eax, ebx, ecx, edx, max_level;

	eax = ebx = ecx = edx = 0;

	if (!genuine_intel)
		return;

	__cpuid(0, max_level, ebx, ecx, edx);

	__cpuid(1, eax, ebx, ecx, edx);
	t->apic_id = (ebx >> 24) & 0xf;

	if (max_level < 0xb)
		return;

	if (!DO_BIC(BIC_X2APIC))
		return;

	ecx = 0;
	__cpuid(0xb, eax, ebx, ecx, edx);
	t->x2apic_id = edx;

	if (debug && (t->apic_id != t->x2apic_id))
		fprintf(stderr, "cpu%d: apic 0x%x x2apic 0x%x\n", t->cpu_id, t->apic_id, t->x2apic_id);
}

/*
 * get_counters(...)
 * migrate to cpu
 * acquire and record local counters for that cpu
 */
int get_counters(struct thread_data *t, struct core_data *c, struct pkg_data *p)
{
	int cpu = t->cpu_id;
	unsigned long long msr;
	int aperf_mperf_retry_count = 0;
	struct msr_counter *mp;
	int i;

	gettimeofday(&t->tv_begin, (struct timezone *)NULL);

	if (cpu_migrate(cpu)) {
		fprintf(outf, "Could not migrate to CPU %d\n", cpu);
		return -1;
	}

	if (first_counter_read)
		get_apic_id(t);
retry:
	t->tsc = rdtsc();	/* we are running on local CPU of interest */

	if (DO_BIC(BIC_Avg_MHz) || DO_BIC(BIC_Busy) || DO_BIC(BIC_Bzy_MHz)) {
		unsigned long long tsc_before, tsc_between, tsc_after, aperf_time, mperf_time;

		/*
		 * The TSC, APERF and MPERF must be read together for
		 * APERF/MPERF and MPERF/TSC to give accurate results.
		 *
		 * Unfortunately, APERF and MPERF are read by
		 * individual system call, so delays may occur
		 * between them.  If the time to read them
		 * varies by a large amount, we re-read them.
		 */

		/*
		 * This initial dummy APERF read has been seen to
		 * reduce jitter in the subsequent reads.
		 */

		if (get_msr(cpu, MSR_IA32_APERF, &t->aperf))
			return -3;

		t->tsc = rdtsc();	/* re-read close to APERF */

		tsc_before = t->tsc;

		if (get_msr(cpu, MSR_IA32_APERF, &t->aperf))
			return -3;

		tsc_between = rdtsc();

		if (get_msr(cpu, MSR_IA32_MPERF, &t->mperf))
			return -4;

		tsc_after = rdtsc();

		aperf_time = tsc_between - tsc_before;
		mperf_time = tsc_after - tsc_between;

		/*
		 * If the system call latency to read APERF and MPERF
		 * differ by more than 2x, then try again.
		 */
		if ((aperf_time > (2 * mperf_time)) || (mperf_time > (2 * aperf_time))) {
			aperf_mperf_retry_count++;
			if (aperf_mperf_retry_count < 5)
				goto retry;
			else
				warnx("cpu%d jitter %lld %lld",
					cpu, aperf_time, mperf_time);
		}
		aperf_mperf_retry_count = 0;

		t->aperf = t->aperf * aperf_mperf_multiplier;
		t->mperf = t->mperf * aperf_mperf_multiplier;
	}

	if (DO_BIC(BIC_IRQ))
		t->irq_count = irqs_per_cpu[cpu];
	if (DO_BIC(BIC_SMI)) {
		if (get_msr(cpu, MSR_SMI_COUNT, &msr))
			return -5;
		t->smi_count = msr & 0xFFFFFFFF;
	}
	if (DO_BIC(BIC_CPU_c1) && use_c1_residency_msr) {
		if (get_msr(cpu, MSR_CORE_C1_RES, &t->c1))
			return -6;
	}

	for (i = 0, mp = sys.tp; mp; i++, mp = mp->next) {
		if (get_mp(cpu, mp, &t->counter[i]))
			return -10;
	}

	/* collect core counters only for 1st thread in core */
	if (!(t->flags & CPU_IS_FIRST_THREAD_IN_CORE))
		goto done;

	if (DO_BIC(BIC_CPU_c3) && !do_slm_cstates && !do_knl_cstates && !do_cnl_cstates) {
		if (get_msr(cpu, MSR_CORE_C3_RESIDENCY, &c->c3))
			return -6;
	}

	if (DO_BIC(BIC_CPU_c6) && !do_knl_cstates) {
		if (get_msr(cpu, MSR_CORE_C6_RESIDENCY, &c->c6))
			return -7;
	} else if (do_knl_cstates) {
		if (get_msr(cpu, MSR_KNL_CORE_C6_RESIDENCY, &c->c6))
			return -7;
	}

	if (DO_BIC(BIC_CPU_c7))
		if (get_msr(cpu, MSR_CORE_C7_RESIDENCY, &c->c7))
			return -8;

	if (DO_BIC(BIC_Mod_c6))
		if (get_msr(cpu, MSR_MODULE_C6_RES_MS, &c->mc6_us))
			return -8;

	if (DO_BIC(BIC_CoreTmp)) {
		if (get_msr(cpu, MSR_IA32_THERM_STATUS, &msr))
			return -9;
		c->core_temp_c = tcc_activation_temp - ((msr >> 16) & 0x7F);
	}

	for (i = 0, mp = sys.cp; mp; i++, mp = mp->next) {
		if (get_mp(cpu, mp, &c->counter[i]))
			return -10;
	}

	/* collect package counters only for 1st core in package */
	if (!(t->flags & CPU_IS_FIRST_CORE_IN_PACKAGE))
		goto done;

	if (DO_BIC(BIC_Totl_c0)) {
		if (get_msr(cpu, MSR_PKG_WEIGHTED_CORE_C0_RES, &p->pkg_wtd_core_c0))
			return -10;
	}
	if (DO_BIC(BIC_Any_c0)) {
		if (get_msr(cpu, MSR_PKG_ANY_CORE_C0_RES, &p->pkg_any_core_c0))
			return -11;
	}
	if (DO_BIC(BIC_GFX_c0)) {
		if (get_msr(cpu, MSR_PKG_ANY_GFXE_C0_RES, &p->pkg_any_gfxe_c0))
			return -12;
	}
	if (DO_BIC(BIC_CPUGFX)) {
		if (get_msr(cpu, MSR_PKG_BOTH_CORE_GFXE_C0_RES, &p->pkg_both_core_gfxe_c0))
			return -13;
	}
	if (DO_BIC(BIC_Pkgpc3))
		if (get_msr(cpu, MSR_PKG_C3_RESIDENCY, &p->pc3))
			return -9;
	if (DO_BIC(BIC_Pkgpc6)) {
		if (do_slm_cstates) {
			if (get_msr(cpu, MSR_ATOM_PKG_C6_RESIDENCY, &p->pc6))
				return -10;
		} else {
			if (get_msr(cpu, MSR_PKG_C6_RESIDENCY, &p->pc6))
				return -10;
		}
	}

	if (DO_BIC(BIC_Pkgpc2))
		if (get_msr(cpu, MSR_PKG_C2_RESIDENCY, &p->pc2))
			return -11;
	if (DO_BIC(BIC_Pkgpc7))
		if (get_msr(cpu, MSR_PKG_C7_RESIDENCY, &p->pc7))
			return -12;
	if (DO_BIC(BIC_Pkgpc8))
		if (get_msr(cpu, MSR_PKG_C8_RESIDENCY, &p->pc8))
			return -13;
	if (DO_BIC(BIC_Pkgpc9))
		if (get_msr(cpu, MSR_PKG_C9_RESIDENCY, &p->pc9))
			return -13;
	if (DO_BIC(BIC_Pkgpc10))
		if (get_msr(cpu, MSR_PKG_C10_RESIDENCY, &p->pc10))
			return -13;

	if (DO_BIC(BIC_CPU_LPI))
		p->cpu_lpi = cpuidle_cur_cpu_lpi_us;
	if (DO_BIC(BIC_SYS_LPI))
		p->sys_lpi = cpuidle_cur_sys_lpi_us;

	if (do_rapl & RAPL_PKG) {
		if (get_msr(cpu, MSR_PKG_ENERGY_STATUS, &msr))
			return -13;
		p->energy_pkg = msr & 0xFFFFFFFF;
	}
	if (do_rapl & RAPL_CORES_ENERGY_STATUS) {
		if (get_msr(cpu, MSR_PP0_ENERGY_STATUS, &msr))
			return -14;
		p->energy_cores = msr & 0xFFFFFFFF;
	}
	if (do_rapl & RAPL_DRAM) {
		if (get_msr(cpu, MSR_DRAM_ENERGY_STATUS, &msr))
			return -15;
		p->energy_dram = msr & 0xFFFFFFFF;
	}
	if (do_rapl & RAPL_GFX) {
		if (get_msr(cpu, MSR_PP1_ENERGY_STATUS, &msr))
			return -16;
		p->energy_gfx = msr & 0xFFFFFFFF;
	}
	if (do_rapl & RAPL_PKG_PERF_STATUS) {
		if (get_msr(cpu, MSR_PKG_PERF_STATUS, &msr))
			return -16;
		p->rapl_pkg_perf_status = msr & 0xFFFFFFFF;
	}
	if (do_rapl & RAPL_DRAM_PERF_STATUS) {
		if (get_msr(cpu, MSR_DRAM_PERF_STATUS, &msr))
			return -16;
		p->rapl_dram_perf_status = msr & 0xFFFFFFFF;
	}
	if (DO_BIC(BIC_PkgTmp)) {
		if (get_msr(cpu, MSR_IA32_PACKAGE_THERM_STATUS, &msr))
			return -17;
		p->pkg_temp_c = tcc_activation_temp - ((msr >> 16) & 0x7F);
	}

	if (DO_BIC(BIC_GFX_rc6))
		p->gfx_rc6_ms = gfx_cur_rc6_ms;

	if (DO_BIC(BIC_GFXMHz))
		p->gfx_mhz = gfx_cur_mhz;

	for (i = 0, mp = sys.pp; mp; i++, mp = mp->next) {
		if (get_mp(cpu, mp, &p->counter[i]))
			return -10;
	}
done:
	gettimeofday(&t->tv_end, (struct timezone *)NULL);

	return 0;
}

/*
 * MSR_PKG_CST_CONFIG_CONTROL decoding for pkg_cstate_limit:
 * If you change the values, note they are used both in comparisons
 * (>= PCL__7) and to index pkg_cstate_limit_strings[].
 */

#define PCLUKN 0 /* Unknown */
#define PCLRSV 1 /* Reserved */
#define PCL__0 2 /* PC0 */
#define PCL__1 3 /* PC1 */
#define PCL__2 4 /* PC2 */
#define PCL__3 5 /* PC3 */
#define PCL__4 6 /* PC4 */
#define PCL__6 7 /* PC6 */
#define PCL_6N 8 /* PC6 No Retention */
#define PCL_6R 9 /* PC6 Retention */
#define PCL__7 10 /* PC7 */
#define PCL_7S 11 /* PC7 Shrink */
#define PCL__8 12 /* PC8 */
#define PCL__9 13 /* PC9 */
#define PCLUNL 14 /* Unlimited */

int pkg_cstate_limit = PCLUKN;
char *pkg_cstate_limit_strings[] = { "reserved", "unknown", "pc0", "pc1", "pc2",
	"pc3", "pc4", "pc6", "pc6n", "pc6r", "pc7", "pc7s", "pc8", "pc9", "unlimited"};

int nhm_pkg_cstate_limits[16] = {PCL__0, PCL__1, PCL__3, PCL__6, PCL__7, PCLRSV, PCLRSV, PCLUNL, PCLRSV, PCLRSV, PCLRSV, PCLRSV, PCLRSV, PCLRSV, PCLRSV, PCLRSV};
int snb_pkg_cstate_limits[16] = {PCL__0, PCL__2, PCL_6N, PCL_6R, PCL__7, PCL_7S, PCLRSV, PCLUNL, PCLRSV, PCLRSV, PCLRSV, PCLRSV, PCLRSV, PCLRSV, PCLRSV, PCLRSV};
int hsw_pkg_cstate_limits[16] = {PCL__0, PCL__2, PCL__3, PCL__6, PCL__7, PCL_7S, PCL__8, PCL__9, PCLUNL, PCLRSV, PCLRSV, PCLRSV, PCLRSV, PCLRSV, PCLRSV, PCLRSV};
int slv_pkg_cstate_limits[16] = {PCL__0, PCL__1, PCLRSV, PCLRSV, PCL__4, PCLRSV, PCL__6, PCL__7, PCLRSV, PCLRSV, PCLRSV, PCLRSV, PCLRSV, PCLRSV, PCL__6, PCL__7};
int amt_pkg_cstate_limits[16] = {PCLUNL, PCL__1, PCL__2, PCLRSV, PCLRSV, PCLRSV, PCL__6, PCL__7, PCLRSV, PCLRSV, PCLRSV, PCLRSV, PCLRSV, PCLRSV, PCLRSV, PCLRSV};
int phi_pkg_cstate_limits[16] = {PCL__0, PCL__2, PCL_6N, PCL_6R, PCLRSV, PCLRSV, PCLRSV, PCLUNL, PCLRSV, PCLRSV, PCLRSV, PCLRSV, PCLRSV, PCLRSV, PCLRSV, PCLRSV};
int bxt_pkg_cstate_limits[16] = {PCL__0, PCL__2, PCLUNL, PCLRSV, PCLRSV, PCLRSV, PCLRSV, PCLRSV, PCLRSV, PCLRSV, PCLRSV, PCLRSV, PCLRSV, PCLRSV, PCLRSV, PCLRSV};
int skx_pkg_cstate_limits[16] = {PCL__0, PCL__2, PCL_6N, PCL_6R, PCLRSV, PCLRSV, PCLRSV, PCLUNL, PCLRSV, PCLRSV, PCLRSV, PCLRSV, PCLRSV, PCLRSV, PCLRSV, PCLRSV};


static void
calculate_tsc_tweak()
{
	tsc_tweak = base_hz / tsc_hz;
}

static void
dump_nhm_platform_info(void)
{
	unsigned long long msr;
	unsigned int ratio;

	get_msr(base_cpu, MSR_PLATFORM_INFO, &msr);

	fprintf(outf, "cpu%d: MSR_PLATFORM_INFO: 0x%08llx\n", base_cpu, msr);

	ratio = (msr >> 40) & 0xFF;
	fprintf(outf, "%d * %.1f = %.1f MHz max efficiency frequency\n",
		ratio, bclk, ratio * bclk);

	ratio = (msr >> 8) & 0xFF;
	fprintf(outf, "%d * %.1f = %.1f MHz base frequency\n",
		ratio, bclk, ratio * bclk);

	get_msr(base_cpu, MSR_IA32_POWER_CTL, &msr);
	fprintf(outf, "cpu%d: MSR_IA32_POWER_CTL: 0x%08llx (C1E auto-promotion: %sabled)\n",
		base_cpu, msr, msr & 0x2 ? "EN" : "DIS");

	return;
}

static void
dump_hsw_turbo_ratio_limits(void)
{
	unsigned long long msr;
	unsigned int ratio;

	get_msr(base_cpu, MSR_TURBO_RATIO_LIMIT2, &msr);

	fprintf(outf, "cpu%d: MSR_TURBO_RATIO_LIMIT2: 0x%08llx\n", base_cpu, msr);

	ratio = (msr >> 8) & 0xFF;
	if (ratio)
		fprintf(outf, "%d * %.1f = %.1f MHz max turbo 18 active cores\n",
			ratio, bclk, ratio * bclk);

	ratio = (msr >> 0) & 0xFF;
	if (ratio)
		fprintf(outf, "%d * %.1f = %.1f MHz max turbo 17 active cores\n",
			ratio, bclk, ratio * bclk);
	return;
}

static void
dump_ivt_turbo_ratio_limits(void)
{
	unsigned long long msr;
	unsigned int ratio;

	get_msr(base_cpu, MSR_TURBO_RATIO_LIMIT1, &msr);

	fprintf(outf, "cpu%d: MSR_TURBO_RATIO_LIMIT1: 0x%08llx\n", base_cpu, msr);

	ratio = (msr >> 56) & 0xFF;
	if (ratio)
		fprintf(outf, "%d * %.1f = %.1f MHz max turbo 16 active cores\n",
			ratio, bclk, ratio * bclk);

	ratio = (msr >> 48) & 0xFF;
	if (ratio)
		fprintf(outf, "%d * %.1f = %.1f MHz max turbo 15 active cores\n",
			ratio, bclk, ratio * bclk);

	ratio = (msr >> 40) & 0xFF;
	if (ratio)
		fprintf(outf, "%d * %.1f = %.1f MHz max turbo 14 active cores\n",
			ratio, bclk, ratio * bclk);

	ratio = (msr >> 32) & 0xFF;
	if (ratio)
		fprintf(outf, "%d * %.1f = %.1f MHz max turbo 13 active cores\n",
			ratio, bclk, ratio * bclk);

	ratio = (msr >> 24) & 0xFF;
	if (ratio)
		fprintf(outf, "%d * %.1f = %.1f MHz max turbo 12 active cores\n",
			ratio, bclk, ratio * bclk);

	ratio = (msr >> 16) & 0xFF;
	if (ratio)
		fprintf(outf, "%d * %.1f = %.1f MHz max turbo 11 active cores\n",
			ratio, bclk, ratio * bclk);

	ratio = (msr >> 8) & 0xFF;
	if (ratio)
		fprintf(outf, "%d * %.1f = %.1f MHz max turbo 10 active cores\n",
			ratio, bclk, ratio * bclk);

	ratio = (msr >> 0) & 0xFF;
	if (ratio)
		fprintf(outf, "%d * %.1f = %.1f MHz max turbo 9 active cores\n",
			ratio, bclk, ratio * bclk);
	return;
}
int has_turbo_ratio_group_limits(int family, int model)
{

	if (!genuine_intel)
		return 0;

	switch (model) {
	case INTEL_FAM6_ATOM_GOLDMONT:
	case INTEL_FAM6_SKYLAKE_X:
	case INTEL_FAM6_ATOM_DENVERTON:
		return 1;
	}
	return 0;
}

static void
dump_turbo_ratio_limits(int family, int model)
{
	unsigned long long msr, core_counts;
	unsigned int ratio, group_size;

	get_msr(base_cpu, MSR_TURBO_RATIO_LIMIT, &msr);
	fprintf(outf, "cpu%d: MSR_TURBO_RATIO_LIMIT: 0x%08llx\n", base_cpu, msr);

	if (has_turbo_ratio_group_limits(family, model)) {
		get_msr(base_cpu, MSR_TURBO_RATIO_LIMIT1, &core_counts);
		fprintf(outf, "cpu%d: MSR_TURBO_RATIO_LIMIT1: 0x%08llx\n", base_cpu, core_counts);
	} else {
		core_counts = 0x0807060504030201;
	}

	ratio = (msr >> 56) & 0xFF;
	group_size = (core_counts >> 56) & 0xFF;
	if (ratio)
		fprintf(outf, "%d * %.1f = %.1f MHz max turbo %d active cores\n",
			ratio, bclk, ratio * bclk, group_size);

	ratio = (msr >> 48) & 0xFF;
	group_size = (core_counts >> 48) & 0xFF;
	if (ratio)
		fprintf(outf, "%d * %.1f = %.1f MHz max turbo %d active cores\n",
			ratio, bclk, ratio * bclk, group_size);

	ratio = (msr >> 40) & 0xFF;
	group_size = (core_counts >> 40) & 0xFF;
	if (ratio)
		fprintf(outf, "%d * %.1f = %.1f MHz max turbo %d active cores\n",
			ratio, bclk, ratio * bclk, group_size);

	ratio = (msr >> 32) & 0xFF;
	group_size = (core_counts >> 32) & 0xFF;
	if (ratio)
		fprintf(outf, "%d * %.1f = %.1f MHz max turbo %d active cores\n",
			ratio, bclk, ratio * bclk, group_size);

	ratio = (msr >> 24) & 0xFF;
	group_size = (core_counts >> 24) & 0xFF;
	if (ratio)
		fprintf(outf, "%d * %.1f = %.1f MHz max turbo %d active cores\n",
			ratio, bclk, ratio * bclk, group_size);

	ratio = (msr >> 16) & 0xFF;
	group_size = (core_counts >> 16) & 0xFF;
	if (ratio)
		fprintf(outf, "%d * %.1f = %.1f MHz max turbo %d active cores\n",
			ratio, bclk, ratio * bclk, group_size);

	ratio = (msr >> 8) & 0xFF;
	group_size = (core_counts >> 8) & 0xFF;
	if (ratio)
		fprintf(outf, "%d * %.1f = %.1f MHz max turbo %d active cores\n",
			ratio, bclk, ratio * bclk, group_size);

	ratio = (msr >> 0) & 0xFF;
	group_size = (core_counts >> 0) & 0xFF;
	if (ratio)
		fprintf(outf, "%d * %.1f = %.1f MHz max turbo %d active cores\n",
			ratio, bclk, ratio * bclk, group_size);
	return;
}

static void
dump_atom_turbo_ratio_limits(void)
{
	unsigned long long msr;
	unsigned int ratio;

	get_msr(base_cpu, MSR_ATOM_CORE_RATIOS, &msr);
	fprintf(outf, "cpu%d: MSR_ATOM_CORE_RATIOS: 0x%08llx\n", base_cpu, msr & 0xFFFFFFFF);

	ratio = (msr >> 0) & 0x3F;
	if (ratio)
		fprintf(outf, "%d * %.1f = %.1f MHz minimum operating frequency\n",
			ratio, bclk, ratio * bclk);

	ratio = (msr >> 8) & 0x3F;
	if (ratio)
		fprintf(outf, "%d * %.1f = %.1f MHz low frequency mode (LFM)\n",
			ratio, bclk, ratio * bclk);

	ratio = (msr >> 16) & 0x3F;
	if (ratio)
		fprintf(outf, "%d * %.1f = %.1f MHz base frequency\n",
			ratio, bclk, ratio * bclk);

	get_msr(base_cpu, MSR_ATOM_CORE_TURBO_RATIOS, &msr);
	fprintf(outf, "cpu%d: MSR_ATOM_CORE_TURBO_RATIOS: 0x%08llx\n", base_cpu, msr & 0xFFFFFFFF);

	ratio = (msr >> 24) & 0x3F;
	if (ratio)
		fprintf(outf, "%d * %.1f = %.1f MHz max turbo 4 active cores\n",
			ratio, bclk, ratio * bclk);

	ratio = (msr >> 16) & 0x3F;
	if (ratio)
		fprintf(outf, "%d * %.1f = %.1f MHz max turbo 3 active cores\n",
			ratio, bclk, ratio * bclk);

	ratio = (msr >> 8) & 0x3F;
	if (ratio)
		fprintf(outf, "%d * %.1f = %.1f MHz max turbo 2 active cores\n",
			ratio, bclk, ratio * bclk);

	ratio = (msr >> 0) & 0x3F;
	if (ratio)
		fprintf(outf, "%d * %.1f = %.1f MHz max turbo 1 active core\n",
			ratio, bclk, ratio * bclk);
}

static void
dump_knl_turbo_ratio_limits(void)
{
	const unsigned int buckets_no = 7;

	unsigned long long msr;
	int delta_cores, delta_ratio;
	int i, b_nr;
	unsigned int cores[buckets_no];
	unsigned int ratio[buckets_no];

	get_msr(base_cpu, MSR_TURBO_RATIO_LIMIT, &msr);

	fprintf(outf, "cpu%d: MSR_TURBO_RATIO_LIMIT: 0x%08llx\n",
		base_cpu, msr);

	/**
	 * Turbo encoding in KNL is as follows:
	 * [0] -- Reserved
	 * [7:1] -- Base value of number of active cores of bucket 1.
	 * [15:8] -- Base value of freq ratio of bucket 1.
	 * [20:16] -- +ve delta of number of active cores of bucket 2.
	 * i.e. active cores of bucket 2 =
	 * active cores of bucket 1 + delta
	 * [23:21] -- Negative delta of freq ratio of bucket 2.
	 * i.e. freq ratio of bucket 2 =
	 * freq ratio of bucket 1 - delta
	 * [28:24]-- +ve delta of number of active cores of bucket 3.
	 * [31:29]-- -ve delta of freq ratio of bucket 3.
	 * [36:32]-- +ve delta of number of active cores of bucket 4.
	 * [39:37]-- -ve delta of freq ratio of bucket 4.
	 * [44:40]-- +ve delta of number of active cores of bucket 5.
	 * [47:45]-- -ve delta of freq ratio of bucket 5.
	 * [52:48]-- +ve delta of number of active cores of bucket 6.
	 * [55:53]-- -ve delta of freq ratio of bucket 6.
	 * [60:56]-- +ve delta of number of active cores of bucket 7.
	 * [63:61]-- -ve delta of freq ratio of bucket 7.
	 */

	b_nr = 0;
	cores[b_nr] = (msr & 0xFF) >> 1;
	ratio[b_nr] = (msr >> 8) & 0xFF;

	for (i = 16; i < 64; i += 8) {
		delta_cores = (msr >> i) & 0x1F;
		delta_ratio = (msr >> (i + 5)) & 0x7;

		cores[b_nr + 1] = cores[b_nr] + delta_cores;
		ratio[b_nr + 1] = ratio[b_nr] - delta_ratio;
		b_nr++;
	}

	for (i = buckets_no - 1; i >= 0; i--)
		if (i > 0 ? ratio[i] != ratio[i - 1] : 1)
			fprintf(outf,
				"%d * %.1f = %.1f MHz max turbo %d active cores\n",
				ratio[i], bclk, ratio[i] * bclk, cores[i]);
}

static void
dump_nhm_cst_cfg(void)
{
	unsigned long long msr;

	get_msr(base_cpu, MSR_PKG_CST_CONFIG_CONTROL, &msr);

	fprintf(outf, "cpu%d: MSR_PKG_CST_CONFIG_CONTROL: 0x%08llx", base_cpu, msr);

	fprintf(outf, " (%s%s%s%s%slocked, pkg-cstate-limit=%d (%s)",
		(msr & SNB_C3_AUTO_UNDEMOTE) ? "UNdemote-C3, " : "",
		(msr & SNB_C1_AUTO_UNDEMOTE) ? "UNdemote-C1, " : "",
		(msr & NHM_C3_AUTO_DEMOTE) ? "demote-C3, " : "",
		(msr & NHM_C1_AUTO_DEMOTE) ? "demote-C1, " : "",
		(msr & (1 << 15)) ? "" : "UN",
		(unsigned int)msr & 0xF,
		pkg_cstate_limit_strings[pkg_cstate_limit]);

#define AUTOMATIC_CSTATE_CONVERSION		(1UL << 16)
	if (has_automatic_cstate_conversion) {
		fprintf(outf, ", automatic c-state conversion=%s",
			(msr & AUTOMATIC_CSTATE_CONVERSION) ? "on" : "off");
	}

	fprintf(outf, ")\n");

	return;
}

static void
dump_config_tdp(void)
{
	unsigned long long msr;

	get_msr(base_cpu, MSR_CONFIG_TDP_NOMINAL, &msr);
	fprintf(outf, "cpu%d: MSR_CONFIG_TDP_NOMINAL: 0x%08llx", base_cpu, msr);
	fprintf(outf, " (base_ratio=%d)\n", (unsigned int)msr & 0xFF);

	get_msr(base_cpu, MSR_CONFIG_TDP_LEVEL_1, &msr);
	fprintf(outf, "cpu%d: MSR_CONFIG_TDP_LEVEL_1: 0x%08llx (", base_cpu, msr);
	if (msr) {
		fprintf(outf, "PKG_MIN_PWR_LVL1=%d ", (unsigned int)(msr >> 48) & 0x7FFF);
		fprintf(outf, "PKG_MAX_PWR_LVL1=%d ", (unsigned int)(msr >> 32) & 0x7FFF);
		fprintf(outf, "LVL1_RATIO=%d ", (unsigned int)(msr >> 16) & 0xFF);
		fprintf(outf, "PKG_TDP_LVL1=%d", (unsigned int)(msr) & 0x7FFF);
	}
	fprintf(outf, ")\n");

	get_msr(base_cpu, MSR_CONFIG_TDP_LEVEL_2, &msr);
	fprintf(outf, "cpu%d: MSR_CONFIG_TDP_LEVEL_2: 0x%08llx (", base_cpu, msr);
	if (msr) {
		fprintf(outf, "PKG_MIN_PWR_LVL2=%d ", (unsigned int)(msr >> 48) & 0x7FFF);
		fprintf(outf, "PKG_MAX_PWR_LVL2=%d ", (unsigned int)(msr >> 32) & 0x7FFF);
		fprintf(outf, "LVL2_RATIO=%d ", (unsigned int)(msr >> 16) & 0xFF);
		fprintf(outf, "PKG_TDP_LVL2=%d", (unsigned int)(msr) & 0x7FFF);
	}
	fprintf(outf, ")\n");

	get_msr(base_cpu, MSR_CONFIG_TDP_CONTROL, &msr);
	fprintf(outf, "cpu%d: MSR_CONFIG_TDP_CONTROL: 0x%08llx (", base_cpu, msr);
	if ((msr) & 0x3)
		fprintf(outf, "TDP_LEVEL=%d ", (unsigned int)(msr) & 0x3);
	fprintf(outf, " lock=%d", (unsigned int)(msr >> 31) & 1);
	fprintf(outf, ")\n");

	get_msr(base_cpu, MSR_TURBO_ACTIVATION_RATIO, &msr);
	fprintf(outf, "cpu%d: MSR_TURBO_ACTIVATION_RATIO: 0x%08llx (", base_cpu, msr);
	fprintf(outf, "MAX_NON_TURBO_RATIO=%d", (unsigned int)(msr) & 0xFF);
	fprintf(outf, " lock=%d", (unsigned int)(msr >> 31) & 1);
	fprintf(outf, ")\n");
}

unsigned int irtl_time_units[] = {1, 32, 1024, 32768, 1048576, 33554432, 0, 0 };

void print_irtl(void)
{
	unsigned long long msr;

	get_msr(base_cpu, MSR_PKGC3_IRTL, &msr);
	fprintf(outf, "cpu%d: MSR_PKGC3_IRTL: 0x%08llx (", base_cpu, msr);
	fprintf(outf, "%svalid, %lld ns)\n", msr & (1 << 15) ? "" : "NOT",
		(msr & 0x3FF) * irtl_time_units[(msr >> 10) & 0x3]);

	get_msr(base_cpu, MSR_PKGC6_IRTL, &msr);
	fprintf(outf, "cpu%d: MSR_PKGC6_IRTL: 0x%08llx (", base_cpu, msr);
	fprintf(outf, "%svalid, %lld ns)\n", msr & (1 << 15) ? "" : "NOT",
		(msr & 0x3FF) * irtl_time_units[(msr >> 10) & 0x3]);

	get_msr(base_cpu, MSR_PKGC7_IRTL, &msr);
	fprintf(outf, "cpu%d: MSR_PKGC7_IRTL: 0x%08llx (", base_cpu, msr);
	fprintf(outf, "%svalid, %lld ns)\n", msr & (1 << 15) ? "" : "NOT",
		(msr & 0x3FF) * irtl_time_units[(msr >> 10) & 0x3]);

	if (!do_irtl_hsw)
		return;

	get_msr(base_cpu, MSR_PKGC8_IRTL, &msr);
	fprintf(outf, "cpu%d: MSR_PKGC8_IRTL: 0x%08llx (", base_cpu, msr);
	fprintf(outf, "%svalid, %lld ns)\n", msr & (1 << 15) ? "" : "NOT",
		(msr & 0x3FF) * irtl_time_units[(msr >> 10) & 0x3]);

	get_msr(base_cpu, MSR_PKGC9_IRTL, &msr);
	fprintf(outf, "cpu%d: MSR_PKGC9_IRTL: 0x%08llx (", base_cpu, msr);
	fprintf(outf, "%svalid, %lld ns)\n", msr & (1 << 15) ? "" : "NOT",
		(msr & 0x3FF) * irtl_time_units[(msr >> 10) & 0x3]);

	get_msr(base_cpu, MSR_PKGC10_IRTL, &msr);
	fprintf(outf, "cpu%d: MSR_PKGC10_IRTL: 0x%08llx (", base_cpu, msr);
	fprintf(outf, "%svalid, %lld ns)\n", msr & (1 << 15) ? "" : "NOT",
		(msr & 0x3FF) * irtl_time_units[(msr >> 10) & 0x3]);

}
void free_fd_percpu(void)
{
	int i;

	for (i = 0; i < topo.max_cpu_num + 1; ++i) {
		if (fd_percpu[i] != 0)
			close(fd_percpu[i]);
	}

	free(fd_percpu);
}

void free_all_buffers(void)
{
	int i;

	CPU_FREE(cpu_present_set);
	cpu_present_set = NULL;
	cpu_present_setsize = 0;

	CPU_FREE(cpu_affinity_set);
	cpu_affinity_set = NULL;
	cpu_affinity_setsize = 0;

	free(thread_even);
	free(core_even);
	free(package_even);

	thread_even = NULL;
	core_even = NULL;
	package_even = NULL;

	free(thread_odd);
	free(core_odd);
	free(package_odd);

	thread_odd = NULL;
	core_odd = NULL;
	package_odd = NULL;

	free(output_buffer);
	output_buffer = NULL;
	outp = NULL;

	free_fd_percpu();

	free(irq_column_2_cpu);
	free(irqs_per_cpu);

	for (i = 0; i <= topo.max_cpu_num; ++i) {
		if (cpus[i].put_ids)
			CPU_FREE(cpus[i].put_ids);
	}
	free(cpus);
}


/*
 * Parse a file containing a single int.
 */
int parse_int_file(const char *fmt, ...)
{
	va_list args;
	char path[PATH_MAX];
	FILE *filep;
	int value;

	va_start(args, fmt);
	vsnprintf(path, sizeof(path), fmt, args);
	va_end(args);
	filep = fopen_or_die(path, "r");
	if (fscanf(filep, "%d", &value) != 1)
		err(1, "%s: failed to parse number from file", path);
	fclose(filep);
	return value;
}

/*
 * cpu_is_first_core_in_package(cpu)
 * return 1 if given CPU is 1st core in package
 */
int cpu_is_first_core_in_package(int cpu)
{
	return cpu == parse_int_file("/sys/devices/system/cpu/cpu%d/topology/core_siblings_list", cpu);
}

int get_physical_package_id(int cpu)
{
	return parse_int_file("/sys/devices/system/cpu/cpu%d/topology/physical_package_id", cpu);
}

int get_core_id(int cpu)
{
	return parse_int_file("/sys/devices/system/cpu/cpu%d/topology/core_id", cpu);
}

void set_node_data(void)
{
	char path[80];
	FILE *filep;
	int pkg, node, cpu;

	struct pkg_node_info {
		int count;
		int min;
	} *pni;

	pni = calloc(topo.num_packages, sizeof(struct pkg_node_info));
	if (!pni)
		err(1, "calloc pkg_node_count");

	for (pkg = 0; pkg < topo.num_packages; pkg++)
		pni[pkg].min = topo.num_cpus;

	for (node = 0; node <= topo.max_node_num; node++) {
		/* find the "first" cpu in the node */
		sprintf(path, "/sys/bus/node/devices/node%d/cpulist", node);
		filep = fopen(path, "r");
		if (!filep)
			continue;
		fscanf(filep, "%d", &cpu);
		fclose(filep);

		pkg = cpus[cpu].physical_package_id;
		pni[pkg].count++;

		if (node < pni[pkg].min)
			pni[pkg].min = node;
<<<<<<< HEAD
=======
	}

	for (pkg = 0; pkg < topo.num_packages; pkg++)
		if (pni[pkg].count > topo.nodes_per_pkg)
			topo.nodes_per_pkg = pni[0].count;

	/* Fake 1 node per pkg for machines that don't
	 * expose nodes and thus avoid -nan results
	 */
	if (topo.nodes_per_pkg == 0)
		topo.nodes_per_pkg = 1;

	for (cpu = 0; cpu < topo.num_cpus; cpu++) {
		pkg = cpus[cpu].physical_package_id;
		node = cpus[cpu].physical_node_id;
		cpus[cpu].logical_node_id = node - pni[pkg].min;
	}
	free(pni);

}

int get_physical_node_id(struct cpu_topology *thiscpu)
{
	char path[80];
	FILE *filep;
	int i;
	int cpu = thiscpu->logical_cpu_id;

	for (i = 0; i <= topo.max_cpu_num; i++) {
		sprintf(path, "/sys/devices/system/cpu/cpu%d/node%i/cpulist",
			cpu, i);
		filep = fopen(path, "r");
		if (!filep)
			continue;
		fclose(filep);
		return i;
>>>>>>> e5eb92e4
	}
	return -1;
}

int get_thread_siblings(struct cpu_topology *thiscpu)
{
	char path[80], character;
	FILE *filep;
	unsigned long map;
	int so, shift, sib_core;
	int cpu = thiscpu->logical_cpu_id;
	int offset = topo.max_cpu_num + 1;
	size_t size;
	int thread_id = 0;

	thiscpu->put_ids = CPU_ALLOC((topo.max_cpu_num + 1));
	if (thiscpu->thread_id < 0)
		thiscpu->thread_id = thread_id++;
	if (!thiscpu->put_ids)
		return -1;

<<<<<<< HEAD
	for (pkg = 0; pkg < topo.num_packages; pkg++)
		if (pni[pkg].count > topo.nodes_per_pkg)
			topo.nodes_per_pkg = pni[0].count;

	for (cpu = 0; cpu < topo.num_cpus; cpu++) {
		pkg = cpus[cpu].physical_package_id;
		node = cpus[cpu].physical_node_id;
		cpus[cpu].logical_node_id = node - pni[pkg].min;
	}
	free(pni);

}

int get_physical_node_id(struct cpu_topology *thiscpu)
{
	char path[80];
	FILE *filep;
	int i;
	int cpu = thiscpu->logical_cpu_id;

	for (i = 0; i <= topo.max_cpu_num; i++) {
		sprintf(path, "/sys/devices/system/cpu/cpu%d/node%i/cpulist",
			cpu, i);
		filep = fopen(path, "r");
		if (!filep)
			continue;
		fclose(filep);
		return i;
	}
	return -1;
}

int get_thread_siblings(struct cpu_topology *thiscpu)
{
	char path[80], character;
	FILE *filep;
	unsigned long map;
	int so, shift, sib_core;
	int cpu = thiscpu->logical_cpu_id;
	int offset = topo.max_cpu_num + 1;
	size_t size;
	int thread_id = 0;

	thiscpu->put_ids = CPU_ALLOC((topo.max_cpu_num + 1));
	if (thiscpu->thread_id < 0)
		thiscpu->thread_id = thread_id++;
	if (!thiscpu->put_ids)
		return -1;

=======
>>>>>>> e5eb92e4
	size = CPU_ALLOC_SIZE((topo.max_cpu_num + 1));
	CPU_ZERO_S(size, thiscpu->put_ids);

	sprintf(path,
		"/sys/devices/system/cpu/cpu%d/topology/thread_siblings", cpu);
	filep = fopen_or_die(path, "r");
	do {
		offset -= BITMASK_SIZE;
		fscanf(filep, "%lx%c", &map, &character);
		for (shift = 0; shift < BITMASK_SIZE; shift++) {
			if ((map >> shift) & 0x1) {
				so = shift + offset;
				sib_core = get_core_id(so);
				if (sib_core == thiscpu->physical_core_id) {
					CPU_SET_S(so, size, thiscpu->put_ids);
					if ((so != cpu) &&
					    (cpus[so].thread_id < 0))
						cpus[so].thread_id =
								    thread_id++;
				}
			}
		}
	} while (!strncmp(&character, ",", 1));
	fclose(filep);

	return CPU_COUNT_S(size, thiscpu->put_ids);
}

/*
 * run func(thread, core, package) in topology order
 * skip non-present cpus
 */

int for_all_cpus_2(int (func)(struct thread_data *, struct core_data *,
	struct pkg_data *, struct thread_data *, struct core_data *,
	struct pkg_data *), struct thread_data *thread_base,
	struct core_data *core_base, struct pkg_data *pkg_base,
	struct thread_data *thread_base2, struct core_data *core_base2,
	struct pkg_data *pkg_base2)
{
	int retval, pkg_no, node_no, core_no, thread_no;

	for (pkg_no = 0; pkg_no < topo.num_packages; ++pkg_no) {
		for (node_no = 0; node_no < topo.nodes_per_pkg; ++node_no) {
			for (core_no = 0; core_no < topo.cores_per_node;
			     ++core_no) {
				for (thread_no = 0; thread_no <
					topo.threads_per_core; ++thread_no) {
					struct thread_data *t, *t2;
					struct core_data *c, *c2;
					struct pkg_data *p, *p2;

					t = GET_THREAD(thread_base, thread_no,
						       core_no, node_no,
						       pkg_no);

					if (cpu_is_not_present(t->cpu_id))
						continue;

					t2 = GET_THREAD(thread_base2, thread_no,
							core_no, node_no,
							pkg_no);

					c = GET_CORE(core_base, core_no,
						     node_no, pkg_no);
					c2 = GET_CORE(core_base2, core_no,
						      node_no,
						      pkg_no);

					p = GET_PKG(pkg_base, pkg_no);
					p2 = GET_PKG(pkg_base2, pkg_no);

					retval = func(t, c, p, t2, c2, p2);
					if (retval)
						return retval;
				}
			}
		}
	}
	return 0;
}

/*
 * run func(cpu) on every cpu in /proc/stat
 * return max_cpu number
 */
int for_all_proc_cpus(int (func)(int))
{
	FILE *fp;
	int cpu_num;
	int retval;

	fp = fopen_or_die(proc_stat, "r");

	retval = fscanf(fp, "cpu %*d %*d %*d %*d %*d %*d %*d %*d %*d %*d\n");
	if (retval != 0)
		err(1, "%s: failed to parse format", proc_stat);

	while (1) {
		retval = fscanf(fp, "cpu%u %*d %*d %*d %*d %*d %*d %*d %*d %*d %*d\n", &cpu_num);
		if (retval != 1)
			break;

		retval = func(cpu_num);
		if (retval) {
			fclose(fp);
			return(retval);
		}
	}
	fclose(fp);
	return 0;
}

void re_initialize(void)
{
	free_all_buffers();
	setup_all_buffers();
	printf("turbostat: re-initialized with num_cpus %d\n", topo.num_cpus);
}

void set_max_cpu_num(void)
{
	FILE *filep;
	unsigned long dummy;

	topo.max_cpu_num = 0;
	filep = fopen_or_die(
			"/sys/devices/system/cpu/cpu0/topology/thread_siblings",
			"r");
	while (fscanf(filep, "%lx,", &dummy) == 1)
		topo.max_cpu_num += BITMASK_SIZE;
	fclose(filep);
	topo.max_cpu_num--; /* 0 based */
}

/*
 * count_cpus()
 * remember the last one seen, it will be the max
 */
int count_cpus(int cpu)
{
	topo.num_cpus++;
	return 0;
}
int mark_cpu_present(int cpu)
{
	CPU_SET_S(cpu, cpu_present_setsize, cpu_present_set);
	return 0;
}

int init_thread_id(int cpu)
{
	cpus[cpu].thread_id = -1;
	return 0;
}

/*
 * snapshot_proc_interrupts()
 *
 * read and record summary of /proc/interrupts
 *
 * return 1 if config change requires a restart, else return 0
 */
int snapshot_proc_interrupts(void)
{
	static FILE *fp;
	int column, retval;

	if (fp == NULL)
		fp = fopen_or_die("/proc/interrupts", "r");
	else
		rewind(fp);

	/* read 1st line of /proc/interrupts to get cpu* name for each column */
	for (column = 0; column < topo.num_cpus; ++column) {
		int cpu_number;

		retval = fscanf(fp, " CPU%d", &cpu_number);
		if (retval != 1)
			break;

		if (cpu_number > topo.max_cpu_num) {
			warn("/proc/interrupts: cpu%d: > %d", cpu_number, topo.max_cpu_num);
			return 1;
		}

		irq_column_2_cpu[column] = cpu_number;
		irqs_per_cpu[cpu_number] = 0;
	}

	/* read /proc/interrupt count lines and sum up irqs per cpu */
	while (1) {
		int column;
		char buf[64];

		retval = fscanf(fp, " %s:", buf);	/* flush irq# "N:" */
		if (retval != 1)
			break;

		/* read the count per cpu */
		for (column = 0; column < topo.num_cpus; ++column) {

			int cpu_number, irq_count;

			retval = fscanf(fp, " %d", &irq_count);
			if (retval != 1)
				break;

			cpu_number = irq_column_2_cpu[column];
			irqs_per_cpu[cpu_number] += irq_count;

		}

		while (getc(fp) != '\n')
			;	/* flush interrupt description */

	}
	return 0;
}
/*
 * snapshot_gfx_rc6_ms()
 *
 * record snapshot of
 * /sys/class/drm/card0/power/rc6_residency_ms
 *
 * return 1 if config change requires a restart, else return 0
 */
int snapshot_gfx_rc6_ms(void)
{
	FILE *fp;
	int retval;

	fp = fopen_or_die("/sys/class/drm/card0/power/rc6_residency_ms", "r");

	retval = fscanf(fp, "%lld", &gfx_cur_rc6_ms);
	if (retval != 1)
		err(1, "GFX rc6");

	fclose(fp);

	return 0;
}
/*
 * snapshot_gfx_mhz()
 *
 * record snapshot of
 * /sys/class/graphics/fb0/device/drm/card0/gt_cur_freq_mhz
 *
 * return 1 if config change requires a restart, else return 0
 */
int snapshot_gfx_mhz(void)
{
	static FILE *fp;
	int retval;

	if (fp == NULL)
		fp = fopen_or_die("/sys/class/graphics/fb0/device/drm/card0/gt_cur_freq_mhz", "r");
	else {
		rewind(fp);
		fflush(fp);
	}

	retval = fscanf(fp, "%d", &gfx_cur_mhz);
	if (retval != 1)
		err(1, "GFX MHz");

	return 0;
}

/*
 * snapshot_cpu_lpi()
 *
 * record snapshot of
 * /sys/devices/system/cpu/cpuidle/low_power_idle_cpu_residency_us
 *
 * return 1 if config change requires a restart, else return 0
 */
int snapshot_cpu_lpi_us(void)
{
	FILE *fp;
	int retval;

	fp = fopen_or_die("/sys/devices/system/cpu/cpuidle/low_power_idle_cpu_residency_us", "r");

	retval = fscanf(fp, "%lld", &cpuidle_cur_cpu_lpi_us);
	if (retval != 1)
		err(1, "CPU LPI");

	fclose(fp);

	return 0;
}
/*
 * snapshot_sys_lpi()
 *
 * record snapshot of
 * /sys/devices/system/cpu/cpuidle/low_power_idle_system_residency_us
 *
 * return 1 if config change requires a restart, else return 0
 */
int snapshot_sys_lpi_us(void)
{
	FILE *fp;
	int retval;

	fp = fopen_or_die("/sys/devices/system/cpu/cpuidle/low_power_idle_system_residency_us", "r");

	retval = fscanf(fp, "%lld", &cpuidle_cur_sys_lpi_us);
	if (retval != 1)
		err(1, "SYS LPI");

	fclose(fp);

	return 0;
}
/*
 * snapshot /proc and /sys files
 *
 * return 1 if configuration restart needed, else return 0
 */
int snapshot_proc_sysfs_files(void)
{
	if (DO_BIC(BIC_IRQ))
		if (snapshot_proc_interrupts())
			return 1;

	if (DO_BIC(BIC_GFX_rc6))
		snapshot_gfx_rc6_ms();

	if (DO_BIC(BIC_GFXMHz))
		snapshot_gfx_mhz();

	if (DO_BIC(BIC_CPU_LPI))
		snapshot_cpu_lpi_us();

	if (DO_BIC(BIC_SYS_LPI))
		snapshot_sys_lpi_us();

	return 0;
}

int exit_requested;

static void signal_handler (int signal)
{
	switch (signal) {
	case SIGINT:
		exit_requested = 1;
		if (debug)
			fprintf(stderr, " SIGINT\n");
		break;
	case SIGUSR1:
		if (debug > 1)
			fprintf(stderr, "SIGUSR1\n");
		break;
	}
	/* make sure this manually-invoked interval is at least 1ms long */
	nanosleep(&one_msec, NULL);
}

void setup_signal_handler(void)
{
	struct sigaction sa;

	memset(&sa, 0, sizeof(sa));

	sa.sa_handler = &signal_handler;

	if (sigaction(SIGINT, &sa, NULL) < 0)
		err(1, "sigaction SIGINT");
	if (sigaction(SIGUSR1, &sa, NULL) < 0)
		err(1, "sigaction SIGUSR1");
}

void do_sleep(void)
{
	struct timeval select_timeout;
	fd_set readfds;
	int retval;

	FD_ZERO(&readfds);
	FD_SET(0, &readfds);

	if (!isatty(fileno(stdin))) {
		nanosleep(&interval_ts, NULL);
		return;
	}

	select_timeout = interval_tv;
	retval = select(1, &readfds, NULL, NULL, &select_timeout);

	if (retval == 1) {
		switch (getc(stdin)) {
		case 'q':
			exit_requested = 1;
			break;
		}
		/* make sure this manually-invoked interval is at least 1ms long */
		nanosleep(&one_msec, NULL);
	}
}

<<<<<<< HEAD
=======

>>>>>>> e5eb92e4
void turbostat_loop()
{
	int retval;
	int restarted = 0;
	int done_iters = 0;

	setup_signal_handler();

restart:
	restarted++;

	snapshot_proc_sysfs_files();
	retval = for_all_cpus(get_counters, EVEN_COUNTERS);
	first_counter_read = 0;
	if (retval < -1) {
		exit(retval);
	} else if (retval == -1) {
		if (restarted > 1) {
			exit(retval);
		}
		re_initialize();
		goto restart;
	}
	restarted = 0;
	done_iters = 0;
	gettimeofday(&tv_even, (struct timezone *)NULL);

	while (1) {
		if (for_all_proc_cpus(cpu_is_not_present)) {
			re_initialize();
			goto restart;
		}
		do_sleep();
		if (snapshot_proc_sysfs_files())
			goto restart;
		retval = for_all_cpus(get_counters, ODD_COUNTERS);
		if (retval < -1) {
			exit(retval);
		} else if (retval == -1) {
			re_initialize();
			goto restart;
		}
		gettimeofday(&tv_odd, (struct timezone *)NULL);
		timersub(&tv_odd, &tv_even, &tv_delta);
		if (for_all_cpus_2(delta_cpu, ODD_COUNTERS, EVEN_COUNTERS)) {
			re_initialize();
			goto restart;
		}
		compute_average(EVEN_COUNTERS);
		format_all_counters(EVEN_COUNTERS);
		flush_output_stdout();
		if (exit_requested)
			break;
		if (num_iterations && ++done_iters >= num_iterations)
			break;
		do_sleep();
		if (snapshot_proc_sysfs_files())
			goto restart;
		retval = for_all_cpus(get_counters, EVEN_COUNTERS);
		if (retval < -1) {
			exit(retval);
		} else if (retval == -1) {
			re_initialize();
			goto restart;
		}
		gettimeofday(&tv_even, (struct timezone *)NULL);
		timersub(&tv_even, &tv_odd, &tv_delta);
		if (for_all_cpus_2(delta_cpu, EVEN_COUNTERS, ODD_COUNTERS)) {
			re_initialize();
			goto restart;
		}
		compute_average(ODD_COUNTERS);
		format_all_counters(ODD_COUNTERS);
		flush_output_stdout();
		if (exit_requested)
			break;
		if (num_iterations && ++done_iters >= num_iterations)
			break;
	}
}

void check_dev_msr()
{
	struct stat sb;
	char pathname[32];

	sprintf(pathname, "/dev/cpu/%d/msr", base_cpu);
	if (stat(pathname, &sb))
 		if (system("/sbin/modprobe msr > /dev/null 2>&1"))
			err(-5, "no /dev/cpu/0/msr, Try \"# modprobe msr\" ");
}

void check_permissions()
{
	struct __user_cap_header_struct cap_header_data;
	cap_user_header_t cap_header = &cap_header_data;
	struct __user_cap_data_struct cap_data_data;
	cap_user_data_t cap_data = &cap_data_data;
	extern int capget(cap_user_header_t hdrp, cap_user_data_t datap);
	int do_exit = 0;
	char pathname[32];

	/* check for CAP_SYS_RAWIO */
	cap_header->pid = getpid();
	cap_header->version = _LINUX_CAPABILITY_VERSION;
	if (capget(cap_header, cap_data) < 0)
		err(-6, "capget(2) failed");

	if ((cap_data->effective & (1 << CAP_SYS_RAWIO)) == 0) {
		do_exit++;
		warnx("capget(CAP_SYS_RAWIO) failed,"
			" try \"# setcap cap_sys_rawio=ep %s\"", progname);
	}

	/* test file permissions */
	sprintf(pathname, "/dev/cpu/%d/msr", base_cpu);
	if (euidaccess(pathname, R_OK)) {
		do_exit++;
		warn("/dev/cpu/0/msr open failed, try chown or chmod +r /dev/cpu/*/msr");
	}

	/* if all else fails, thell them to be root */
	if (do_exit)
		if (getuid() != 0)
			warnx("... or simply run as root");

	if (do_exit)
		exit(-6);
}

/*
 * NHM adds support for additional MSRs:
 *
 * MSR_SMI_COUNT                   0x00000034
 *
 * MSR_PLATFORM_INFO               0x000000ce
 * MSR_PKG_CST_CONFIG_CONTROL     0x000000e2
 *
 * MSR_MISC_PWR_MGMT               0x000001aa
 *
 * MSR_PKG_C3_RESIDENCY            0x000003f8
 * MSR_PKG_C6_RESIDENCY            0x000003f9
 * MSR_CORE_C3_RESIDENCY           0x000003fc
 * MSR_CORE_C6_RESIDENCY           0x000003fd
 *
 * Side effect:
 * sets global pkg_cstate_limit to decode MSR_PKG_CST_CONFIG_CONTROL
 * sets has_misc_feature_control
 */
int probe_nhm_msrs(unsigned int family, unsigned int model)
{
	unsigned long long msr;
	unsigned int base_ratio;
	int *pkg_cstate_limits;

	if (!genuine_intel)
		return 0;

	if (family != 6)
		return 0;

	bclk = discover_bclk(family, model);

	switch (model) {
	case INTEL_FAM6_NEHALEM_EP:	/* Core i7, Xeon 5500 series - Bloomfield, Gainstown NHM-EP */
	case INTEL_FAM6_NEHALEM:	/* Core i7 and i5 Processor - Clarksfield, Lynnfield, Jasper Forest */
	case 0x1F:	/* Core i7 and i5 Processor - Nehalem */
	case INTEL_FAM6_WESTMERE:	/* Westmere Client - Clarkdale, Arrandale */
	case INTEL_FAM6_WESTMERE_EP:	/* Westmere EP - Gulftown */
	case INTEL_FAM6_NEHALEM_EX:	/* Nehalem-EX Xeon - Beckton */
	case INTEL_FAM6_WESTMERE_EX:	/* Westmere-EX Xeon - Eagleton */
		pkg_cstate_limits = nhm_pkg_cstate_limits;
		break;
	case INTEL_FAM6_SANDYBRIDGE:	/* SNB */
	case INTEL_FAM6_SANDYBRIDGE_X:	/* SNB Xeon */
	case INTEL_FAM6_IVYBRIDGE:	/* IVB */
	case INTEL_FAM6_IVYBRIDGE_X:	/* IVB Xeon */
		pkg_cstate_limits = snb_pkg_cstate_limits;
		has_misc_feature_control = 1;
		break;
	case INTEL_FAM6_HASWELL_CORE:	/* HSW */
	case INTEL_FAM6_HASWELL_X:	/* HSX */
	case INTEL_FAM6_HASWELL_ULT:	/* HSW */
	case INTEL_FAM6_HASWELL_GT3E:	/* HSW */
	case INTEL_FAM6_BROADWELL_CORE:	/* BDW */
	case INTEL_FAM6_BROADWELL_GT3E:	/* BDW */
	case INTEL_FAM6_BROADWELL_X:	/* BDX */
	case INTEL_FAM6_BROADWELL_XEON_D:	/* BDX-DE */
	case INTEL_FAM6_SKYLAKE_MOBILE:	/* SKL */
	case INTEL_FAM6_SKYLAKE_DESKTOP:	/* SKL */
	case INTEL_FAM6_KABYLAKE_MOBILE:	/* KBL */
	case INTEL_FAM6_KABYLAKE_DESKTOP:	/* KBL */
	case INTEL_FAM6_CANNONLAKE_MOBILE:	/* CNL */
		pkg_cstate_limits = hsw_pkg_cstate_limits;
		has_misc_feature_control = 1;
		break;
	case INTEL_FAM6_SKYLAKE_X:	/* SKX */
		pkg_cstate_limits = skx_pkg_cstate_limits;
		has_misc_feature_control = 1;
		break;
	case INTEL_FAM6_ATOM_SILVERMONT1:	/* BYT */
		no_MSR_MISC_PWR_MGMT = 1;
	case INTEL_FAM6_ATOM_SILVERMONT2:	/* AVN */
		pkg_cstate_limits = slv_pkg_cstate_limits;
		break;
	case INTEL_FAM6_ATOM_AIRMONT:	/* AMT */
		pkg_cstate_limits = amt_pkg_cstate_limits;
		no_MSR_MISC_PWR_MGMT = 1;
		break;
	case INTEL_FAM6_XEON_PHI_KNL:	/* PHI */
	case INTEL_FAM6_XEON_PHI_KNM:
		pkg_cstate_limits = phi_pkg_cstate_limits;
		break;
	case INTEL_FAM6_ATOM_GOLDMONT:	/* BXT */
	case INTEL_FAM6_ATOM_GEMINI_LAKE:
	case INTEL_FAM6_ATOM_DENVERTON:	/* DNV */
		pkg_cstate_limits = bxt_pkg_cstate_limits;
		break;
	default:
		return 0;
	}
	get_msr(base_cpu, MSR_PKG_CST_CONFIG_CONTROL, &msr);
	pkg_cstate_limit = pkg_cstate_limits[msr & 0xF];

	get_msr(base_cpu, MSR_PLATFORM_INFO, &msr);
	base_ratio = (msr >> 8) & 0xFF;

	base_hz = base_ratio * bclk * 1000000;
	has_base_hz = 1;
	return 1;
}
/*
 * SLV client has support for unique MSRs:
 *
 * MSR_CC6_DEMOTION_POLICY_CONFIG
 * MSR_MC6_DEMOTION_POLICY_CONFIG
 */

int has_slv_msrs(unsigned int family, unsigned int model)
{
	if (!genuine_intel)
		return 0;

	switch (model) {
	case INTEL_FAM6_ATOM_SILVERMONT1:
	case INTEL_FAM6_ATOM_MERRIFIELD:
	case INTEL_FAM6_ATOM_MOOREFIELD:
		return 1;
	}
	return 0;
}
int is_dnv(unsigned int family, unsigned int model)
{

	if (!genuine_intel)
		return 0;

	switch (model) {
	case INTEL_FAM6_ATOM_DENVERTON:
		return 1;
	}
	return 0;
}
int is_bdx(unsigned int family, unsigned int model)
{

	if (!genuine_intel)
		return 0;

	switch (model) {
	case INTEL_FAM6_BROADWELL_X:
	case INTEL_FAM6_BROADWELL_XEON_D:
		return 1;
	}
	return 0;
}
int is_skx(unsigned int family, unsigned int model)
{

	if (!genuine_intel)
		return 0;

	switch (model) {
	case INTEL_FAM6_SKYLAKE_X:
		return 1;
	}
	return 0;
}

int has_turbo_ratio_limit(unsigned int family, unsigned int model)
{
	if (has_slv_msrs(family, model))
		return 0;

	switch (model) {
	/* Nehalem compatible, but do not include turbo-ratio limit support */
	case INTEL_FAM6_NEHALEM_EX:	/* Nehalem-EX Xeon - Beckton */
	case INTEL_FAM6_WESTMERE_EX:	/* Westmere-EX Xeon - Eagleton */
	case INTEL_FAM6_XEON_PHI_KNL:	/* PHI - Knights Landing (different MSR definition) */
	case INTEL_FAM6_XEON_PHI_KNM:
		return 0;
	default:
		return 1;
	}
}
int has_atom_turbo_ratio_limit(unsigned int family, unsigned int model)
{
	if (has_slv_msrs(family, model))
		return 1;

	return 0;
}
int has_ivt_turbo_ratio_limit(unsigned int family, unsigned int model)
{
	if (!genuine_intel)
		return 0;

	if (family != 6)
		return 0;

	switch (model) {
	case INTEL_FAM6_IVYBRIDGE_X:	/* IVB Xeon */
	case INTEL_FAM6_HASWELL_X:	/* HSW Xeon */
		return 1;
	default:
		return 0;
	}
}
int has_hsw_turbo_ratio_limit(unsigned int family, unsigned int model)
{
	if (!genuine_intel)
		return 0;

	if (family != 6)
		return 0;

	switch (model) {
	case INTEL_FAM6_HASWELL_X:	/* HSW Xeon */
		return 1;
	default:
		return 0;
	}
}

int has_knl_turbo_ratio_limit(unsigned int family, unsigned int model)
{
	if (!genuine_intel)
		return 0;

	if (family != 6)
		return 0;

	switch (model) {
	case INTEL_FAM6_XEON_PHI_KNL:	/* Knights Landing */
	case INTEL_FAM6_XEON_PHI_KNM:
		return 1;
	default:
		return 0;
	}
}
int has_glm_turbo_ratio_limit(unsigned int family, unsigned int model)
{
	if (!genuine_intel)
		return 0;

	if (family != 6)
		return 0;

	switch (model) {
	case INTEL_FAM6_ATOM_GOLDMONT:
	case INTEL_FAM6_SKYLAKE_X:
		return 1;
	default:
		return 0;
	}
}
int has_config_tdp(unsigned int family, unsigned int model)
{
	if (!genuine_intel)
		return 0;

	if (family != 6)
		return 0;

	switch (model) {
	case INTEL_FAM6_IVYBRIDGE:	/* IVB */
	case INTEL_FAM6_HASWELL_CORE:	/* HSW */
	case INTEL_FAM6_HASWELL_X:	/* HSX */
	case INTEL_FAM6_HASWELL_ULT:	/* HSW */
	case INTEL_FAM6_HASWELL_GT3E:	/* HSW */
	case INTEL_FAM6_BROADWELL_CORE:	/* BDW */
	case INTEL_FAM6_BROADWELL_GT3E:	/* BDW */
	case INTEL_FAM6_BROADWELL_X:	/* BDX */
	case INTEL_FAM6_BROADWELL_XEON_D:	/* BDX-DE */
	case INTEL_FAM6_SKYLAKE_MOBILE:	/* SKL */
	case INTEL_FAM6_SKYLAKE_DESKTOP:	/* SKL */
	case INTEL_FAM6_KABYLAKE_MOBILE:	/* KBL */
	case INTEL_FAM6_KABYLAKE_DESKTOP:	/* KBL */
	case INTEL_FAM6_CANNONLAKE_MOBILE:	/* CNL */
	case INTEL_FAM6_SKYLAKE_X:	/* SKX */

	case INTEL_FAM6_XEON_PHI_KNL:	/* Knights Landing */
	case INTEL_FAM6_XEON_PHI_KNM:
		return 1;
	default:
		return 0;
	}
}

static void
dump_cstate_pstate_config_info(unsigned int family, unsigned int model)
{
	if (!do_nhm_platform_info)
		return;

	dump_nhm_platform_info();

	if (has_hsw_turbo_ratio_limit(family, model))
		dump_hsw_turbo_ratio_limits();

	if (has_ivt_turbo_ratio_limit(family, model))
		dump_ivt_turbo_ratio_limits();

	if (has_turbo_ratio_limit(family, model))
		dump_turbo_ratio_limits(family, model);

	if (has_atom_turbo_ratio_limit(family, model))
		dump_atom_turbo_ratio_limits();

	if (has_knl_turbo_ratio_limit(family, model))
		dump_knl_turbo_ratio_limits();

	if (has_config_tdp(family, model))
		dump_config_tdp();

	dump_nhm_cst_cfg();
}

static void
dump_sysfs_cstate_config(void)
{
	char path[64];
	char name_buf[16];
	char desc[64];
	FILE *input;
	int state;
	char *sp;

	if (!DO_BIC(BIC_sysfs))
		return;

	for (state = 0; state < 10; ++state) {

		sprintf(path, "/sys/devices/system/cpu/cpu%d/cpuidle/state%d/name",
			base_cpu, state);
		input = fopen(path, "r");
		if (input == NULL)
			continue;
		fgets(name_buf, sizeof(name_buf), input);

		 /* truncate "C1-HSW\n" to "C1", or truncate "C1\n" to "C1" */
		sp = strchr(name_buf, '-');
		if (!sp)
			sp = strchrnul(name_buf, '\n');
		*sp = '\0';

		fclose(input);

		sprintf(path, "/sys/devices/system/cpu/cpu%d/cpuidle/state%d/desc",
			base_cpu, state);
		input = fopen(path, "r");
		if (input == NULL)
			continue;
		fgets(desc, sizeof(desc), input);

		fprintf(outf, "cpu%d: %s: %s", base_cpu, name_buf, desc);
		fclose(input);
	}
}
static void
dump_sysfs_pstate_config(void)
{
	char path[64];
	char driver_buf[64];
	char governor_buf[64];
	FILE *input;
	int turbo;

	sprintf(path, "/sys/devices/system/cpu/cpu%d/cpufreq/scaling_driver",
			base_cpu);
	input = fopen(path, "r");
	if (input == NULL) {
		fprintf(stderr, "NSFOD %s\n", path);
		return;
	}
	fgets(driver_buf, sizeof(driver_buf), input);
	fclose(input);

	sprintf(path, "/sys/devices/system/cpu/cpu%d/cpufreq/scaling_governor",
			base_cpu);
	input = fopen(path, "r");
	if (input == NULL) {
		fprintf(stderr, "NSFOD %s\n", path);
		return;
	}
	fgets(governor_buf, sizeof(governor_buf), input);
	fclose(input);

	fprintf(outf, "cpu%d: cpufreq driver: %s", base_cpu, driver_buf);
	fprintf(outf, "cpu%d: cpufreq governor: %s", base_cpu, governor_buf);

	sprintf(path, "/sys/devices/system/cpu/cpufreq/boost");
	input = fopen(path, "r");
	if (input != NULL) {
		fscanf(input, "%d", &turbo);
		fprintf(outf, "cpufreq boost: %d\n", turbo);
		fclose(input);
	}

	sprintf(path, "/sys/devices/system/cpu/intel_pstate/no_turbo");
	input = fopen(path, "r");
	if (input != NULL) {
		fscanf(input, "%d", &turbo);
		fprintf(outf, "cpufreq intel_pstate no_turbo: %d\n", turbo);
		fclose(input);
	}
}


/*
 * print_epb()
 * Decode the ENERGY_PERF_BIAS MSR
 */
int print_epb(struct thread_data *t, struct core_data *c, struct pkg_data *p)
{
	unsigned long long msr;
	char *epb_string;
	int cpu;

	if (!has_epb)
		return 0;

	cpu = t->cpu_id;

	/* EPB is per-package */
	if (!(t->flags & CPU_IS_FIRST_THREAD_IN_CORE) || !(t->flags & CPU_IS_FIRST_CORE_IN_PACKAGE))
		return 0;

	if (cpu_migrate(cpu)) {
		fprintf(outf, "Could not migrate to CPU %d\n", cpu);
		return -1;
	}

	if (get_msr(cpu, MSR_IA32_ENERGY_PERF_BIAS, &msr))
		return 0;

	switch (msr & 0xF) {
	case ENERGY_PERF_BIAS_PERFORMANCE:
		epb_string = "performance";
		break;
	case ENERGY_PERF_BIAS_NORMAL:
		epb_string = "balanced";
		break;
	case ENERGY_PERF_BIAS_POWERSAVE:
		epb_string = "powersave";
		break;
	default:
		epb_string = "custom";
		break;
	}
	fprintf(outf, "cpu%d: MSR_IA32_ENERGY_PERF_BIAS: 0x%08llx (%s)\n", cpu, msr, epb_string);

	return 0;
}
/*
 * print_hwp()
 * Decode the MSR_HWP_CAPABILITIES
 */
int print_hwp(struct thread_data *t, struct core_data *c, struct pkg_data *p)
{
	unsigned long long msr;
	int cpu;

	if (!has_hwp)
		return 0;

	cpu = t->cpu_id;

	/* MSR_HWP_CAPABILITIES is per-package */
	if (!(t->flags & CPU_IS_FIRST_THREAD_IN_CORE) || !(t->flags & CPU_IS_FIRST_CORE_IN_PACKAGE))
		return 0;

	if (cpu_migrate(cpu)) {
		fprintf(outf, "Could not migrate to CPU %d\n", cpu);
		return -1;
	}

	if (get_msr(cpu, MSR_PM_ENABLE, &msr))
		return 0;

	fprintf(outf, "cpu%d: MSR_PM_ENABLE: 0x%08llx (%sHWP)\n",
		cpu, msr, (msr & (1 << 0)) ? "" : "No-");

	/* MSR_PM_ENABLE[1] == 1 if HWP is enabled and MSRs visible */
	if ((msr & (1 << 0)) == 0)
		return 0;

	if (get_msr(cpu, MSR_HWP_CAPABILITIES, &msr))
		return 0;

	fprintf(outf, "cpu%d: MSR_HWP_CAPABILITIES: 0x%08llx "
			"(high %d guar %d eff %d low %d)\n",
			cpu, msr,
			(unsigned int)HWP_HIGHEST_PERF(msr),
			(unsigned int)HWP_GUARANTEED_PERF(msr),
			(unsigned int)HWP_MOSTEFFICIENT_PERF(msr),
			(unsigned int)HWP_LOWEST_PERF(msr));

	if (get_msr(cpu, MSR_HWP_REQUEST, &msr))
		return 0;

	fprintf(outf, "cpu%d: MSR_HWP_REQUEST: 0x%08llx "
			"(min %d max %d des %d epp 0x%x window 0x%x pkg 0x%x)\n",
			cpu, msr,
			(unsigned int)(((msr) >> 0) & 0xff),
			(unsigned int)(((msr) >> 8) & 0xff),
			(unsigned int)(((msr) >> 16) & 0xff),
			(unsigned int)(((msr) >> 24) & 0xff),
			(unsigned int)(((msr) >> 32) & 0xff3),
			(unsigned int)(((msr) >> 42) & 0x1));

	if (has_hwp_pkg) {
		if (get_msr(cpu, MSR_HWP_REQUEST_PKG, &msr))
			return 0;

		fprintf(outf, "cpu%d: MSR_HWP_REQUEST_PKG: 0x%08llx "
			"(min %d max %d des %d epp 0x%x window 0x%x)\n",
			cpu, msr,
			(unsigned int)(((msr) >> 0) & 0xff),
			(unsigned int)(((msr) >> 8) & 0xff),
			(unsigned int)(((msr) >> 16) & 0xff),
			(unsigned int)(((msr) >> 24) & 0xff),
			(unsigned int)(((msr) >> 32) & 0xff3));
	}
	if (has_hwp_notify) {
		if (get_msr(cpu, MSR_HWP_INTERRUPT, &msr))
			return 0;

		fprintf(outf, "cpu%d: MSR_HWP_INTERRUPT: 0x%08llx "
			"(%s_Guaranteed_Perf_Change, %s_Excursion_Min)\n",
			cpu, msr,
			((msr) & 0x1) ? "EN" : "Dis",
			((msr) & 0x2) ? "EN" : "Dis");
	}
	if (get_msr(cpu, MSR_HWP_STATUS, &msr))
		return 0;

	fprintf(outf, "cpu%d: MSR_HWP_STATUS: 0x%08llx "
			"(%sGuaranteed_Perf_Change, %sExcursion_Min)\n",
			cpu, msr,
			((msr) & 0x1) ? "" : "No-",
			((msr) & 0x2) ? "" : "No-");

	return 0;
}

/*
 * print_perf_limit()
 */
int print_perf_limit(struct thread_data *t, struct core_data *c, struct pkg_data *p)
{
	unsigned long long msr;
	int cpu;

	cpu = t->cpu_id;

	/* per-package */
	if (!(t->flags & CPU_IS_FIRST_THREAD_IN_CORE) || !(t->flags & CPU_IS_FIRST_CORE_IN_PACKAGE))
		return 0;

	if (cpu_migrate(cpu)) {
		fprintf(outf, "Could not migrate to CPU %d\n", cpu);
		return -1;
	}

	if (do_core_perf_limit_reasons) {
		get_msr(cpu, MSR_CORE_PERF_LIMIT_REASONS, &msr);
		fprintf(outf, "cpu%d: MSR_CORE_PERF_LIMIT_REASONS, 0x%08llx", cpu, msr);
		fprintf(outf, " (Active: %s%s%s%s%s%s%s%s%s%s%s%s%s%s)",
			(msr & 1 << 15) ? "bit15, " : "",
			(msr & 1 << 14) ? "bit14, " : "",
			(msr & 1 << 13) ? "Transitions, " : "",
			(msr & 1 << 12) ? "MultiCoreTurbo, " : "",
			(msr & 1 << 11) ? "PkgPwrL2, " : "",
			(msr & 1 << 10) ? "PkgPwrL1, " : "",
			(msr & 1 << 9) ? "CorePwr, " : "",
			(msr & 1 << 8) ? "Amps, " : "",
			(msr & 1 << 6) ? "VR-Therm, " : "",
			(msr & 1 << 5) ? "Auto-HWP, " : "",
			(msr & 1 << 4) ? "Graphics, " : "",
			(msr & 1 << 2) ? "bit2, " : "",
			(msr & 1 << 1) ? "ThermStatus, " : "",
			(msr & 1 << 0) ? "PROCHOT, " : "");
		fprintf(outf, " (Logged: %s%s%s%s%s%s%s%s%s%s%s%s%s%s)\n",
			(msr & 1 << 31) ? "bit31, " : "",
			(msr & 1 << 30) ? "bit30, " : "",
			(msr & 1 << 29) ? "Transitions, " : "",
			(msr & 1 << 28) ? "MultiCoreTurbo, " : "",
			(msr & 1 << 27) ? "PkgPwrL2, " : "",
			(msr & 1 << 26) ? "PkgPwrL1, " : "",
			(msr & 1 << 25) ? "CorePwr, " : "",
			(msr & 1 << 24) ? "Amps, " : "",
			(msr & 1 << 22) ? "VR-Therm, " : "",
			(msr & 1 << 21) ? "Auto-HWP, " : "",
			(msr & 1 << 20) ? "Graphics, " : "",
			(msr & 1 << 18) ? "bit18, " : "",
			(msr & 1 << 17) ? "ThermStatus, " : "",
			(msr & 1 << 16) ? "PROCHOT, " : "");

	}
	if (do_gfx_perf_limit_reasons) {
		get_msr(cpu, MSR_GFX_PERF_LIMIT_REASONS, &msr);
		fprintf(outf, "cpu%d: MSR_GFX_PERF_LIMIT_REASONS, 0x%08llx", cpu, msr);
		fprintf(outf, " (Active: %s%s%s%s%s%s%s%s)",
			(msr & 1 << 0) ? "PROCHOT, " : "",
			(msr & 1 << 1) ? "ThermStatus, " : "",
			(msr & 1 << 4) ? "Graphics, " : "",
			(msr & 1 << 6) ? "VR-Therm, " : "",
			(msr & 1 << 8) ? "Amps, " : "",
			(msr & 1 << 9) ? "GFXPwr, " : "",
			(msr & 1 << 10) ? "PkgPwrL1, " : "",
			(msr & 1 << 11) ? "PkgPwrL2, " : "");
		fprintf(outf, " (Logged: %s%s%s%s%s%s%s%s)\n",
			(msr & 1 << 16) ? "PROCHOT, " : "",
			(msr & 1 << 17) ? "ThermStatus, " : "",
			(msr & 1 << 20) ? "Graphics, " : "",
			(msr & 1 << 22) ? "VR-Therm, " : "",
			(msr & 1 << 24) ? "Amps, " : "",
			(msr & 1 << 25) ? "GFXPwr, " : "",
			(msr & 1 << 26) ? "PkgPwrL1, " : "",
			(msr & 1 << 27) ? "PkgPwrL2, " : "");
	}
	if (do_ring_perf_limit_reasons) {
		get_msr(cpu, MSR_RING_PERF_LIMIT_REASONS, &msr);
		fprintf(outf, "cpu%d: MSR_RING_PERF_LIMIT_REASONS, 0x%08llx", cpu, msr);
		fprintf(outf, " (Active: %s%s%s%s%s%s)",
			(msr & 1 << 0) ? "PROCHOT, " : "",
			(msr & 1 << 1) ? "ThermStatus, " : "",
			(msr & 1 << 6) ? "VR-Therm, " : "",
			(msr & 1 << 8) ? "Amps, " : "",
			(msr & 1 << 10) ? "PkgPwrL1, " : "",
			(msr & 1 << 11) ? "PkgPwrL2, " : "");
		fprintf(outf, " (Logged: %s%s%s%s%s%s)\n",
			(msr & 1 << 16) ? "PROCHOT, " : "",
			(msr & 1 << 17) ? "ThermStatus, " : "",
			(msr & 1 << 22) ? "VR-Therm, " : "",
			(msr & 1 << 24) ? "Amps, " : "",
			(msr & 1 << 26) ? "PkgPwrL1, " : "",
			(msr & 1 << 27) ? "PkgPwrL2, " : "");
	}
	return 0;
}

#define	RAPL_POWER_GRANULARITY	0x7FFF	/* 15 bit power granularity */
#define	RAPL_TIME_GRANULARITY	0x3F /* 6 bit time granularity */

double get_tdp(unsigned int model)
{
	unsigned long long msr;

	if (do_rapl & RAPL_PKG_POWER_INFO)
		if (!get_msr(base_cpu, MSR_PKG_POWER_INFO, &msr))
			return ((msr >> 0) & RAPL_POWER_GRANULARITY) * rapl_power_units;

	switch (model) {
	case INTEL_FAM6_ATOM_SILVERMONT1:
	case INTEL_FAM6_ATOM_SILVERMONT2:
		return 30.0;
	default:
		return 135.0;
	}
}

/*
 * rapl_dram_energy_units_probe()
 * Energy units are either hard-coded, or come from RAPL Energy Unit MSR.
 */
static double
rapl_dram_energy_units_probe(int  model, double rapl_energy_units)
{
	/* only called for genuine_intel, family 6 */

	switch (model) {
	case INTEL_FAM6_HASWELL_X:	/* HSX */
	case INTEL_FAM6_BROADWELL_X:	/* BDX */
	case INTEL_FAM6_BROADWELL_XEON_D:	/* BDX-DE */
	case INTEL_FAM6_XEON_PHI_KNL:	/* KNL */
	case INTEL_FAM6_XEON_PHI_KNM:
		return (rapl_dram_energy_units = 15.3 / 1000000);
	default:
		return (rapl_energy_units);
	}
}


/*
 * rapl_probe()
 *
 * sets do_rapl, rapl_power_units, rapl_energy_units, rapl_time_units
 */
void rapl_probe(unsigned int family, unsigned int model)
{
	unsigned long long msr;
	unsigned int time_unit;
	double tdp;

	if (!genuine_intel)
		return;

	if (family != 6)
		return;

	switch (model) {
	case INTEL_FAM6_SANDYBRIDGE:
	case INTEL_FAM6_IVYBRIDGE:
	case INTEL_FAM6_HASWELL_CORE:	/* HSW */
	case INTEL_FAM6_HASWELL_ULT:	/* HSW */
	case INTEL_FAM6_HASWELL_GT3E:	/* HSW */
	case INTEL_FAM6_BROADWELL_CORE:	/* BDW */
	case INTEL_FAM6_BROADWELL_GT3E:	/* BDW */
		do_rapl = RAPL_PKG | RAPL_CORES | RAPL_CORE_POLICY | RAPL_GFX | RAPL_PKG_POWER_INFO;
		if (rapl_joules) {
			BIC_PRESENT(BIC_Pkg_J);
			BIC_PRESENT(BIC_Cor_J);
			BIC_PRESENT(BIC_GFX_J);
		} else {
			BIC_PRESENT(BIC_PkgWatt);
			BIC_PRESENT(BIC_CorWatt);
			BIC_PRESENT(BIC_GFXWatt);
		}
		break;
	case INTEL_FAM6_ATOM_GOLDMONT:	/* BXT */
	case INTEL_FAM6_ATOM_GEMINI_LAKE:
		do_rapl = RAPL_PKG | RAPL_PKG_POWER_INFO;
		if (rapl_joules)
			BIC_PRESENT(BIC_Pkg_J);
		else
			BIC_PRESENT(BIC_PkgWatt);
		break;
	case INTEL_FAM6_SKYLAKE_MOBILE:	/* SKL */
	case INTEL_FAM6_SKYLAKE_DESKTOP:	/* SKL */
	case INTEL_FAM6_KABYLAKE_MOBILE:	/* KBL */
	case INTEL_FAM6_KABYLAKE_DESKTOP:	/* KBL */
	case INTEL_FAM6_CANNONLAKE_MOBILE:	/* CNL */
		do_rapl = RAPL_PKG | RAPL_CORES | RAPL_CORE_POLICY | RAPL_DRAM | RAPL_DRAM_PERF_STATUS | RAPL_PKG_PERF_STATUS | RAPL_GFX | RAPL_PKG_POWER_INFO;
		BIC_PRESENT(BIC_PKG__);
		BIC_PRESENT(BIC_RAM__);
		if (rapl_joules) {
			BIC_PRESENT(BIC_Pkg_J);
			BIC_PRESENT(BIC_Cor_J);
			BIC_PRESENT(BIC_RAM_J);
			BIC_PRESENT(BIC_GFX_J);
		} else {
			BIC_PRESENT(BIC_PkgWatt);
			BIC_PRESENT(BIC_CorWatt);
			BIC_PRESENT(BIC_RAMWatt);
			BIC_PRESENT(BIC_GFXWatt);
		}
		break;
	case INTEL_FAM6_HASWELL_X:	/* HSX */
	case INTEL_FAM6_BROADWELL_X:	/* BDX */
	case INTEL_FAM6_BROADWELL_XEON_D:	/* BDX-DE */
	case INTEL_FAM6_SKYLAKE_X:	/* SKX */
	case INTEL_FAM6_XEON_PHI_KNL:	/* KNL */
	case INTEL_FAM6_XEON_PHI_KNM:
		do_rapl = RAPL_PKG | RAPL_DRAM | RAPL_DRAM_POWER_INFO | RAPL_DRAM_PERF_STATUS | RAPL_PKG_PERF_STATUS | RAPL_PKG_POWER_INFO;
		BIC_PRESENT(BIC_PKG__);
		BIC_PRESENT(BIC_RAM__);
		if (rapl_joules) {
			BIC_PRESENT(BIC_Pkg_J);
			BIC_PRESENT(BIC_RAM_J);
		} else {
			BIC_PRESENT(BIC_PkgWatt);
			BIC_PRESENT(BIC_RAMWatt);
		}
		break;
	case INTEL_FAM6_SANDYBRIDGE_X:
	case INTEL_FAM6_IVYBRIDGE_X:
		do_rapl = RAPL_PKG | RAPL_CORES | RAPL_CORE_POLICY | RAPL_DRAM | RAPL_DRAM_POWER_INFO | RAPL_PKG_PERF_STATUS | RAPL_DRAM_PERF_STATUS | RAPL_PKG_POWER_INFO;
		BIC_PRESENT(BIC_PKG__);
		BIC_PRESENT(BIC_RAM__);
		if (rapl_joules) {
			BIC_PRESENT(BIC_Pkg_J);
			BIC_PRESENT(BIC_Cor_J);
			BIC_PRESENT(BIC_RAM_J);
		} else {
			BIC_PRESENT(BIC_PkgWatt);
			BIC_PRESENT(BIC_CorWatt);
			BIC_PRESENT(BIC_RAMWatt);
		}
		break;
	case INTEL_FAM6_ATOM_SILVERMONT1:	/* BYT */
	case INTEL_FAM6_ATOM_SILVERMONT2:	/* AVN */
		do_rapl = RAPL_PKG | RAPL_CORES;
		if (rapl_joules) {
			BIC_PRESENT(BIC_Pkg_J);
			BIC_PRESENT(BIC_Cor_J);
		} else {
			BIC_PRESENT(BIC_PkgWatt);
			BIC_PRESENT(BIC_CorWatt);
		}
		break;
	case INTEL_FAM6_ATOM_DENVERTON:	/* DNV */
		do_rapl = RAPL_PKG | RAPL_DRAM | RAPL_DRAM_POWER_INFO | RAPL_DRAM_PERF_STATUS | RAPL_PKG_PERF_STATUS | RAPL_PKG_POWER_INFO | RAPL_CORES_ENERGY_STATUS;
		BIC_PRESENT(BIC_PKG__);
		BIC_PRESENT(BIC_RAM__);
		if (rapl_joules) {
			BIC_PRESENT(BIC_Pkg_J);
			BIC_PRESENT(BIC_Cor_J);
			BIC_PRESENT(BIC_RAM_J);
		} else {
			BIC_PRESENT(BIC_PkgWatt);
			BIC_PRESENT(BIC_CorWatt);
			BIC_PRESENT(BIC_RAMWatt);
		}
		break;
	default:
		return;
	}

	/* units on package 0, verify later other packages match */
	if (get_msr(base_cpu, MSR_RAPL_POWER_UNIT, &msr))
		return;

	rapl_power_units = 1.0 / (1 << (msr & 0xF));
	if (model == INTEL_FAM6_ATOM_SILVERMONT1)
		rapl_energy_units = 1.0 * (1 << (msr >> 8 & 0x1F)) / 1000000;
	else
		rapl_energy_units = 1.0 / (1 << (msr >> 8 & 0x1F));

	rapl_dram_energy_units = rapl_dram_energy_units_probe(model, rapl_energy_units);

	time_unit = msr >> 16 & 0xF;
	if (time_unit == 0)
		time_unit = 0xA;

	rapl_time_units = 1.0 / (1 << (time_unit));

	tdp = get_tdp(model);

	rapl_joule_counter_range = 0xFFFFFFFF * rapl_energy_units / tdp;
	if (!quiet)
		fprintf(outf, "RAPL: %.0f sec. Joule Counter Range, at %.0f Watts\n", rapl_joule_counter_range, tdp);

	return;
}

void perf_limit_reasons_probe(unsigned int family, unsigned int model)
{
	if (!genuine_intel)
		return;

	if (family != 6)
		return;

	switch (model) {
	case INTEL_FAM6_HASWELL_CORE:	/* HSW */
	case INTEL_FAM6_HASWELL_ULT:	/* HSW */
	case INTEL_FAM6_HASWELL_GT3E:	/* HSW */
		do_gfx_perf_limit_reasons = 1;
	case INTEL_FAM6_HASWELL_X:	/* HSX */
		do_core_perf_limit_reasons = 1;
		do_ring_perf_limit_reasons = 1;
	default:
		return;
	}
}

void automatic_cstate_conversion_probe(unsigned int family, unsigned int model)
{
	if (is_skx(family, model) || is_bdx(family, model))
		has_automatic_cstate_conversion = 1;
}

int print_thermal(struct thread_data *t, struct core_data *c, struct pkg_data *p)
{
	unsigned long long msr;
	unsigned int dts, dts2;
	int cpu;

	if (!(do_dts || do_ptm))
		return 0;

	cpu = t->cpu_id;

	/* DTS is per-core, no need to print for each thread */
	if (!(t->flags & CPU_IS_FIRST_THREAD_IN_CORE))
		return 0;

	if (cpu_migrate(cpu)) {
		fprintf(outf, "Could not migrate to CPU %d\n", cpu);
		return -1;
	}

	if (do_ptm && (t->flags & CPU_IS_FIRST_CORE_IN_PACKAGE)) {
		if (get_msr(cpu, MSR_IA32_PACKAGE_THERM_STATUS, &msr))
			return 0;

		dts = (msr >> 16) & 0x7F;
		fprintf(outf, "cpu%d: MSR_IA32_PACKAGE_THERM_STATUS: 0x%08llx (%d C)\n",
			cpu, msr, tcc_activation_temp - dts);

		if (get_msr(cpu, MSR_IA32_PACKAGE_THERM_INTERRUPT, &msr))
			return 0;

		dts = (msr >> 16) & 0x7F;
		dts2 = (msr >> 8) & 0x7F;
		fprintf(outf, "cpu%d: MSR_IA32_PACKAGE_THERM_INTERRUPT: 0x%08llx (%d C, %d C)\n",
			cpu, msr, tcc_activation_temp - dts, tcc_activation_temp - dts2);
	}


	if (do_dts && debug) {
		unsigned int resolution;

		if (get_msr(cpu, MSR_IA32_THERM_STATUS, &msr))
			return 0;

		dts = (msr >> 16) & 0x7F;
		resolution = (msr >> 27) & 0xF;
		fprintf(outf, "cpu%d: MSR_IA32_THERM_STATUS: 0x%08llx (%d C +/- %d)\n",
			cpu, msr, tcc_activation_temp - dts, resolution);

		if (get_msr(cpu, MSR_IA32_THERM_INTERRUPT, &msr))
			return 0;

		dts = (msr >> 16) & 0x7F;
		dts2 = (msr >> 8) & 0x7F;
		fprintf(outf, "cpu%d: MSR_IA32_THERM_INTERRUPT: 0x%08llx (%d C, %d C)\n",
			cpu, msr, tcc_activation_temp - dts, tcc_activation_temp - dts2);
	}

	return 0;
}

void print_power_limit_msr(int cpu, unsigned long long msr, char *label)
{
	fprintf(outf, "cpu%d: %s: %sabled (%f Watts, %f sec, clamp %sabled)\n",
		cpu, label,
		((msr >> 15) & 1) ? "EN" : "DIS",
		((msr >> 0) & 0x7FFF) * rapl_power_units,
		(1.0 + (((msr >> 22) & 0x3)/4.0)) * (1 << ((msr >> 17) & 0x1F)) * rapl_time_units,
		(((msr >> 16) & 1) ? "EN" : "DIS"));

	return;
}

int print_rapl(struct thread_data *t, struct core_data *c, struct pkg_data *p)
{
	unsigned long long msr;
	int cpu;

	if (!do_rapl)
		return 0;

	/* RAPL counters are per package, so print only for 1st thread/package */
	if (!(t->flags & CPU_IS_FIRST_THREAD_IN_CORE) || !(t->flags & CPU_IS_FIRST_CORE_IN_PACKAGE))
		return 0;

	cpu = t->cpu_id;
	if (cpu_migrate(cpu)) {
		fprintf(outf, "Could not migrate to CPU %d\n", cpu);
		return -1;
	}

	if (get_msr(cpu, MSR_RAPL_POWER_UNIT, &msr))
		return -1;

	fprintf(outf, "cpu%d: MSR_RAPL_POWER_UNIT: 0x%08llx (%f Watts, %f Joules, %f sec.)\n", cpu, msr,
		rapl_power_units, rapl_energy_units, rapl_time_units);

	if (do_rapl & RAPL_PKG_POWER_INFO) {

		if (get_msr(cpu, MSR_PKG_POWER_INFO, &msr))
                	return -5;


		fprintf(outf, "cpu%d: MSR_PKG_POWER_INFO: 0x%08llx (%.0f W TDP, RAPL %.0f - %.0f W, %f sec.)\n",
			cpu, msr,
			((msr >>  0) & RAPL_POWER_GRANULARITY) * rapl_power_units,
			((msr >> 16) & RAPL_POWER_GRANULARITY) * rapl_power_units,
			((msr >> 32) & RAPL_POWER_GRANULARITY) * rapl_power_units,
			((msr >> 48) & RAPL_TIME_GRANULARITY) * rapl_time_units);

	}
	if (do_rapl & RAPL_PKG) {

		if (get_msr(cpu, MSR_PKG_POWER_LIMIT, &msr))
			return -9;

		fprintf(outf, "cpu%d: MSR_PKG_POWER_LIMIT: 0x%08llx (%slocked)\n",
			cpu, msr, (msr >> 63) & 1 ? "" : "UN");

		print_power_limit_msr(cpu, msr, "PKG Limit #1");
		fprintf(outf, "cpu%d: PKG Limit #2: %sabled (%f Watts, %f* sec, clamp %sabled)\n",
			cpu,
			((msr >> 47) & 1) ? "EN" : "DIS",
			((msr >> 32) & 0x7FFF) * rapl_power_units,
			(1.0 + (((msr >> 54) & 0x3)/4.0)) * (1 << ((msr >> 49) & 0x1F)) * rapl_time_units,
			((msr >> 48) & 1) ? "EN" : "DIS");
	}

	if (do_rapl & RAPL_DRAM_POWER_INFO) {
		if (get_msr(cpu, MSR_DRAM_POWER_INFO, &msr))
                	return -6;

		fprintf(outf, "cpu%d: MSR_DRAM_POWER_INFO,: 0x%08llx (%.0f W TDP, RAPL %.0f - %.0f W, %f sec.)\n",
			cpu, msr,
			((msr >>  0) & RAPL_POWER_GRANULARITY) * rapl_power_units,
			((msr >> 16) & RAPL_POWER_GRANULARITY) * rapl_power_units,
			((msr >> 32) & RAPL_POWER_GRANULARITY) * rapl_power_units,
			((msr >> 48) & RAPL_TIME_GRANULARITY) * rapl_time_units);
	}
	if (do_rapl & RAPL_DRAM) {
		if (get_msr(cpu, MSR_DRAM_POWER_LIMIT, &msr))
			return -9;
		fprintf(outf, "cpu%d: MSR_DRAM_POWER_LIMIT: 0x%08llx (%slocked)\n",
				cpu, msr, (msr >> 31) & 1 ? "" : "UN");

		print_power_limit_msr(cpu, msr, "DRAM Limit");
	}
	if (do_rapl & RAPL_CORE_POLICY) {
		if (get_msr(cpu, MSR_PP0_POLICY, &msr))
			return -7;

		fprintf(outf, "cpu%d: MSR_PP0_POLICY: %lld\n", cpu, msr & 0xF);
	}
	if (do_rapl & RAPL_CORES_POWER_LIMIT) {
		if (get_msr(cpu, MSR_PP0_POWER_LIMIT, &msr))
			return -9;
		fprintf(outf, "cpu%d: MSR_PP0_POWER_LIMIT: 0x%08llx (%slocked)\n",
				cpu, msr, (msr >> 31) & 1 ? "" : "UN");
		print_power_limit_msr(cpu, msr, "Cores Limit");
	}
	if (do_rapl & RAPL_GFX) {
		if (get_msr(cpu, MSR_PP1_POLICY, &msr))
			return -8;

		fprintf(outf, "cpu%d: MSR_PP1_POLICY: %lld\n", cpu, msr & 0xF);

		if (get_msr(cpu, MSR_PP1_POWER_LIMIT, &msr))
			return -9;
		fprintf(outf, "cpu%d: MSR_PP1_POWER_LIMIT: 0x%08llx (%slocked)\n",
				cpu, msr, (msr >> 31) & 1 ? "" : "UN");
		print_power_limit_msr(cpu, msr, "GFX Limit");
	}
	return 0;
}

/*
 * SNB adds support for additional MSRs:
 *
 * MSR_PKG_C7_RESIDENCY            0x000003fa
 * MSR_CORE_C7_RESIDENCY           0x000003fe
 * MSR_PKG_C2_RESIDENCY            0x0000060d
 */

int has_snb_msrs(unsigned int family, unsigned int model)
{
	if (!genuine_intel)
		return 0;

	switch (model) {
	case INTEL_FAM6_SANDYBRIDGE:
	case INTEL_FAM6_SANDYBRIDGE_X:
	case INTEL_FAM6_IVYBRIDGE:	/* IVB */
	case INTEL_FAM6_IVYBRIDGE_X:	/* IVB Xeon */
	case INTEL_FAM6_HASWELL_CORE:	/* HSW */
	case INTEL_FAM6_HASWELL_X:	/* HSW */
	case INTEL_FAM6_HASWELL_ULT:	/* HSW */
	case INTEL_FAM6_HASWELL_GT3E:	/* HSW */
	case INTEL_FAM6_BROADWELL_CORE:	/* BDW */
	case INTEL_FAM6_BROADWELL_GT3E:	/* BDW */
	case INTEL_FAM6_BROADWELL_X:	/* BDX */
	case INTEL_FAM6_BROADWELL_XEON_D:	/* BDX-DE */
	case INTEL_FAM6_SKYLAKE_MOBILE:	/* SKL */
	case INTEL_FAM6_SKYLAKE_DESKTOP:	/* SKL */
	case INTEL_FAM6_KABYLAKE_MOBILE:	/* KBL */
	case INTEL_FAM6_KABYLAKE_DESKTOP:	/* KBL */
	case INTEL_FAM6_CANNONLAKE_MOBILE:	/* CNL */
	case INTEL_FAM6_SKYLAKE_X:	/* SKX */
	case INTEL_FAM6_ATOM_GOLDMONT:	/* BXT */
	case INTEL_FAM6_ATOM_GEMINI_LAKE:
	case INTEL_FAM6_ATOM_DENVERTON:	/* DNV */
		return 1;
	}
	return 0;
}

/*
 * HSW adds support for additional MSRs:
 *
 * MSR_PKG_C8_RESIDENCY		0x00000630
 * MSR_PKG_C9_RESIDENCY		0x00000631
 * MSR_PKG_C10_RESIDENCY	0x00000632
 *
 * MSR_PKGC8_IRTL		0x00000633
 * MSR_PKGC9_IRTL		0x00000634
 * MSR_PKGC10_IRTL		0x00000635
 *
 */
int has_hsw_msrs(unsigned int family, unsigned int model)
{
	if (!genuine_intel)
		return 0;

	switch (model) {
	case INTEL_FAM6_HASWELL_ULT:	/* HSW */
	case INTEL_FAM6_BROADWELL_CORE:	/* BDW */
	case INTEL_FAM6_SKYLAKE_MOBILE:	/* SKL */
	case INTEL_FAM6_SKYLAKE_DESKTOP:	/* SKL */
	case INTEL_FAM6_KABYLAKE_MOBILE:	/* KBL */
	case INTEL_FAM6_KABYLAKE_DESKTOP:	/* KBL */
	case INTEL_FAM6_CANNONLAKE_MOBILE:	/* CNL */
	case INTEL_FAM6_ATOM_GOLDMONT:	/* BXT */
	case INTEL_FAM6_ATOM_GEMINI_LAKE:
		return 1;
	}
	return 0;
}

/*
 * SKL adds support for additional MSRS:
 *
 * MSR_PKG_WEIGHTED_CORE_C0_RES    0x00000658
 * MSR_PKG_ANY_CORE_C0_RES         0x00000659
 * MSR_PKG_ANY_GFXE_C0_RES         0x0000065A
 * MSR_PKG_BOTH_CORE_GFXE_C0_RES   0x0000065B
 */
int has_skl_msrs(unsigned int family, unsigned int model)
{
	if (!genuine_intel)
		return 0;

	switch (model) {
	case INTEL_FAM6_SKYLAKE_MOBILE:	/* SKL */
	case INTEL_FAM6_SKYLAKE_DESKTOP:	/* SKL */
	case INTEL_FAM6_KABYLAKE_MOBILE:	/* KBL */
	case INTEL_FAM6_KABYLAKE_DESKTOP:	/* KBL */
	case INTEL_FAM6_CANNONLAKE_MOBILE:	/* CNL */
		return 1;
	}
	return 0;
}

int is_slm(unsigned int family, unsigned int model)
{
	if (!genuine_intel)
		return 0;
	switch (model) {
	case INTEL_FAM6_ATOM_SILVERMONT1:	/* BYT */
	case INTEL_FAM6_ATOM_SILVERMONT2:	/* AVN */
		return 1;
	}
	return 0;
}

int is_knl(unsigned int family, unsigned int model)
{
	if (!genuine_intel)
		return 0;
	switch (model) {
	case INTEL_FAM6_XEON_PHI_KNL:	/* KNL */
	case INTEL_FAM6_XEON_PHI_KNM:
		return 1;
	}
	return 0;
}

int is_cnl(unsigned int family, unsigned int model)
{
	if (!genuine_intel)
		return 0;

	switch (model) {
	case INTEL_FAM6_CANNONLAKE_MOBILE: /* CNL */
		return 1;
	}

	return 0;
}

unsigned int get_aperf_mperf_multiplier(unsigned int family, unsigned int model)
{
	if (is_knl(family, model))
		return 1024;
	return 1;
}

#define SLM_BCLK_FREQS 5
double slm_freq_table[SLM_BCLK_FREQS] = { 83.3, 100.0, 133.3, 116.7, 80.0};

double slm_bclk(void)
{
	unsigned long long msr = 3;
	unsigned int i;
	double freq;

	if (get_msr(base_cpu, MSR_FSB_FREQ, &msr))
		fprintf(outf, "SLM BCLK: unknown\n");

	i = msr & 0xf;
	if (i >= SLM_BCLK_FREQS) {
		fprintf(outf, "SLM BCLK[%d] invalid\n", i);
		i = 3;
	}
	freq = slm_freq_table[i];

	if (!quiet)
		fprintf(outf, "SLM BCLK: %.1f Mhz\n", freq);

	return freq;
}

double discover_bclk(unsigned int family, unsigned int model)
{
	if (has_snb_msrs(family, model) || is_knl(family, model))
		return 100.00;
	else if (is_slm(family, model))
		return slm_bclk();
	else
		return 133.33;
}

/*
 * MSR_IA32_TEMPERATURE_TARGET indicates the temperature where
 * the Thermal Control Circuit (TCC) activates.
 * This is usually equal to tjMax.
 *
 * Older processors do not have this MSR, so there we guess,
 * but also allow cmdline over-ride with -T.
 *
 * Several MSR temperature values are in units of degrees-C
 * below this value, including the Digital Thermal Sensor (DTS),
 * Package Thermal Management Sensor (PTM), and thermal event thresholds.
 */
int set_temperature_target(struct thread_data *t, struct core_data *c, struct pkg_data *p)
{
	unsigned long long msr;
	unsigned int target_c_local;
	int cpu;

	/* tcc_activation_temp is used only for dts or ptm */
	if (!(do_dts || do_ptm))
		return 0;

	/* this is a per-package concept */
	if (!(t->flags & CPU_IS_FIRST_THREAD_IN_CORE) || !(t->flags & CPU_IS_FIRST_CORE_IN_PACKAGE))
		return 0;

	cpu = t->cpu_id;
	if (cpu_migrate(cpu)) {
		fprintf(outf, "Could not migrate to CPU %d\n", cpu);
		return -1;
	}

	if (tcc_activation_temp_override != 0) {
		tcc_activation_temp = tcc_activation_temp_override;
		fprintf(outf, "cpu%d: Using cmdline TCC Target (%d C)\n",
			cpu, tcc_activation_temp);
		return 0;
	}

	/* Temperature Target MSR is Nehalem and newer only */
	if (!do_nhm_platform_info)
		goto guess;

	if (get_msr(base_cpu, MSR_IA32_TEMPERATURE_TARGET, &msr))
		goto guess;

	target_c_local = (msr >> 16) & 0xFF;

	if (!quiet)
		fprintf(outf, "cpu%d: MSR_IA32_TEMPERATURE_TARGET: 0x%08llx (%d C)\n",
			cpu, msr, target_c_local);

	if (!target_c_local)
		goto guess;

	tcc_activation_temp = target_c_local;

	return 0;

guess:
	tcc_activation_temp = TJMAX_DEFAULT;
	fprintf(outf, "cpu%d: Guessing tjMax %d C, Please use -T to specify\n",
		cpu, tcc_activation_temp);

	return 0;
}

void decode_feature_control_msr(void)
{
	unsigned long long msr;

	if (!get_msr(base_cpu, MSR_IA32_FEATURE_CONTROL, &msr))
		fprintf(outf, "cpu%d: MSR_IA32_FEATURE_CONTROL: 0x%08llx (%sLocked %s)\n",
			base_cpu, msr,
			msr & FEATURE_CONTROL_LOCKED ? "" : "UN-",
			msr & (1 << 18) ? "SGX" : "");
}

void decode_misc_enable_msr(void)
{
	unsigned long long msr;

	if (!genuine_intel)
		return;

	if (!get_msr(base_cpu, MSR_IA32_MISC_ENABLE, &msr))
		fprintf(outf, "cpu%d: MSR_IA32_MISC_ENABLE: 0x%08llx (%sTCC %sEIST %sMWAIT %sPREFETCH %sTURBO)\n",
			base_cpu, msr,
			msr & MSR_IA32_MISC_ENABLE_TM1 ? "" : "No-",
			msr & MSR_IA32_MISC_ENABLE_ENHANCED_SPEEDSTEP ? "" : "No-",
			msr & MSR_IA32_MISC_ENABLE_MWAIT ? "" : "No-",
			msr & MSR_IA32_MISC_ENABLE_PREFETCH_DISABLE ? "No-" : "",
			msr & MSR_IA32_MISC_ENABLE_TURBO_DISABLE ? "No-" : "");
}

void decode_misc_feature_control(void)
{
	unsigned long long msr;

	if (!has_misc_feature_control)
		return;

	if (!get_msr(base_cpu, MSR_MISC_FEATURE_CONTROL, &msr))
		fprintf(outf, "cpu%d: MSR_MISC_FEATURE_CONTROL: 0x%08llx (%sL2-Prefetch %sL2-Prefetch-pair %sL1-Prefetch %sL1-IP-Prefetch)\n",
			base_cpu, msr,
			msr & (0 << 0) ? "No-" : "",
			msr & (1 << 0) ? "No-" : "",
			msr & (2 << 0) ? "No-" : "",
			msr & (3 << 0) ? "No-" : "");
}
/*
 * Decode MSR_MISC_PWR_MGMT
 *
 * Decode the bits according to the Nehalem documentation
 * bit[0] seems to continue to have same meaning going forward
 * bit[1] less so...
 */
void decode_misc_pwr_mgmt_msr(void)
{
	unsigned long long msr;

	if (!do_nhm_platform_info)
		return;

	if (no_MSR_MISC_PWR_MGMT)
		return;

	if (!get_msr(base_cpu, MSR_MISC_PWR_MGMT, &msr))
		fprintf(outf, "cpu%d: MSR_MISC_PWR_MGMT: 0x%08llx (%sable-EIST_Coordination %sable-EPB %sable-OOB)\n",
			base_cpu, msr,
			msr & (1 << 0) ? "DIS" : "EN",
			msr & (1 << 1) ? "EN" : "DIS",
			msr & (1 << 8) ? "EN" : "DIS");
}
/*
 * Decode MSR_CC6_DEMOTION_POLICY_CONFIG, MSR_MC6_DEMOTION_POLICY_CONFIG
 *
 * This MSRs are present on Silvermont processors,
 * Intel Atom processor E3000 series (Baytrail), and friends.
 */
void decode_c6_demotion_policy_msr(void)
{
	unsigned long long msr;

	if (!get_msr(base_cpu, MSR_CC6_DEMOTION_POLICY_CONFIG, &msr))
		fprintf(outf, "cpu%d: MSR_CC6_DEMOTION_POLICY_CONFIG: 0x%08llx (%sable-CC6-Demotion)\n",
			base_cpu, msr, msr & (1 << 0) ? "EN" : "DIS");

	if (!get_msr(base_cpu, MSR_MC6_DEMOTION_POLICY_CONFIG, &msr))
		fprintf(outf, "cpu%d: MSR_MC6_DEMOTION_POLICY_CONFIG: 0x%08llx (%sable-MC6-Demotion)\n",
			base_cpu, msr, msr & (1 << 0) ? "EN" : "DIS");
}

void process_cpuid()
{
	unsigned int eax, ebx, ecx, edx, max_level, max_extended_level;
	unsigned int fms, family, model, stepping;
	unsigned int has_turbo;

	eax = ebx = ecx = edx = 0;

	__cpuid(0, max_level, ebx, ecx, edx);

	if (ebx == 0x756e6547 && edx == 0x49656e69 && ecx == 0x6c65746e)
		genuine_intel = 1;

	if (!quiet)
		fprintf(outf, "CPUID(0): %.4s%.4s%.4s ",
			(char *)&ebx, (char *)&edx, (char *)&ecx);

	__cpuid(1, fms, ebx, ecx, edx);
	family = (fms >> 8) & 0xf;
	model = (fms >> 4) & 0xf;
	stepping = fms & 0xf;
	if (family == 6 || family == 0xf)
		model += ((fms >> 16) & 0xf) << 4;

	if (!quiet) {
		fprintf(outf, "%d CPUID levels; family:model:stepping 0x%x:%x:%x (%d:%d:%d)\n",
			max_level, family, model, stepping, family, model, stepping);
		fprintf(outf, "CPUID(1): %s %s %s %s %s %s %s %s %s %s\n",
			ecx & (1 << 0) ? "SSE3" : "-",
			ecx & (1 << 3) ? "MONITOR" : "-",
			ecx & (1 << 6) ? "SMX" : "-",
			ecx & (1 << 7) ? "EIST" : "-",
			ecx & (1 << 8) ? "TM2" : "-",
			edx & (1 << 4) ? "TSC" : "-",
			edx & (1 << 5) ? "MSR" : "-",
			edx & (1 << 22) ? "ACPI-TM" : "-",
			edx & (1 << 28) ? "HT" : "-",
			edx & (1 << 29) ? "TM" : "-");
	}

	if (!(edx & (1 << 5)))
		errx(1, "CPUID: no MSR");

	/*
	 * check max extended function levels of CPUID.
	 * This is needed to check for invariant TSC.
	 * This check is valid for both Intel and AMD.
	 */
	ebx = ecx = edx = 0;
	__cpuid(0x80000000, max_extended_level, ebx, ecx, edx);

	if (max_extended_level >= 0x80000007) {

		/*
		 * Non-Stop TSC is advertised by CPUID.EAX=0x80000007: EDX.bit8
		 * this check is valid for both Intel and AMD
		 */
		__cpuid(0x80000007, eax, ebx, ecx, edx);
		has_invariant_tsc = edx & (1 << 8);
	}

	/*
	 * APERF/MPERF is advertised by CPUID.EAX=0x6: ECX.bit0
	 * this check is valid for both Intel and AMD
	 */

	__cpuid(0x6, eax, ebx, ecx, edx);
	has_aperf = ecx & (1 << 0);
	if (has_aperf) {
		BIC_PRESENT(BIC_Avg_MHz);
		BIC_PRESENT(BIC_Busy);
		BIC_PRESENT(BIC_Bzy_MHz);
	}
	do_dts = eax & (1 << 0);
	if (do_dts)
		BIC_PRESENT(BIC_CoreTmp);
	has_turbo = eax & (1 << 1);
	do_ptm = eax & (1 << 6);
	if (do_ptm)
		BIC_PRESENT(BIC_PkgTmp);
	has_hwp = eax & (1 << 7);
	has_hwp_notify = eax & (1 << 8);
	has_hwp_activity_window = eax & (1 << 9);
	has_hwp_epp = eax & (1 << 10);
	has_hwp_pkg = eax & (1 << 11);
	has_epb = ecx & (1 << 3);

	if (!quiet)
		fprintf(outf, "CPUID(6): %sAPERF, %sTURBO, %sDTS, %sPTM, %sHWP, "
			"%sHWPnotify, %sHWPwindow, %sHWPepp, %sHWPpkg, %sEPB\n",
			has_aperf ? "" : "No-",
			has_turbo ? "" : "No-",
			do_dts ? "" : "No-",
			do_ptm ? "" : "No-",
			has_hwp ? "" : "No-",
			has_hwp_notify ? "" : "No-",
			has_hwp_activity_window ? "" : "No-",
			has_hwp_epp ? "" : "No-",
			has_hwp_pkg ? "" : "No-",
			has_epb ? "" : "No-");

	if (!quiet)
		decode_misc_enable_msr();


	if (max_level >= 0x7 && !quiet) {
		int has_sgx;

		ecx = 0;

		__cpuid_count(0x7, 0, eax, ebx, ecx, edx);

		has_sgx = ebx & (1 << 2);
		fprintf(outf, "CPUID(7): %sSGX\n", has_sgx ? "" : "No-");

		if (has_sgx)
			decode_feature_control_msr();
	}

	if (max_level >= 0x15) {
		unsigned int eax_crystal;
		unsigned int ebx_tsc;

		/*
		 * CPUID 15H TSC/Crystal ratio, possibly Crystal Hz
		 */
		eax_crystal = ebx_tsc = crystal_hz = edx = 0;
		__cpuid(0x15, eax_crystal, ebx_tsc, crystal_hz, edx);

		if (ebx_tsc != 0) {

			if (!quiet && (ebx != 0))
				fprintf(outf, "CPUID(0x15): eax_crystal: %d ebx_tsc: %d ecx_crystal_hz: %d\n",
					eax_crystal, ebx_tsc, crystal_hz);

			if (crystal_hz == 0)
				switch(model) {
				case INTEL_FAM6_SKYLAKE_MOBILE:	/* SKL */
				case INTEL_FAM6_SKYLAKE_DESKTOP:	/* SKL */
				case INTEL_FAM6_KABYLAKE_MOBILE:	/* KBL */
				case INTEL_FAM6_KABYLAKE_DESKTOP:	/* KBL */
					crystal_hz = 24000000;	/* 24.0 MHz */
					break;
				case INTEL_FAM6_ATOM_DENVERTON:	/* DNV */
					crystal_hz = 25000000;	/* 25.0 MHz */
					break;
				case INTEL_FAM6_ATOM_GOLDMONT:	/* BXT */
				case INTEL_FAM6_ATOM_GEMINI_LAKE:
					crystal_hz = 19200000;	/* 19.2 MHz */
					break;
				default:
					crystal_hz = 0;
			}

			if (crystal_hz) {
				tsc_hz =  (unsigned long long) crystal_hz * ebx_tsc / eax_crystal;
				if (!quiet)
					fprintf(outf, "TSC: %lld MHz (%d Hz * %d / %d / 1000000)\n",
						tsc_hz / 1000000, crystal_hz, ebx_tsc,  eax_crystal);
			}
		}
	}
	if (max_level >= 0x16) {
		unsigned int base_mhz, max_mhz, bus_mhz, edx;

		/*
		 * CPUID 16H Base MHz, Max MHz, Bus MHz
		 */
		base_mhz = max_mhz = bus_mhz = edx = 0;

		__cpuid(0x16, base_mhz, max_mhz, bus_mhz, edx);
		if (!quiet)
			fprintf(outf, "CPUID(0x16): base_mhz: %d max_mhz: %d bus_mhz: %d\n",
				base_mhz, max_mhz, bus_mhz);
	}

	if (has_aperf)
		aperf_mperf_multiplier = get_aperf_mperf_multiplier(family, model);

	BIC_PRESENT(BIC_IRQ);
	BIC_PRESENT(BIC_TSC_MHz);

	if (probe_nhm_msrs(family, model)) {
		do_nhm_platform_info = 1;
		BIC_PRESENT(BIC_CPU_c1);
		BIC_PRESENT(BIC_CPU_c3);
		BIC_PRESENT(BIC_CPU_c6);
		BIC_PRESENT(BIC_SMI);
	}
	do_snb_cstates = has_snb_msrs(family, model);

	if (do_snb_cstates)
		BIC_PRESENT(BIC_CPU_c7);

	do_irtl_snb = has_snb_msrs(family, model);
	if (do_snb_cstates && (pkg_cstate_limit >= PCL__2))
		BIC_PRESENT(BIC_Pkgpc2);
	if (pkg_cstate_limit >= PCL__3)
		BIC_PRESENT(BIC_Pkgpc3);
	if (pkg_cstate_limit >= PCL__6)
		BIC_PRESENT(BIC_Pkgpc6);
	if (do_snb_cstates && (pkg_cstate_limit >= PCL__7))
		BIC_PRESENT(BIC_Pkgpc7);
	if (has_slv_msrs(family, model)) {
		BIC_NOT_PRESENT(BIC_Pkgpc2);
		BIC_NOT_PRESENT(BIC_Pkgpc3);
		BIC_PRESENT(BIC_Pkgpc6);
		BIC_NOT_PRESENT(BIC_Pkgpc7);
		BIC_PRESENT(BIC_Mod_c6);
		use_c1_residency_msr = 1;
	}
	if (is_dnv(family, model)) {
		BIC_PRESENT(BIC_CPU_c1);
		BIC_NOT_PRESENT(BIC_CPU_c3);
		BIC_NOT_PRESENT(BIC_Pkgpc3);
		BIC_NOT_PRESENT(BIC_CPU_c7);
		BIC_NOT_PRESENT(BIC_Pkgpc7);
		use_c1_residency_msr = 1;
	}
	if (is_skx(family, model)) {
		BIC_NOT_PRESENT(BIC_CPU_c3);
		BIC_NOT_PRESENT(BIC_Pkgpc3);
		BIC_NOT_PRESENT(BIC_CPU_c7);
		BIC_NOT_PRESENT(BIC_Pkgpc7);
	}
	if (is_bdx(family, model)) {
		BIC_NOT_PRESENT(BIC_CPU_c7);
		BIC_NOT_PRESENT(BIC_Pkgpc7);
	}
	if (has_hsw_msrs(family, model)) {
		BIC_PRESENT(BIC_Pkgpc8);
		BIC_PRESENT(BIC_Pkgpc9);
		BIC_PRESENT(BIC_Pkgpc10);
	}
	do_irtl_hsw = has_hsw_msrs(family, model);
	if (has_skl_msrs(family, model)) {
		BIC_PRESENT(BIC_Totl_c0);
		BIC_PRESENT(BIC_Any_c0);
		BIC_PRESENT(BIC_GFX_c0);
		BIC_PRESENT(BIC_CPUGFX);
	}
	do_slm_cstates = is_slm(family, model);
	do_knl_cstates  = is_knl(family, model);
	do_cnl_cstates = is_cnl(family, model);

	if (!quiet)
		decode_misc_pwr_mgmt_msr();

	if (!quiet && has_slv_msrs(family, model))
		decode_c6_demotion_policy_msr();

	rapl_probe(family, model);
	perf_limit_reasons_probe(family, model);
	automatic_cstate_conversion_probe(family, model);

	if (!quiet)
		dump_cstate_pstate_config_info(family, model);

	if (!quiet)
		dump_sysfs_cstate_config();
	if (!quiet)
		dump_sysfs_pstate_config();

	if (has_skl_msrs(family, model))
		calculate_tsc_tweak();

	if (!access("/sys/class/drm/card0/power/rc6_residency_ms", R_OK))
		BIC_PRESENT(BIC_GFX_rc6);

	if (!access("/sys/class/graphics/fb0/device/drm/card0/gt_cur_freq_mhz", R_OK))
		BIC_PRESENT(BIC_GFXMHz);

	if (!access("/sys/devices/system/cpu/cpuidle/low_power_idle_cpu_residency_us", R_OK))
		BIC_PRESENT(BIC_CPU_LPI);
	else
		BIC_NOT_PRESENT(BIC_CPU_LPI);

	if (!access("/sys/devices/system/cpu/cpuidle/low_power_idle_system_residency_us", R_OK))
		BIC_PRESENT(BIC_SYS_LPI);
	else
		BIC_NOT_PRESENT(BIC_SYS_LPI);

	if (!quiet)
		decode_misc_feature_control();

	return;
}

/*
 * in /dev/cpu/ return success for names that are numbers
 * ie. filter out ".", "..", "microcode".
 */
int dir_filter(const struct dirent *dirp)
{
	if (isdigit(dirp->d_name[0]))
		return 1;
	else
		return 0;
}

int open_dev_cpu_msr(int dummy1)
{
	return 0;
}

void topology_probe()
{
	int i;
	int max_core_id = 0;
	int max_package_id = 0;
	int max_siblings = 0;

	/* Initialize num_cpus, max_cpu_num */
	set_max_cpu_num();
	topo.num_cpus = 0;
	for_all_proc_cpus(count_cpus);
	if (!summary_only && topo.num_cpus > 1)
		BIC_PRESENT(BIC_CPU);

	if (debug > 1)
		fprintf(outf, "num_cpus %d max_cpu_num %d\n", topo.num_cpus, topo.max_cpu_num);

	cpus = calloc(1, (topo.max_cpu_num  + 1) * sizeof(struct cpu_topology));
	if (cpus == NULL)
		err(1, "calloc cpus");

	/*
	 * Allocate and initialize cpu_present_set
	 */
	cpu_present_set = CPU_ALLOC((topo.max_cpu_num + 1));
	if (cpu_present_set == NULL)
		err(3, "CPU_ALLOC");
	cpu_present_setsize = CPU_ALLOC_SIZE((topo.max_cpu_num + 1));
	CPU_ZERO_S(cpu_present_setsize, cpu_present_set);
	for_all_proc_cpus(mark_cpu_present);

	/*
	 * Validate that all cpus in cpu_subset are also in cpu_present_set
	 */
	for (i = 0; i < CPU_SUBSET_MAXCPUS; ++i) {
		if (CPU_ISSET_S(i, cpu_subset_size, cpu_subset))
			if (!CPU_ISSET_S(i, cpu_present_setsize, cpu_present_set))
				err(1, "cpu%d not present", i);
	}

	/*
	 * Allocate and initialize cpu_affinity_set
	 */
	cpu_affinity_set = CPU_ALLOC((topo.max_cpu_num + 1));
	if (cpu_affinity_set == NULL)
		err(3, "CPU_ALLOC");
	cpu_affinity_setsize = CPU_ALLOC_SIZE((topo.max_cpu_num + 1));
	CPU_ZERO_S(cpu_affinity_setsize, cpu_affinity_set);

	for_all_proc_cpus(init_thread_id);

	/*
	 * For online cpus
	 * find max_core_id, max_package_id
	 */
	for (i = 0; i <= topo.max_cpu_num; ++i) {
		int siblings;

		if (cpu_is_not_present(i)) {
			if (debug > 1)
				fprintf(outf, "cpu%d NOT PRESENT\n", i);
			continue;
		}

		cpus[i].logical_cpu_id = i;

		/* get package information */
		cpus[i].physical_package_id = get_physical_package_id(i);
		if (cpus[i].physical_package_id > max_package_id)
			max_package_id = cpus[i].physical_package_id;

		/* get numa node information */
		cpus[i].physical_node_id = get_physical_node_id(&cpus[i]);
		if (cpus[i].physical_node_id > topo.max_node_num)
			topo.max_node_num = cpus[i].physical_node_id;

		/* get core information */
		cpus[i].physical_core_id = get_core_id(i);
		if (cpus[i].physical_core_id > max_core_id)
			max_core_id = cpus[i].physical_core_id;

		/* get thread information */
		siblings = get_thread_siblings(&cpus[i]);
		if (siblings > max_siblings)
			max_siblings = siblings;
		if (cpus[i].thread_id != -1)
			topo.num_cores++;

		if (debug > 1)
			fprintf(outf,
				"cpu %d pkg %d node %d core %d thread %d\n",
				i, cpus[i].physical_package_id,
				cpus[i].physical_node_id,
				cpus[i].physical_core_id,
				cpus[i].thread_id);
	}

	topo.cores_per_node = max_core_id + 1;
	if (debug > 1)
		fprintf(outf, "max_core_id %d, sizing for %d cores per package\n",
			max_core_id, topo.cores_per_node);
	if (!summary_only && topo.cores_per_node > 1)
		BIC_PRESENT(BIC_Core);

	topo.num_packages = max_package_id + 1;
	if (debug > 1)
		fprintf(outf, "max_package_id %d, sizing for %d packages\n",
			max_package_id, topo.num_packages);
	if (!summary_only && topo.num_packages > 1)
		BIC_PRESENT(BIC_Package);

	set_node_data();
	if (debug > 1)
		fprintf(outf, "nodes_per_pkg %d\n", topo.nodes_per_pkg);
	if (!summary_only && topo.nodes_per_pkg > 1)
		BIC_PRESENT(BIC_Node);

	topo.threads_per_core = max_siblings;
	if (debug > 1)
		fprintf(outf, "max_siblings %d\n", max_siblings);
}

void
allocate_counters(struct thread_data **t, struct core_data **c,
		  struct pkg_data **p)
{
	int i;
	int num_cores = topo.cores_per_node * topo.nodes_per_pkg *
			topo.num_packages;
	int num_threads = topo.threads_per_core * num_cores;

	*t = calloc(num_threads, sizeof(struct thread_data));
	if (*t == NULL)
		goto error;

	for (i = 0; i < num_threads; i++)
		(*t)[i].cpu_id = -1;

	*c = calloc(num_cores, sizeof(struct core_data));
	if (*c == NULL)
		goto error;

	for (i = 0; i < num_cores; i++)
		(*c)[i].core_id = -1;

	*p = calloc(topo.num_packages, sizeof(struct pkg_data));
	if (*p == NULL)
		goto error;

	for (i = 0; i < topo.num_packages; i++)
		(*p)[i].package_id = i;

	return;
error:
	err(1, "calloc counters");
}
/*
 * init_counter()
 *
 * set FIRST_THREAD_IN_CORE and FIRST_CORE_IN_PACKAGE
 */
void init_counter(struct thread_data *thread_base, struct core_data *core_base,
	struct pkg_data *pkg_base, int cpu_id)
{
	int pkg_id = cpus[cpu_id].physical_package_id;
	int node_id = cpus[cpu_id].logical_node_id;
	int core_id = cpus[cpu_id].physical_core_id;
	int thread_id = cpus[cpu_id].thread_id;
	struct thread_data *t;
	struct core_data *c;
	struct pkg_data *p;

<<<<<<< HEAD
=======

	/* Workaround for systems where physical_node_id==-1
	 * and logical_node_id==(-1 - topo.num_cpus)
	 */
	if (node_id < 0)
		node_id = 0;

>>>>>>> e5eb92e4
	t = GET_THREAD(thread_base, thread_id, core_id, node_id, pkg_id);
	c = GET_CORE(core_base, core_id, node_id, pkg_id);
	p = GET_PKG(pkg_base, pkg_id);

	t->cpu_id = cpu_id;
	if (thread_id == 0) {
		t->flags |= CPU_IS_FIRST_THREAD_IN_CORE;
		if (cpu_is_first_core_in_package(cpu_id))
			t->flags |= CPU_IS_FIRST_CORE_IN_PACKAGE;
	}

	c->core_id = core_id;
	p->package_id = pkg_id;
}


int initialize_counters(int cpu_id)
{
	init_counter(EVEN_COUNTERS, cpu_id);
	init_counter(ODD_COUNTERS, cpu_id);
	return 0;
}

void allocate_output_buffer()
{
	output_buffer = calloc(1, (1 + topo.num_cpus) * 1024);
	outp = output_buffer;
	if (outp == NULL)
		err(-1, "calloc output buffer");
}
void allocate_fd_percpu(void)
{
	fd_percpu = calloc(topo.max_cpu_num + 1, sizeof(int));
	if (fd_percpu == NULL)
		err(-1, "calloc fd_percpu");
}
void allocate_irq_buffers(void)
{
	irq_column_2_cpu = calloc(topo.num_cpus, sizeof(int));
	if (irq_column_2_cpu == NULL)
		err(-1, "calloc %d", topo.num_cpus);

	irqs_per_cpu = calloc(topo.max_cpu_num + 1, sizeof(int));
	if (irqs_per_cpu == NULL)
		err(-1, "calloc %d", topo.max_cpu_num + 1);
}
void setup_all_buffers(void)
{
	topology_probe();
	allocate_irq_buffers();
	allocate_fd_percpu();
	allocate_counters(&thread_even, &core_even, &package_even);
	allocate_counters(&thread_odd, &core_odd, &package_odd);
	allocate_output_buffer();
	for_all_proc_cpus(initialize_counters);
}

void set_base_cpu(void)
{
	base_cpu = sched_getcpu();
	if (base_cpu < 0)
		err(-ENODEV, "No valid cpus found");

	if (debug > 1)
		fprintf(outf, "base_cpu = %d\n", base_cpu);
}

void turbostat_init()
{
	setup_all_buffers();
	set_base_cpu();
	check_dev_msr();
	check_permissions();
	process_cpuid();


	if (!quiet)
		for_all_cpus(print_hwp, ODD_COUNTERS);

	if (!quiet)
		for_all_cpus(print_epb, ODD_COUNTERS);

	if (!quiet)
		for_all_cpus(print_perf_limit, ODD_COUNTERS);

	if (!quiet)
		for_all_cpus(print_rapl, ODD_COUNTERS);

	for_all_cpus(set_temperature_target, ODD_COUNTERS);

	if (!quiet)
		for_all_cpus(print_thermal, ODD_COUNTERS);

	if (!quiet && do_irtl_snb)
		print_irtl();
}

int fork_it(char **argv)
{
	pid_t child_pid;
	int status;

	snapshot_proc_sysfs_files();
	status = for_all_cpus(get_counters, EVEN_COUNTERS);
	first_counter_read = 0;
	if (status)
		exit(status);
	/* clear affinity side-effect of get_counters() */
	sched_setaffinity(0, cpu_present_setsize, cpu_present_set);
	gettimeofday(&tv_even, (struct timezone *)NULL);

	child_pid = fork();
	if (!child_pid) {
		/* child */
		execvp(argv[0], argv);
		err(errno, "exec %s", argv[0]);
	} else {

		/* parent */
		if (child_pid == -1)
			err(1, "fork");

		signal(SIGINT, SIG_IGN);
		signal(SIGQUIT, SIG_IGN);
		if (waitpid(child_pid, &status, 0) == -1)
			err(status, "waitpid");
	}
	/*
	 * n.b. fork_it() does not check for errors from for_all_cpus()
	 * because re-starting is problematic when forking
	 */
	snapshot_proc_sysfs_files();
	for_all_cpus(get_counters, ODD_COUNTERS);
	gettimeofday(&tv_odd, (struct timezone *)NULL);
	timersub(&tv_odd, &tv_even, &tv_delta);
	if (for_all_cpus_2(delta_cpu, ODD_COUNTERS, EVEN_COUNTERS))
		fprintf(outf, "%s: Counter reset detected\n", progname);
	else {
		compute_average(EVEN_COUNTERS);
		format_all_counters(EVEN_COUNTERS);
	}

	fprintf(outf, "%.6f sec\n", tv_delta.tv_sec + tv_delta.tv_usec/1000000.0);

	flush_output_stderr();

	return status;
}

int get_and_dump_counters(void)
{
	int status;

	snapshot_proc_sysfs_files();
	status = for_all_cpus(get_counters, ODD_COUNTERS);
	if (status)
		return status;

	status = for_all_cpus(dump_counters, ODD_COUNTERS);
	if (status)
		return status;

	flush_output_stdout();

	return status;
}

void print_version() {
<<<<<<< HEAD
	fprintf(outf, "turbostat version 18.06.01"
=======
	fprintf(outf, "turbostat version 18.06.20"
>>>>>>> e5eb92e4
		" - Len Brown <lenb@kernel.org>\n");
}

int add_counter(unsigned int msr_num, char *path, char *name,
	unsigned int width, enum counter_scope scope,
	enum counter_type type, enum counter_format format, int flags)
{
	struct msr_counter *msrp;

	msrp = calloc(1, sizeof(struct msr_counter));
	if (msrp == NULL) {
		perror("calloc");
		exit(1);
	}

	msrp->msr_num = msr_num;
	strncpy(msrp->name, name, NAME_BYTES);
	if (path)
		strncpy(msrp->path, path, PATH_BYTES);
	msrp->width = width;
	msrp->type = type;
	msrp->format = format;
	msrp->flags = flags;

	switch (scope) {

	case SCOPE_CPU:
		msrp->next = sys.tp;
		sys.tp = msrp;
		sys.added_thread_counters++;
		if (sys.added_thread_counters > MAX_ADDED_THREAD_COUNTERS) {
			fprintf(stderr, "exceeded max %d added thread counters\n",
				MAX_ADDED_COUNTERS);
			exit(-1);
		}
		break;

	case SCOPE_CORE:
		msrp->next = sys.cp;
		sys.cp = msrp;
		sys.added_core_counters++;
		if (sys.added_core_counters > MAX_ADDED_COUNTERS) {
			fprintf(stderr, "exceeded max %d added core counters\n",
				MAX_ADDED_COUNTERS);
			exit(-1);
		}
		break;

	case SCOPE_PACKAGE:
		msrp->next = sys.pp;
		sys.pp = msrp;
		sys.added_package_counters++;
		if (sys.added_package_counters > MAX_ADDED_COUNTERS) {
			fprintf(stderr, "exceeded max %d added package counters\n",
				MAX_ADDED_COUNTERS);
			exit(-1);
		}
		break;
	}

	return 0;
}

void parse_add_command(char *add_command)
{
	int msr_num = 0;
	char *path = NULL;
	char name_buffer[NAME_BYTES] = "";
	int width = 64;
	int fail = 0;
	enum counter_scope scope = SCOPE_CPU;
	enum counter_type type = COUNTER_CYCLES;
	enum counter_format format = FORMAT_DELTA;

	while (add_command) {

		if (sscanf(add_command, "msr0x%x", &msr_num) == 1)
			goto next;

		if (sscanf(add_command, "msr%d", &msr_num) == 1)
			goto next;

		if (*add_command == '/') {
			path = add_command;
			goto next;
		}

		if (sscanf(add_command, "u%d", &width) == 1) {
			if ((width == 32) || (width == 64))
				goto next;
			width = 64;
		}
		if (!strncmp(add_command, "cpu", strlen("cpu"))) {
			scope = SCOPE_CPU;
			goto next;
		}
		if (!strncmp(add_command, "core", strlen("core"))) {
			scope = SCOPE_CORE;
			goto next;
		}
		if (!strncmp(add_command, "package", strlen("package"))) {
			scope = SCOPE_PACKAGE;
			goto next;
		}
		if (!strncmp(add_command, "cycles", strlen("cycles"))) {
			type = COUNTER_CYCLES;
			goto next;
		}
		if (!strncmp(add_command, "seconds", strlen("seconds"))) {
			type = COUNTER_SECONDS;
			goto next;
		}
		if (!strncmp(add_command, "usec", strlen("usec"))) {
			type = COUNTER_USEC;
			goto next;
		}
		if (!strncmp(add_command, "raw", strlen("raw"))) {
			format = FORMAT_RAW;
			goto next;
		}
		if (!strncmp(add_command, "delta", strlen("delta"))) {
			format = FORMAT_DELTA;
			goto next;
		}
		if (!strncmp(add_command, "percent", strlen("percent"))) {
			format = FORMAT_PERCENT;
			goto next;
		}

		if (sscanf(add_command, "%18s,%*s", name_buffer) == 1) {	/* 18 < NAME_BYTES */
			char *eos;

			eos = strchr(name_buffer, ',');
			if (eos)
				*eos = '\0';
			goto next;
		}

next:
		add_command = strchr(add_command, ',');
		if (add_command) {
			*add_command = '\0';
			add_command++;
		}

	}
	if ((msr_num == 0) && (path == NULL)) {
		fprintf(stderr, "--add: (msrDDD | msr0xXXX | /path_to_counter ) required\n");
		fail++;
	}

	/* generate default column header */
	if (*name_buffer == '\0') {
		if (width == 32)
			sprintf(name_buffer, "M0x%x%s", msr_num, format == FORMAT_PERCENT ? "%" : "");
		else
			sprintf(name_buffer, "M0X%x%s", msr_num, format == FORMAT_PERCENT ? "%" : "");
	}

	if (add_counter(msr_num, path, name_buffer, width, scope, type, format, 0))
		fail++;

	if (fail) {
		help();
		exit(1);
	}
}

int is_deferred_skip(char *name)
{
	int i;

	for (i = 0; i < deferred_skip_index; ++i)
		if (!strcmp(name, deferred_skip_names[i]))
			return 1;
	return 0;
}

void probe_sysfs(void)
{
	char path[64];
	char name_buf[16];
	FILE *input;
	int state;
	char *sp;

	if (!DO_BIC(BIC_sysfs))
		return;

	for (state = 10; state >= 0; --state) {

		sprintf(path, "/sys/devices/system/cpu/cpu%d/cpuidle/state%d/name",
			base_cpu, state);
		input = fopen(path, "r");
		if (input == NULL)
			continue;
		fgets(name_buf, sizeof(name_buf), input);

		 /* truncate "C1-HSW\n" to "C1", or truncate "C1\n" to "C1" */
		sp = strchr(name_buf, '-');
		if (!sp)
			sp = strchrnul(name_buf, '\n');
		*sp = '%';
		*(sp + 1) = '\0';

		fclose(input);

		sprintf(path, "cpuidle/state%d/time", state);

		if (is_deferred_skip(name_buf))
			continue;

		add_counter(0, path, name_buf, 64, SCOPE_CPU, COUNTER_USEC,
				FORMAT_PERCENT, SYSFS_PERCPU);
	}

	for (state = 10; state >= 0; --state) {

		sprintf(path, "/sys/devices/system/cpu/cpu%d/cpuidle/state%d/name",
			base_cpu, state);
		input = fopen(path, "r");
		if (input == NULL)
			continue;
		fgets(name_buf, sizeof(name_buf), input);
		 /* truncate "C1-HSW\n" to "C1", or truncate "C1\n" to "C1" */
		sp = strchr(name_buf, '-');
		if (!sp)
			sp = strchrnul(name_buf, '\n');
		*sp = '\0';
		fclose(input);

		sprintf(path, "cpuidle/state%d/usage", state);

		if (is_deferred_skip(name_buf))
			continue;

		add_counter(0, path, name_buf, 64, SCOPE_CPU, COUNTER_ITEMS,
				FORMAT_DELTA, SYSFS_PERCPU);
	}

}


/*
 * parse cpuset with following syntax
 * 1,2,4..6,8-10 and set bits in cpu_subset
 */
void parse_cpu_command(char *optarg)
{
	unsigned int start, end;
	char *next;

	if (!strcmp(optarg, "core")) {
		if (cpu_subset)
			goto error;
		show_core_only++;
		return;
	}
	if (!strcmp(optarg, "package")) {
		if (cpu_subset)
			goto error;
		show_pkg_only++;
		return;
	}
	if (show_core_only || show_pkg_only)
		goto error;

	cpu_subset = CPU_ALLOC(CPU_SUBSET_MAXCPUS);
	if (cpu_subset == NULL)
		err(3, "CPU_ALLOC");
	cpu_subset_size = CPU_ALLOC_SIZE(CPU_SUBSET_MAXCPUS);

	CPU_ZERO_S(cpu_subset_size, cpu_subset);

	next = optarg;

	while (next && *next) {

		if (*next == '-')	/* no negative cpu numbers */
			goto error;

		start = strtoul(next, &next, 10);

		if (start >= CPU_SUBSET_MAXCPUS)
			goto error;
		CPU_SET_S(start, cpu_subset_size, cpu_subset);

		if (*next == '\0')
			break;

		if (*next == ',') {
			next += 1;
			continue;
		}

		if (*next == '-') {
			next += 1;	/* start range */
		} else if (*next == '.') {
			next += 1;
			if (*next == '.')
				next += 1;	/* start range */
			else
				goto error;
		}

		end = strtoul(next, &next, 10);
		if (end <= start)
			goto error;

		while (++start <= end) {
			if (start >= CPU_SUBSET_MAXCPUS)
				goto error;
			CPU_SET_S(start, cpu_subset_size, cpu_subset);
		}

		if (*next == ',')
			next += 1;
		else if (*next != '\0')
			goto error;
	}

	return;

error:
	fprintf(stderr, "\"--cpu %s\" malformed\n", optarg);
	help();
	exit(-1);
}


void cmdline(int argc, char **argv)
{
	int opt;
	int option_index = 0;
	static struct option long_options[] = {
		{"add",		required_argument,	0, 'a'},
		{"cpu",		required_argument,	0, 'c'},
		{"Dump",	no_argument,		0, 'D'},
		{"debug",	no_argument,		0, 'd'},	/* internal, not documented */
		{"enable",	required_argument,	0, 'e'},
		{"interval",	required_argument,	0, 'i'},
		{"num_iterations",	required_argument,	0, 'n'},
		{"help",	no_argument,		0, 'h'},
		{"hide",	required_argument,	0, 'H'},	// meh, -h taken by --help
		{"Joules",	no_argument,		0, 'J'},
		{"list",	no_argument,		0, 'l'},
		{"out",		required_argument,	0, 'o'},
		{"quiet",	no_argument,		0, 'q'},
		{"show",	required_argument,	0, 's'},
		{"Summary",	no_argument,		0, 'S'},
		{"TCC",		required_argument,	0, 'T'},
		{"version",	no_argument,		0, 'v' },
		{0,		0,			0,  0 }
	};

	progname = argv[0];

	while ((opt = getopt_long_only(argc, argv, "+C:c:Dde:hi:Jn:o:qST:v",
				long_options, &option_index)) != -1) {
		switch (opt) {
		case 'a':
			parse_add_command(optarg);
			break;
		case 'c':
			parse_cpu_command(optarg);
			break;
		case 'D':
			dump_only++;
			break;
		case 'e':
			/* --enable specified counter */
<<<<<<< HEAD
			bic_enabled |= bic_lookup(optarg, SHOW_LIST);
=======
			bic_enabled = bic_enabled | bic_lookup(optarg, SHOW_LIST);
>>>>>>> e5eb92e4
			break;
		case 'd':
			debug++;
			ENABLE_BIC(BIC_DISABLED_BY_DEFAULT);
			break;
		case 'H':
			/*
			 * --hide: do not show those specified
			 *  multiple invocations simply clear more bits in enabled mask
			 */
			bic_enabled &= ~bic_lookup(optarg, HIDE_LIST);
			break;
		case 'h':
		default:
			help();
			exit(1);
		case 'i':
			{
				double interval = strtod(optarg, NULL);

				if (interval < 0.001) {
					fprintf(outf, "interval %f seconds is too small\n",
						interval);
					exit(2);
				}

				interval_tv.tv_sec = interval_ts.tv_sec = interval;
				interval_tv.tv_usec = (interval - interval_tv.tv_sec) * 1000000;
				interval_ts.tv_nsec = (interval - interval_ts.tv_sec) * 1000000000;
			}
			break;
		case 'J':
			rapl_joules++;
			break;
		case 'l':
			ENABLE_BIC(BIC_DISABLED_BY_DEFAULT);
			list_header_only++;
			quiet++;
			break;
		case 'o':
			outf = fopen_or_die(optarg, "w");
			break;
		case 'q':
			quiet = 1;
			break;
		case 'n':
			num_iterations = strtod(optarg, NULL);

			if (num_iterations <= 0) {
				fprintf(outf, "iterations %d should be positive number\n",
					num_iterations);
				exit(2);
			}
			break;
		case 's':
			/*
			 * --show: show only those specified
			 *  The 1st invocation will clear and replace the enabled mask
			 *  subsequent invocations can add to it.
			 */
			if (shown == 0)
				bic_enabled = bic_lookup(optarg, SHOW_LIST);
			else
				bic_enabled |= bic_lookup(optarg, SHOW_LIST);
			shown = 1;
			break;
		case 'S':
			summary_only++;
			break;
		case 'T':
			tcc_activation_temp_override = atoi(optarg);
			break;
		case 'v':
			print_version();
			exit(0);
			break;
		}
	}
}

int main(int argc, char **argv)
{
	outf = stderr;
	cmdline(argc, argv);

	if (!quiet)
		print_version();

	probe_sysfs();

	turbostat_init();

	/* dump counters and exit */
	if (dump_only)
		return get_and_dump_counters();

	/* list header and exit */
	if (list_header_only) {
		print_header(",");
		flush_output_stdout();
		return 0;
	}

	/*
	 * if any params left, it must be a command to fork
	 */
	if (argc - optind)
		return fork_it(argv + optind);
	else
		turbostat_loop();

	return 0;
}<|MERGE_RESOLUTION|>--- conflicted
+++ resolved
@@ -436,72 +436,16 @@
 	{ 0x0, "Any%C0" },
 	{ 0x0, "GFX%C0" },
 	{ 0x0, "CPUGFX%" },
-<<<<<<< HEAD
-	{ 0x0, "Node%" },
-=======
 	{ 0x0, "Core" },
 	{ 0x0, "CPU" },
 	{ 0x0, "APIC" },
 	{ 0x0, "X2APIC" },
->>>>>>> e5eb92e4
 };
 
 #define MAX_BIC (sizeof(bic) / sizeof(struct msr_counter))
 #define	BIC_USEC	(1ULL << 0)
 #define	BIC_TOD		(1ULL << 1)
 #define	BIC_Package	(1ULL << 2)
-<<<<<<< HEAD
-#define	BIC_Avg_MHz	(1ULL << 3)
-#define	BIC_Bzy_MHz	(1ULL << 4)
-#define	BIC_TSC_MHz	(1ULL << 5)
-#define	BIC_IRQ		(1ULL << 6)
-#define	BIC_SMI		(1ULL << 7)
-#define	BIC_Busy	(1ULL << 8)
-#define	BIC_CPU_c1	(1ULL << 9)
-#define	BIC_CPU_c3	(1ULL << 10)
-#define	BIC_CPU_c6	(1ULL << 11)
-#define	BIC_CPU_c7	(1ULL << 12)
-#define	BIC_ThreadC	(1ULL << 13)
-#define	BIC_CoreTmp	(1ULL << 14)
-#define	BIC_CoreCnt	(1ULL << 15)
-#define	BIC_PkgTmp	(1ULL << 16)
-#define	BIC_GFX_rc6	(1ULL << 17)
-#define	BIC_GFXMHz	(1ULL << 18)
-#define	BIC_Pkgpc2	(1ULL << 19)
-#define	BIC_Pkgpc3	(1ULL << 20)
-#define	BIC_Pkgpc6	(1ULL << 21)
-#define	BIC_Pkgpc7	(1ULL << 22)
-#define	BIC_Pkgpc8	(1ULL << 23)
-#define	BIC_Pkgpc9	(1ULL << 24)
-#define	BIC_Pkgpc10	(1ULL << 25)
-#define BIC_CPU_LPI	(1ULL << 26)
-#define BIC_SYS_LPI	(1ULL << 27)
-#define	BIC_PkgWatt	(1ULL << 26)
-#define	BIC_CorWatt	(1ULL << 27)
-#define	BIC_GFXWatt	(1ULL << 28)
-#define	BIC_PkgCnt	(1ULL << 29)
-#define	BIC_RAMWatt	(1ULL << 30)
-#define	BIC_PKG__	(1ULL << 31)
-#define	BIC_RAM__	(1ULL << 32)
-#define	BIC_Pkg_J	(1ULL << 33)
-#define	BIC_Cor_J	(1ULL << 34)
-#define	BIC_GFX_J	(1ULL << 35)
-#define	BIC_RAM_J	(1ULL << 36)
-#define	BIC_Core	(1ULL << 37)
-#define	BIC_CPU		(1ULL << 38)
-#define	BIC_Mod_c6	(1ULL << 39)
-#define	BIC_sysfs	(1ULL << 40)
-#define	BIC_Totl_c0	(1ULL << 41)
-#define	BIC_Any_c0	(1ULL << 42)
-#define	BIC_GFX_c0	(1ULL << 43)
-#define	BIC_CPUGFX	(1ULL << 44)
-#define	BIC_Node	(1ULL << 45)
-
-#define BIC_DISABLED_BY_DEFAULT	(BIC_USEC | BIC_TOD)
-
-unsigned long long bic_enabled = (0xFFFFFFFFFFFFFFFFULL & ~BIC_DISABLED_BY_DEFAULT);
-unsigned long long bic_present = BIC_USEC | BIC_TOD | BIC_sysfs;
-=======
 #define	BIC_Node	(1ULL << 3)
 #define	BIC_Avg_MHz	(1ULL << 4)
 #define	BIC_Busy	(1ULL << 5)
@@ -554,7 +498,6 @@
 
 unsigned long long bic_enabled = (0xFFFFFFFFFFFFFFFFULL & ~BIC_DISABLED_BY_DEFAULT);
 unsigned long long bic_present = BIC_USEC | BIC_TOD | BIC_sysfs | BIC_APIC | BIC_X2APIC;
->>>>>>> e5eb92e4
 
 #define DO_BIC(COUNTER_NAME) (bic_enabled & bic_present & COUNTER_NAME)
 #define ENABLE_BIC(COUNTER_NAME) (bic_enabled |= COUNTER_NAME)
@@ -581,19 +524,6 @@
 	"when COMMAND completes.\n"
 	"If no COMMAND is specified, turbostat wakes every 5-seconds\n"
 	"to print statistics, until interrupted.\n"
-<<<<<<< HEAD
-	"--add		add a counter\n"
-	"		eg. --add msr0x10,u64,cpu,delta,MY_TSC\n"
-	"--cpu	cpu-set	limit output to summary plus cpu-set:\n"
-	"		{core | package | j,k,l..m,n-p }\n"
-	"--quiet	skip decoding system configuration header\n"
-	"--interval sec.subsec	Override default 5-second measurement interval\n"
-	"--help		print this help message\n"
-	"--list		list column headers only\n"
-	"--num_iterations num   number of the measurement iterations\n"
-	"--out file	create or truncate \"file\" for all output\n"
-	"--version	print version information\n"
-=======
 	"  -a, --add	add a counter\n"
 	"		  eg. --add msr0x10,u64,cpu,delta,MY_TSC\n"
 	"  -c, --cpu	cpu-set	limit output to summary plus cpu-set:\n"
@@ -622,7 +552,6 @@
 	"		  degrees Celsius\n"
 	"  -h, --help	print this help message\n"
 	"  -v, --version	print version information\n"
->>>>>>> e5eb92e4
 	"\n"
 	"For more help, run \"man turbostat\"\n");
 }
@@ -1338,15 +1267,12 @@
 	int i;
 	struct msr_counter *mp;
 
-<<<<<<< HEAD
-=======
 	/* we run cpuid just the 1st time, copy the results */
 	if (DO_BIC(BIC_APIC))
 		new->apic_id = old->apic_id;
 	if (DO_BIC(BIC_X2APIC))
 		new->x2apic_id = old->x2apic_id;
 
->>>>>>> e5eb92e4
 	/*
 	 * the timestamps from start of measurement interval are in "old"
 	 * the timestamp from end of measurement interval are in "new"
@@ -1509,15 +1435,12 @@
 	int i;
 	struct msr_counter *mp;
 
-<<<<<<< HEAD
-=======
 	/* copy un-changing apic_id's */
 	if (DO_BIC(BIC_APIC))
 		average.threads.apic_id = t->apic_id;
 	if (DO_BIC(BIC_X2APIC))
 		average.threads.x2apic_id = t->x2apic_id;
 
->>>>>>> e5eb92e4
 	/* remember first tv_begin */
 	if (average.threads.tv_begin.tv_sec == 0)
 		average.threads.tv_begin = t->tv_begin;
@@ -2580,8 +2503,6 @@
 
 		if (node < pni[pkg].min)
 			pni[pkg].min = node;
-<<<<<<< HEAD
-=======
 	}
 
 	for (pkg = 0; pkg < topo.num_packages; pkg++)
@@ -2618,7 +2539,6 @@
 			continue;
 		fclose(filep);
 		return i;
->>>>>>> e5eb92e4
 	}
 	return -1;
 }
@@ -2640,58 +2560,6 @@
 	if (!thiscpu->put_ids)
 		return -1;
 
-<<<<<<< HEAD
-	for (pkg = 0; pkg < topo.num_packages; pkg++)
-		if (pni[pkg].count > topo.nodes_per_pkg)
-			topo.nodes_per_pkg = pni[0].count;
-
-	for (cpu = 0; cpu < topo.num_cpus; cpu++) {
-		pkg = cpus[cpu].physical_package_id;
-		node = cpus[cpu].physical_node_id;
-		cpus[cpu].logical_node_id = node - pni[pkg].min;
-	}
-	free(pni);
-
-}
-
-int get_physical_node_id(struct cpu_topology *thiscpu)
-{
-	char path[80];
-	FILE *filep;
-	int i;
-	int cpu = thiscpu->logical_cpu_id;
-
-	for (i = 0; i <= topo.max_cpu_num; i++) {
-		sprintf(path, "/sys/devices/system/cpu/cpu%d/node%i/cpulist",
-			cpu, i);
-		filep = fopen(path, "r");
-		if (!filep)
-			continue;
-		fclose(filep);
-		return i;
-	}
-	return -1;
-}
-
-int get_thread_siblings(struct cpu_topology *thiscpu)
-{
-	char path[80], character;
-	FILE *filep;
-	unsigned long map;
-	int so, shift, sib_core;
-	int cpu = thiscpu->logical_cpu_id;
-	int offset = topo.max_cpu_num + 1;
-	size_t size;
-	int thread_id = 0;
-
-	thiscpu->put_ids = CPU_ALLOC((topo.max_cpu_num + 1));
-	if (thiscpu->thread_id < 0)
-		thiscpu->thread_id = thread_id++;
-	if (!thiscpu->put_ids)
-		return -1;
-
-=======
->>>>>>> e5eb92e4
 	size = CPU_ALLOC_SIZE((topo.max_cpu_num + 1));
 	CPU_ZERO_S(size, thiscpu->put_ids);
 
@@ -3094,10 +2962,7 @@
 	}
 }
 
-<<<<<<< HEAD
-=======
-
->>>>>>> e5eb92e4
+
 void turbostat_loop()
 {
 	int retval;
@@ -5062,8 +4927,6 @@
 	struct core_data *c;
 	struct pkg_data *p;
 
-<<<<<<< HEAD
-=======
 
 	/* Workaround for systems where physical_node_id==-1
 	 * and logical_node_id==(-1 - topo.num_cpus)
@@ -5071,7 +4934,6 @@
 	if (node_id < 0)
 		node_id = 0;
 
->>>>>>> e5eb92e4
 	t = GET_THREAD(thread_base, thread_id, core_id, node_id, pkg_id);
 	c = GET_CORE(core_base, core_id, node_id, pkg_id);
 	p = GET_PKG(pkg_base, pkg_id);
@@ -5240,11 +5102,7 @@
 }
 
 void print_version() {
-<<<<<<< HEAD
-	fprintf(outf, "turbostat version 18.06.01"
-=======
 	fprintf(outf, "turbostat version 18.06.20"
->>>>>>> e5eb92e4
 		" - Len Brown <lenb@kernel.org>\n");
 }
 
@@ -5616,11 +5474,7 @@
 			break;
 		case 'e':
 			/* --enable specified counter */
-<<<<<<< HEAD
-			bic_enabled |= bic_lookup(optarg, SHOW_LIST);
-=======
 			bic_enabled = bic_enabled | bic_lookup(optarg, SHOW_LIST);
->>>>>>> e5eb92e4
 			break;
 		case 'd':
 			debug++;
