// SPDX-License-Identifier: GPL-2.0
#include "parse-events.h"
#include "evsel.h"
#include "evlist.h"
#include <api/fs/fs.h>
#include "tests.h"
#include "debug.h"
#include "util.h"
#include <dirent.h>
#include <errno.h>
#include <sys/types.h>
#include <sys/stat.h>
#include <unistd.h>
#include <linux/kernel.h>
#include <linux/hw_breakpoint.h>
#include <api/fs/tracing_path.h>

#define PERF_TP_SAMPLE_TYPE (PERF_SAMPLE_RAW | PERF_SAMPLE_TIME | \
			     PERF_SAMPLE_CPU | PERF_SAMPLE_PERIOD)

static int test__checkevent_tracepoint(struct perf_evlist *evlist)
{
	struct perf_evsel *evsel = perf_evlist__first(evlist);

	TEST_ASSERT_VAL("wrong number of entries", 1 == evlist->nr_entries);
	TEST_ASSERT_VAL("wrong number of groups", 0 == evlist->nr_groups);
	TEST_ASSERT_VAL("wrong type", PERF_TYPE_TRACEPOINT == evsel->attr.type);
	TEST_ASSERT_VAL("wrong sample_type",
		PERF_TP_SAMPLE_TYPE == evsel->attr.sample_type);
	TEST_ASSERT_VAL("wrong sample_period", 1 == evsel->attr.sample_period);
	return 0;
}

static int test__checkevent_tracepoint_multi(struct perf_evlist *evlist)
{
	struct perf_evsel *evsel;

	TEST_ASSERT_VAL("wrong number of entries", evlist->nr_entries > 1);
	TEST_ASSERT_VAL("wrong number of groups", 0 == evlist->nr_groups);

	evlist__for_each_entry(evlist, evsel) {
		TEST_ASSERT_VAL("wrong type",
			PERF_TYPE_TRACEPOINT == evsel->attr.type);
		TEST_ASSERT_VAL("wrong sample_type",
			PERF_TP_SAMPLE_TYPE == evsel->attr.sample_type);
		TEST_ASSERT_VAL("wrong sample_period",
			1 == evsel->attr.sample_period);
	}
	return 0;
}

static int test__checkevent_raw(struct perf_evlist *evlist)
{
	struct perf_evsel *evsel = perf_evlist__first(evlist);

	TEST_ASSERT_VAL("wrong number of entries", 1 == evlist->nr_entries);
	TEST_ASSERT_VAL("wrong type", PERF_TYPE_RAW == evsel->attr.type);
	TEST_ASSERT_VAL("wrong config", 0x1a == evsel->attr.config);
	return 0;
}

static int test__checkevent_numeric(struct perf_evlist *evlist)
{
	struct perf_evsel *evsel = perf_evlist__first(evlist);

	TEST_ASSERT_VAL("wrong number of entries", 1 == evlist->nr_entries);
	TEST_ASSERT_VAL("wrong type", 1 == evsel->attr.type);
	TEST_ASSERT_VAL("wrong config", 1 == evsel->attr.config);
	return 0;
}

static int test__checkevent_symbolic_name(struct perf_evlist *evlist)
{
	struct perf_evsel *evsel = perf_evlist__first(evlist);

	TEST_ASSERT_VAL("wrong number of entries", 1 == evlist->nr_entries);
	TEST_ASSERT_VAL("wrong type", PERF_TYPE_HARDWARE == evsel->attr.type);
	TEST_ASSERT_VAL("wrong config",
			PERF_COUNT_HW_INSTRUCTIONS == evsel->attr.config);
	return 0;
}

static int test__checkevent_symbolic_name_config(struct perf_evlist *evlist)
{
	struct perf_evsel *evsel = perf_evlist__first(evlist);

	TEST_ASSERT_VAL("wrong number of entries", 1 == evlist->nr_entries);
	TEST_ASSERT_VAL("wrong type", PERF_TYPE_HARDWARE == evsel->attr.type);
	TEST_ASSERT_VAL("wrong config",
			PERF_COUNT_HW_CPU_CYCLES == evsel->attr.config);
	/*
	 * The period value gets configured within perf_evlist__config,
	 * while this test executes only parse events method.
	 */
	TEST_ASSERT_VAL("wrong period",
			0 == evsel->attr.sample_period);
	TEST_ASSERT_VAL("wrong config1",
			0 == evsel->attr.config1);
	TEST_ASSERT_VAL("wrong config2",
			1 == evsel->attr.config2);
	return 0;
}

static int test__checkevent_symbolic_alias(struct perf_evlist *evlist)
{
	struct perf_evsel *evsel = perf_evlist__first(evlist);

	TEST_ASSERT_VAL("wrong number of entries", 1 == evlist->nr_entries);
	TEST_ASSERT_VAL("wrong type", PERF_TYPE_SOFTWARE == evsel->attr.type);
	TEST_ASSERT_VAL("wrong config",
			PERF_COUNT_SW_PAGE_FAULTS == evsel->attr.config);
	return 0;
}

static int test__checkevent_genhw(struct perf_evlist *evlist)
{
	struct perf_evsel *evsel = perf_evlist__first(evlist);

	TEST_ASSERT_VAL("wrong number of entries", 1 == evlist->nr_entries);
	TEST_ASSERT_VAL("wrong type", PERF_TYPE_HW_CACHE == evsel->attr.type);
	TEST_ASSERT_VAL("wrong config", (1 << 16) == evsel->attr.config);
	return 0;
}

static int test__checkevent_breakpoint(struct perf_evlist *evlist)
{
	struct perf_evsel *evsel = perf_evlist__first(evlist);

	TEST_ASSERT_VAL("wrong number of entries", 1 == evlist->nr_entries);
	TEST_ASSERT_VAL("wrong type", PERF_TYPE_BREAKPOINT == evsel->attr.type);
	TEST_ASSERT_VAL("wrong config", 0 == evsel->attr.config);
	TEST_ASSERT_VAL("wrong bp_type", (HW_BREAKPOINT_R | HW_BREAKPOINT_W) ==
					 evsel->attr.bp_type);
	TEST_ASSERT_VAL("wrong bp_len", HW_BREAKPOINT_LEN_4 ==
					evsel->attr.bp_len);
	return 0;
}

static int test__checkevent_breakpoint_x(struct perf_evlist *evlist)
{
	struct perf_evsel *evsel = perf_evlist__first(evlist);

	TEST_ASSERT_VAL("wrong number of entries", 1 == evlist->nr_entries);
	TEST_ASSERT_VAL("wrong type", PERF_TYPE_BREAKPOINT == evsel->attr.type);
	TEST_ASSERT_VAL("wrong config", 0 == evsel->attr.config);
	TEST_ASSERT_VAL("wrong bp_type",
			HW_BREAKPOINT_X == evsel->attr.bp_type);
	TEST_ASSERT_VAL("wrong bp_len", sizeof(long) == evsel->attr.bp_len);
	return 0;
}

static int test__checkevent_breakpoint_r(struct perf_evlist *evlist)
{
	struct perf_evsel *evsel = perf_evlist__first(evlist);

	TEST_ASSERT_VAL("wrong number of entries", 1 == evlist->nr_entries);
	TEST_ASSERT_VAL("wrong type",
			PERF_TYPE_BREAKPOINT == evsel->attr.type);
	TEST_ASSERT_VAL("wrong config", 0 == evsel->attr.config);
	TEST_ASSERT_VAL("wrong bp_type",
			HW_BREAKPOINT_R == evsel->attr.bp_type);
	TEST_ASSERT_VAL("wrong bp_len",
			HW_BREAKPOINT_LEN_4 == evsel->attr.bp_len);
	return 0;
}

static int test__checkevent_breakpoint_w(struct perf_evlist *evlist)
{
	struct perf_evsel *evsel = perf_evlist__first(evlist);

	TEST_ASSERT_VAL("wrong number of entries", 1 == evlist->nr_entries);
	TEST_ASSERT_VAL("wrong type",
			PERF_TYPE_BREAKPOINT == evsel->attr.type);
	TEST_ASSERT_VAL("wrong config", 0 == evsel->attr.config);
	TEST_ASSERT_VAL("wrong bp_type",
			HW_BREAKPOINT_W == evsel->attr.bp_type);
	TEST_ASSERT_VAL("wrong bp_len",
			HW_BREAKPOINT_LEN_4 == evsel->attr.bp_len);
	return 0;
}

static int test__checkevent_breakpoint_rw(struct perf_evlist *evlist)
{
	struct perf_evsel *evsel = perf_evlist__first(evlist);

	TEST_ASSERT_VAL("wrong number of entries", 1 == evlist->nr_entries);
	TEST_ASSERT_VAL("wrong type",
			PERF_TYPE_BREAKPOINT == evsel->attr.type);
	TEST_ASSERT_VAL("wrong config", 0 == evsel->attr.config);
	TEST_ASSERT_VAL("wrong bp_type",
		(HW_BREAKPOINT_R|HW_BREAKPOINT_W) == evsel->attr.bp_type);
	TEST_ASSERT_VAL("wrong bp_len",
			HW_BREAKPOINT_LEN_4 == evsel->attr.bp_len);
	return 0;
}

static int test__checkevent_tracepoint_modifier(struct perf_evlist *evlist)
{
	struct perf_evsel *evsel = perf_evlist__first(evlist);

	TEST_ASSERT_VAL("wrong exclude_user", evsel->attr.exclude_user);
	TEST_ASSERT_VAL("wrong exclude_kernel", !evsel->attr.exclude_kernel);
	TEST_ASSERT_VAL("wrong exclude_hv", evsel->attr.exclude_hv);
	TEST_ASSERT_VAL("wrong precise_ip", !evsel->attr.precise_ip);

	return test__checkevent_tracepoint(evlist);
}

static int
test__checkevent_tracepoint_multi_modifier(struct perf_evlist *evlist)
{
	struct perf_evsel *evsel;

	TEST_ASSERT_VAL("wrong number of entries", evlist->nr_entries > 1);

	evlist__for_each_entry(evlist, evsel) {
		TEST_ASSERT_VAL("wrong exclude_user",
				!evsel->attr.exclude_user);
		TEST_ASSERT_VAL("wrong exclude_kernel",
				evsel->attr.exclude_kernel);
		TEST_ASSERT_VAL("wrong exclude_hv", evsel->attr.exclude_hv);
		TEST_ASSERT_VAL("wrong precise_ip", !evsel->attr.precise_ip);
	}

	return test__checkevent_tracepoint_multi(evlist);
}

static int test__checkevent_raw_modifier(struct perf_evlist *evlist)
{
	struct perf_evsel *evsel = perf_evlist__first(evlist);

	TEST_ASSERT_VAL("wrong exclude_user", evsel->attr.exclude_user);
	TEST_ASSERT_VAL("wrong exclude_kernel", !evsel->attr.exclude_kernel);
	TEST_ASSERT_VAL("wrong exclude_hv", evsel->attr.exclude_hv);
	TEST_ASSERT_VAL("wrong precise_ip", evsel->attr.precise_ip);

	return test__checkevent_raw(evlist);
}

static int test__checkevent_numeric_modifier(struct perf_evlist *evlist)
{
	struct perf_evsel *evsel = perf_evlist__first(evlist);

	TEST_ASSERT_VAL("wrong exclude_user", evsel->attr.exclude_user);
	TEST_ASSERT_VAL("wrong exclude_kernel", evsel->attr.exclude_kernel);
	TEST_ASSERT_VAL("wrong exclude_hv", !evsel->attr.exclude_hv);
	TEST_ASSERT_VAL("wrong precise_ip", evsel->attr.precise_ip);

	return test__checkevent_numeric(evlist);
}

static int test__checkevent_symbolic_name_modifier(struct perf_evlist *evlist)
{
	struct perf_evsel *evsel = perf_evlist__first(evlist);

	TEST_ASSERT_VAL("wrong exclude_user", evsel->attr.exclude_user);
	TEST_ASSERT_VAL("wrong exclude_kernel", evsel->attr.exclude_kernel);
	TEST_ASSERT_VAL("wrong exclude_hv", !evsel->attr.exclude_hv);
	TEST_ASSERT_VAL("wrong precise_ip", !evsel->attr.precise_ip);

	return test__checkevent_symbolic_name(evlist);
}

static int test__checkevent_exclude_host_modifier(struct perf_evlist *evlist)
{
	struct perf_evsel *evsel = perf_evlist__first(evlist);

	TEST_ASSERT_VAL("wrong exclude guest", !evsel->attr.exclude_guest);
	TEST_ASSERT_VAL("wrong exclude host", evsel->attr.exclude_host);

	return test__checkevent_symbolic_name(evlist);
}

static int test__checkevent_exclude_guest_modifier(struct perf_evlist *evlist)
{
	struct perf_evsel *evsel = perf_evlist__first(evlist);

	TEST_ASSERT_VAL("wrong exclude guest", evsel->attr.exclude_guest);
	TEST_ASSERT_VAL("wrong exclude host", !evsel->attr.exclude_host);

	return test__checkevent_symbolic_name(evlist);
}

static int test__checkevent_symbolic_alias_modifier(struct perf_evlist *evlist)
{
	struct perf_evsel *evsel = perf_evlist__first(evlist);

	TEST_ASSERT_VAL("wrong exclude_user", !evsel->attr.exclude_user);
	TEST_ASSERT_VAL("wrong exclude_kernel", evsel->attr.exclude_kernel);
	TEST_ASSERT_VAL("wrong exclude_hv", evsel->attr.exclude_hv);
	TEST_ASSERT_VAL("wrong precise_ip", !evsel->attr.precise_ip);

	return test__checkevent_symbolic_alias(evlist);
}

static int test__checkevent_genhw_modifier(struct perf_evlist *evlist)
{
	struct perf_evsel *evsel = perf_evlist__first(evlist);

	TEST_ASSERT_VAL("wrong exclude_user", evsel->attr.exclude_user);
	TEST_ASSERT_VAL("wrong exclude_kernel", !evsel->attr.exclude_kernel);
	TEST_ASSERT_VAL("wrong exclude_hv", evsel->attr.exclude_hv);
	TEST_ASSERT_VAL("wrong precise_ip", evsel->attr.precise_ip);

	return test__checkevent_genhw(evlist);
}

static int test__checkevent_exclude_idle_modifier(struct perf_evlist *evlist)
{
	struct perf_evsel *evsel = perf_evlist__first(evlist);

	TEST_ASSERT_VAL("wrong exclude idle", evsel->attr.exclude_idle);
	TEST_ASSERT_VAL("wrong exclude guest", !evsel->attr.exclude_guest);
	TEST_ASSERT_VAL("wrong exclude host", !evsel->attr.exclude_host);
	TEST_ASSERT_VAL("wrong exclude_user", !evsel->attr.exclude_user);
	TEST_ASSERT_VAL("wrong exclude_kernel", !evsel->attr.exclude_kernel);
	TEST_ASSERT_VAL("wrong exclude_hv", !evsel->attr.exclude_hv);
	TEST_ASSERT_VAL("wrong precise_ip", !evsel->attr.precise_ip);

	return test__checkevent_symbolic_name(evlist);
}

static int test__checkevent_exclude_idle_modifier_1(struct perf_evlist *evlist)
{
	struct perf_evsel *evsel = perf_evlist__first(evlist);

	TEST_ASSERT_VAL("wrong exclude idle", evsel->attr.exclude_idle);
	TEST_ASSERT_VAL("wrong exclude guest", !evsel->attr.exclude_guest);
	TEST_ASSERT_VAL("wrong exclude host", evsel->attr.exclude_host);
	TEST_ASSERT_VAL("wrong exclude_user", evsel->attr.exclude_user);
	TEST_ASSERT_VAL("wrong exclude_kernel", !evsel->attr.exclude_kernel);
	TEST_ASSERT_VAL("wrong exclude_hv", evsel->attr.exclude_hv);
	TEST_ASSERT_VAL("wrong precise_ip", !evsel->attr.precise_ip);

	return test__checkevent_symbolic_name(evlist);
}

static int test__checkevent_breakpoint_modifier(struct perf_evlist *evlist)
{
	struct perf_evsel *evsel = perf_evlist__first(evlist);


	TEST_ASSERT_VAL("wrong exclude_user", !evsel->attr.exclude_user);
	TEST_ASSERT_VAL("wrong exclude_kernel", evsel->attr.exclude_kernel);
	TEST_ASSERT_VAL("wrong exclude_hv", evsel->attr.exclude_hv);
	TEST_ASSERT_VAL("wrong precise_ip", !evsel->attr.precise_ip);
	TEST_ASSERT_VAL("wrong name",
			!strcmp(perf_evsel__name(evsel), "mem:0:u"));

	return test__checkevent_breakpoint(evlist);
}

static int test__checkevent_breakpoint_x_modifier(struct perf_evlist *evlist)
{
	struct perf_evsel *evsel = perf_evlist__first(evlist);

	TEST_ASSERT_VAL("wrong exclude_user", evsel->attr.exclude_user);
	TEST_ASSERT_VAL("wrong exclude_kernel", !evsel->attr.exclude_kernel);
	TEST_ASSERT_VAL("wrong exclude_hv", evsel->attr.exclude_hv);
	TEST_ASSERT_VAL("wrong precise_ip", !evsel->attr.precise_ip);
	TEST_ASSERT_VAL("wrong name",
			!strcmp(perf_evsel__name(evsel), "mem:0:x:k"));

	return test__checkevent_breakpoint_x(evlist);
}

static int test__checkevent_breakpoint_r_modifier(struct perf_evlist *evlist)
{
	struct perf_evsel *evsel = perf_evlist__first(evlist);

	TEST_ASSERT_VAL("wrong exclude_user", evsel->attr.exclude_user);
	TEST_ASSERT_VAL("wrong exclude_kernel", evsel->attr.exclude_kernel);
	TEST_ASSERT_VAL("wrong exclude_hv", !evsel->attr.exclude_hv);
	TEST_ASSERT_VAL("wrong precise_ip", evsel->attr.precise_ip);
	TEST_ASSERT_VAL("wrong name",
			!strcmp(perf_evsel__name(evsel), "mem:0:r:hp"));

	return test__checkevent_breakpoint_r(evlist);
}

static int test__checkevent_breakpoint_w_modifier(struct perf_evlist *evlist)
{
	struct perf_evsel *evsel = perf_evlist__first(evlist);

	TEST_ASSERT_VAL("wrong exclude_user", !evsel->attr.exclude_user);
	TEST_ASSERT_VAL("wrong exclude_kernel", evsel->attr.exclude_kernel);
	TEST_ASSERT_VAL("wrong exclude_hv", evsel->attr.exclude_hv);
	TEST_ASSERT_VAL("wrong precise_ip", evsel->attr.precise_ip);
	TEST_ASSERT_VAL("wrong name",
			!strcmp(perf_evsel__name(evsel), "mem:0:w:up"));

	return test__checkevent_breakpoint_w(evlist);
}

static int test__checkevent_breakpoint_rw_modifier(struct perf_evlist *evlist)
{
	struct perf_evsel *evsel = perf_evlist__first(evlist);

	TEST_ASSERT_VAL("wrong exclude_user", evsel->attr.exclude_user);
	TEST_ASSERT_VAL("wrong exclude_kernel", !evsel->attr.exclude_kernel);
	TEST_ASSERT_VAL("wrong exclude_hv", evsel->attr.exclude_hv);
	TEST_ASSERT_VAL("wrong precise_ip", evsel->attr.precise_ip);
	TEST_ASSERT_VAL("wrong name",
			!strcmp(perf_evsel__name(evsel), "mem:0:rw:kp"));

	return test__checkevent_breakpoint_rw(evlist);
}

static int test__checkevent_pmu(struct perf_evlist *evlist)
{

	struct perf_evsel *evsel = perf_evlist__first(evlist);

	TEST_ASSERT_VAL("wrong number of entries", 1 == evlist->nr_entries);
	TEST_ASSERT_VAL("wrong type", PERF_TYPE_RAW == evsel->attr.type);
	TEST_ASSERT_VAL("wrong config",    10 == evsel->attr.config);
	TEST_ASSERT_VAL("wrong config1",    1 == evsel->attr.config1);
	TEST_ASSERT_VAL("wrong config2",    3 == evsel->attr.config2);
	/*
	 * The period value gets configured within perf_evlist__config,
	 * while this test executes only parse events method.
	 */
	TEST_ASSERT_VAL("wrong period",     0 == evsel->attr.sample_period);

	return 0;
}

static int test__checkevent_list(struct perf_evlist *evlist)
{
	struct perf_evsel *evsel = perf_evlist__first(evlist);

	TEST_ASSERT_VAL("wrong number of entries", 3 == evlist->nr_entries);

	/* r1 */
	TEST_ASSERT_VAL("wrong type", PERF_TYPE_RAW == evsel->attr.type);
	TEST_ASSERT_VAL("wrong config", 1 == evsel->attr.config);
	TEST_ASSERT_VAL("wrong config1", 0 == evsel->attr.config1);
	TEST_ASSERT_VAL("wrong config2", 0 == evsel->attr.config2);
	TEST_ASSERT_VAL("wrong exclude_user", !evsel->attr.exclude_user);
	TEST_ASSERT_VAL("wrong exclude_kernel", !evsel->attr.exclude_kernel);
	TEST_ASSERT_VAL("wrong exclude_hv", !evsel->attr.exclude_hv);
	TEST_ASSERT_VAL("wrong precise_ip", !evsel->attr.precise_ip);

	/* syscalls:sys_enter_openat:k */
	evsel = perf_evsel__next(evsel);
	TEST_ASSERT_VAL("wrong type", PERF_TYPE_TRACEPOINT == evsel->attr.type);
	TEST_ASSERT_VAL("wrong sample_type",
		PERF_TP_SAMPLE_TYPE == evsel->attr.sample_type);
	TEST_ASSERT_VAL("wrong sample_period", 1 == evsel->attr.sample_period);
	TEST_ASSERT_VAL("wrong exclude_user", evsel->attr.exclude_user);
	TEST_ASSERT_VAL("wrong exclude_kernel", !evsel->attr.exclude_kernel);
	TEST_ASSERT_VAL("wrong exclude_hv", evsel->attr.exclude_hv);
	TEST_ASSERT_VAL("wrong precise_ip", !evsel->attr.precise_ip);

	/* 1:1:hp */
	evsel = perf_evsel__next(evsel);
	TEST_ASSERT_VAL("wrong type", 1 == evsel->attr.type);
	TEST_ASSERT_VAL("wrong config", 1 == evsel->attr.config);
	TEST_ASSERT_VAL("wrong exclude_user", evsel->attr.exclude_user);
	TEST_ASSERT_VAL("wrong exclude_kernel", evsel->attr.exclude_kernel);
	TEST_ASSERT_VAL("wrong exclude_hv", !evsel->attr.exclude_hv);
	TEST_ASSERT_VAL("wrong precise_ip", evsel->attr.precise_ip);

	return 0;
}

static int test__checkevent_pmu_name(struct perf_evlist *evlist)
{
	struct perf_evsel *evsel = perf_evlist__first(evlist);

	/* cpu/config=1,name=krava/u */
	TEST_ASSERT_VAL("wrong number of entries", 2 == evlist->nr_entries);
	TEST_ASSERT_VAL("wrong type", PERF_TYPE_RAW == evsel->attr.type);
	TEST_ASSERT_VAL("wrong config",  1 == evsel->attr.config);
	TEST_ASSERT_VAL("wrong name", !strcmp(perf_evsel__name(evsel), "krava"));

	/* cpu/config=2/u" */
	evsel = perf_evsel__next(evsel);
	TEST_ASSERT_VAL("wrong number of entries", 2 == evlist->nr_entries);
	TEST_ASSERT_VAL("wrong type", PERF_TYPE_RAW == evsel->attr.type);
	TEST_ASSERT_VAL("wrong config",  2 == evsel->attr.config);
	TEST_ASSERT_VAL("wrong name",
			!strcmp(perf_evsel__name(evsel), "cpu/config=2/u"));

	return 0;
}

static int test__checkevent_pmu_partial_time_callgraph(struct perf_evlist *evlist)
{
	struct perf_evsel *evsel = perf_evlist__first(evlist);

	/* cpu/config=1,call-graph=fp,time,period=100000/ */
	TEST_ASSERT_VAL("wrong number of entries", 2 == evlist->nr_entries);
	TEST_ASSERT_VAL("wrong type", PERF_TYPE_RAW == evsel->attr.type);
	TEST_ASSERT_VAL("wrong config",  1 == evsel->attr.config);
	/*
	 * The period, time and callgraph value gets configured
	 * within perf_evlist__config,
	 * while this test executes only parse events method.
	 */
	TEST_ASSERT_VAL("wrong period",     0 == evsel->attr.sample_period);
	TEST_ASSERT_VAL("wrong callgraph",  !evsel__has_callchain(evsel));
	TEST_ASSERT_VAL("wrong time",  !(PERF_SAMPLE_TIME & evsel->attr.sample_type));

	/* cpu/config=2,call-graph=no,time=0,period=2000/ */
	evsel = perf_evsel__next(evsel);
	TEST_ASSERT_VAL("wrong type", PERF_TYPE_RAW == evsel->attr.type);
	TEST_ASSERT_VAL("wrong config",  2 == evsel->attr.config);
	/*
	 * The period, time and callgraph value gets configured
	 * within perf_evlist__config,
	 * while this test executes only parse events method.
	 */
	TEST_ASSERT_VAL("wrong period",     0 == evsel->attr.sample_period);
	TEST_ASSERT_VAL("wrong callgraph",  !evsel__has_callchain(evsel));
	TEST_ASSERT_VAL("wrong time",  !(PERF_SAMPLE_TIME & evsel->attr.sample_type));

	return 0;
}

static int test__checkevent_pmu_events(struct perf_evlist *evlist)
{
	struct perf_evsel *evsel = perf_evlist__first(evlist);

	TEST_ASSERT_VAL("wrong number of entries", 1 == evlist->nr_entries);
	TEST_ASSERT_VAL("wrong type", PERF_TYPE_RAW == evsel->attr.type);
	TEST_ASSERT_VAL("wrong exclude_user",
			!evsel->attr.exclude_user);
	TEST_ASSERT_VAL("wrong exclude_kernel",
			evsel->attr.exclude_kernel);
	TEST_ASSERT_VAL("wrong exclude_hv", evsel->attr.exclude_hv);
	TEST_ASSERT_VAL("wrong precise_ip", !evsel->attr.precise_ip);
	TEST_ASSERT_VAL("wrong pinned", !evsel->attr.pinned);

	return 0;
}


static int test__checkevent_pmu_events_mix(struct perf_evlist *evlist)
{
	struct perf_evsel *evsel = perf_evlist__first(evlist);

	/* pmu-event:u */
	TEST_ASSERT_VAL("wrong number of entries", 2 == evlist->nr_entries);
	TEST_ASSERT_VAL("wrong exclude_user",
			!evsel->attr.exclude_user);
	TEST_ASSERT_VAL("wrong exclude_kernel",
			evsel->attr.exclude_kernel);
	TEST_ASSERT_VAL("wrong exclude_hv", evsel->attr.exclude_hv);
	TEST_ASSERT_VAL("wrong precise_ip", !evsel->attr.precise_ip);
	TEST_ASSERT_VAL("wrong pinned", !evsel->attr.pinned);

	/* cpu/pmu-event/u*/
	evsel = perf_evsel__next(evsel);
	TEST_ASSERT_VAL("wrong number of entries", 2 == evlist->nr_entries);
	TEST_ASSERT_VAL("wrong type", PERF_TYPE_RAW == evsel->attr.type);
	TEST_ASSERT_VAL("wrong exclude_user",
			!evsel->attr.exclude_user);
	TEST_ASSERT_VAL("wrong exclude_kernel",
			evsel->attr.exclude_kernel);
	TEST_ASSERT_VAL("wrong exclude_hv", evsel->attr.exclude_hv);
	TEST_ASSERT_VAL("wrong precise_ip", !evsel->attr.precise_ip);
	TEST_ASSERT_VAL("wrong pinned", !evsel->attr.pinned);

	return 0;
}

static int test__checkterms_simple(struct list_head *terms)
{
	struct parse_events_term *term;

	/* config=10 */
	term = list_entry(terms->next, struct parse_events_term, list);
	TEST_ASSERT_VAL("wrong type term",
			term->type_term == PARSE_EVENTS__TERM_TYPE_CONFIG);
	TEST_ASSERT_VAL("wrong type val",
			term->type_val == PARSE_EVENTS__TERM_TYPE_NUM);
	TEST_ASSERT_VAL("wrong val", term->val.num == 10);
	TEST_ASSERT_VAL("wrong config", !term->config);

	/* config1 */
	term = list_entry(term->list.next, struct parse_events_term, list);
	TEST_ASSERT_VAL("wrong type term",
			term->type_term == PARSE_EVENTS__TERM_TYPE_CONFIG1);
	TEST_ASSERT_VAL("wrong type val",
			term->type_val == PARSE_EVENTS__TERM_TYPE_NUM);
	TEST_ASSERT_VAL("wrong val", term->val.num == 1);
	TEST_ASSERT_VAL("wrong config", !term->config);

	/* config2=3 */
	term = list_entry(term->list.next, struct parse_events_term, list);
	TEST_ASSERT_VAL("wrong type term",
			term->type_term == PARSE_EVENTS__TERM_TYPE_CONFIG2);
	TEST_ASSERT_VAL("wrong type val",
			term->type_val == PARSE_EVENTS__TERM_TYPE_NUM);
	TEST_ASSERT_VAL("wrong val", term->val.num == 3);
	TEST_ASSERT_VAL("wrong config", !term->config);

	/* umask=1*/
	term = list_entry(term->list.next, struct parse_events_term, list);
	TEST_ASSERT_VAL("wrong type term",
			term->type_term == PARSE_EVENTS__TERM_TYPE_USER);
	TEST_ASSERT_VAL("wrong type val",
			term->type_val == PARSE_EVENTS__TERM_TYPE_NUM);
	TEST_ASSERT_VAL("wrong val", term->val.num == 1);
	TEST_ASSERT_VAL("wrong config", !strcmp(term->config, "umask"));

	return 0;
}

static int test__group1(struct perf_evlist *evlist)
{
	struct perf_evsel *evsel, *leader;

	TEST_ASSERT_VAL("wrong number of entries", 2 == evlist->nr_entries);
	TEST_ASSERT_VAL("wrong number of groups", 1 == evlist->nr_groups);

	/* instructions:k */
	evsel = leader = perf_evlist__first(evlist);
	TEST_ASSERT_VAL("wrong type", PERF_TYPE_HARDWARE == evsel->attr.type);
	TEST_ASSERT_VAL("wrong config",
			PERF_COUNT_HW_INSTRUCTIONS == evsel->attr.config);
	TEST_ASSERT_VAL("wrong exclude_user", evsel->attr.exclude_user);
	TEST_ASSERT_VAL("wrong exclude_kernel", !evsel->attr.exclude_kernel);
	TEST_ASSERT_VAL("wrong exclude_hv", evsel->attr.exclude_hv);
	TEST_ASSERT_VAL("wrong exclude guest", !evsel->attr.exclude_guest);
	TEST_ASSERT_VAL("wrong exclude host", !evsel->attr.exclude_host);
	TEST_ASSERT_VAL("wrong precise_ip", !evsel->attr.precise_ip);
	TEST_ASSERT_VAL("wrong leader", perf_evsel__is_group_leader(evsel));
	TEST_ASSERT_VAL("wrong nr_members", evsel->nr_members == 2);
	TEST_ASSERT_VAL("wrong group_idx", perf_evsel__group_idx(evsel) == 0);
	TEST_ASSERT_VAL("wrong sample_read", !evsel->sample_read);

	/* cycles:upp */
	evsel = perf_evsel__next(evsel);
	TEST_ASSERT_VAL("wrong type", PERF_TYPE_HARDWARE == evsel->attr.type);
	TEST_ASSERT_VAL("wrong config",
			PERF_COUNT_HW_CPU_CYCLES == evsel->attr.config);
	TEST_ASSERT_VAL("wrong exclude_user", !evsel->attr.exclude_user);
	TEST_ASSERT_VAL("wrong exclude_kernel", evsel->attr.exclude_kernel);
	TEST_ASSERT_VAL("wrong exclude_hv", evsel->attr.exclude_hv);
	/* use of precise requires exclude_guest */
	TEST_ASSERT_VAL("wrong exclude guest", evsel->attr.exclude_guest);
	TEST_ASSERT_VAL("wrong exclude host", !evsel->attr.exclude_host);
	TEST_ASSERT_VAL("wrong precise_ip", evsel->attr.precise_ip == 2);
	TEST_ASSERT_VAL("wrong leader", evsel->leader == leader);
	TEST_ASSERT_VAL("wrong group_idx", perf_evsel__group_idx(evsel) == 1);
	TEST_ASSERT_VAL("wrong sample_read", !evsel->sample_read);

	return 0;
}

static int test__group2(struct perf_evlist *evlist)
{
	struct perf_evsel *evsel, *leader;

	TEST_ASSERT_VAL("wrong number of entries", 3 == evlist->nr_entries);
	TEST_ASSERT_VAL("wrong number of groups", 1 == evlist->nr_groups);

	/* faults + :ku modifier */
	evsel = leader = perf_evlist__first(evlist);
	TEST_ASSERT_VAL("wrong type", PERF_TYPE_SOFTWARE == evsel->attr.type);
	TEST_ASSERT_VAL("wrong config",
			PERF_COUNT_SW_PAGE_FAULTS == evsel->attr.config);
	TEST_ASSERT_VAL("wrong exclude_user", !evsel->attr.exclude_user);
	TEST_ASSERT_VAL("wrong exclude_kernel", !evsel->attr.exclude_kernel);
	TEST_ASSERT_VAL("wrong exclude_hv", evsel->attr.exclude_hv);
	TEST_ASSERT_VAL("wrong exclude guest", !evsel->attr.exclude_guest);
	TEST_ASSERT_VAL("wrong exclude host", !evsel->attr.exclude_host);
	TEST_ASSERT_VAL("wrong precise_ip", !evsel->attr.precise_ip);
	TEST_ASSERT_VAL("wrong leader", perf_evsel__is_group_leader(evsel));
	TEST_ASSERT_VAL("wrong nr_members", evsel->nr_members == 2);
	TEST_ASSERT_VAL("wrong group_idx", perf_evsel__group_idx(evsel) == 0);
	TEST_ASSERT_VAL("wrong sample_read", !evsel->sample_read);

	/* cache-references + :u modifier */
	evsel = perf_evsel__next(evsel);
	TEST_ASSERT_VAL("wrong type", PERF_TYPE_HARDWARE == evsel->attr.type);
	TEST_ASSERT_VAL("wrong config",
			PERF_COUNT_HW_CACHE_REFERENCES == evsel->attr.config);
	TEST_ASSERT_VAL("wrong exclude_user", !evsel->attr.exclude_user);
	TEST_ASSERT_VAL("wrong exclude_kernel", evsel->attr.exclude_kernel);
	TEST_ASSERT_VAL("wrong exclude_hv", evsel->attr.exclude_hv);
	TEST_ASSERT_VAL("wrong exclude guest", evsel->attr.exclude_guest);
	TEST_ASSERT_VAL("wrong exclude host", !evsel->attr.exclude_host);
	TEST_ASSERT_VAL("wrong precise_ip", !evsel->attr.precise_ip);
	TEST_ASSERT_VAL("wrong leader", evsel->leader == leader);
	TEST_ASSERT_VAL("wrong group_idx", perf_evsel__group_idx(evsel) == 1);
	TEST_ASSERT_VAL("wrong sample_read", !evsel->sample_read);

	/* cycles:k */
	evsel = perf_evsel__next(evsel);
	TEST_ASSERT_VAL("wrong type", PERF_TYPE_HARDWARE == evsel->attr.type);
	TEST_ASSERT_VAL("wrong config",
			PERF_COUNT_HW_CPU_CYCLES == evsel->attr.config);
	TEST_ASSERT_VAL("wrong exclude_user", evsel->attr.exclude_user);
	TEST_ASSERT_VAL("wrong exclude_kernel", !evsel->attr.exclude_kernel);
	TEST_ASSERT_VAL("wrong exclude_hv", evsel->attr.exclude_hv);
	TEST_ASSERT_VAL("wrong exclude guest", !evsel->attr.exclude_guest);
	TEST_ASSERT_VAL("wrong exclude host", !evsel->attr.exclude_host);
	TEST_ASSERT_VAL("wrong precise_ip", !evsel->attr.precise_ip);
	TEST_ASSERT_VAL("wrong leader", perf_evsel__is_group_leader(evsel));
	TEST_ASSERT_VAL("wrong sample_read", !evsel->sample_read);

	return 0;
}

static int test__group3(struct perf_evlist *evlist __maybe_unused)
{
	struct perf_evsel *evsel, *leader;

	TEST_ASSERT_VAL("wrong number of entries", 5 == evlist->nr_entries);
	TEST_ASSERT_VAL("wrong number of groups", 2 == evlist->nr_groups);

	/* group1 syscalls:sys_enter_openat:H */
	evsel = leader = perf_evlist__first(evlist);
	TEST_ASSERT_VAL("wrong type", PERF_TYPE_TRACEPOINT == evsel->attr.type);
	TEST_ASSERT_VAL("wrong sample_type",
		PERF_TP_SAMPLE_TYPE == evsel->attr.sample_type);
	TEST_ASSERT_VAL("wrong sample_period", 1 == evsel->attr.sample_period);
	TEST_ASSERT_VAL("wrong exclude_user", !evsel->attr.exclude_user);
	TEST_ASSERT_VAL("wrong exclude_kernel", !evsel->attr.exclude_kernel);
	TEST_ASSERT_VAL("wrong exclude_hv", !evsel->attr.exclude_hv);
	TEST_ASSERT_VAL("wrong exclude guest", evsel->attr.exclude_guest);
	TEST_ASSERT_VAL("wrong exclude host", !evsel->attr.exclude_host);
	TEST_ASSERT_VAL("wrong precise_ip", !evsel->attr.precise_ip);
	TEST_ASSERT_VAL("wrong leader", perf_evsel__is_group_leader(evsel));
	TEST_ASSERT_VAL("wrong group name",
		!strcmp(leader->group_name, "group1"));
	TEST_ASSERT_VAL("wrong nr_members", evsel->nr_members == 2);
	TEST_ASSERT_VAL("wrong group_idx", perf_evsel__group_idx(evsel) == 0);
	TEST_ASSERT_VAL("wrong sample_read", !evsel->sample_read);

	/* group1 cycles:kppp */
	evsel = perf_evsel__next(evsel);
	TEST_ASSERT_VAL("wrong type", PERF_TYPE_HARDWARE == evsel->attr.type);
	TEST_ASSERT_VAL("wrong config",
			PERF_COUNT_HW_CPU_CYCLES == evsel->attr.config);
	TEST_ASSERT_VAL("wrong exclude_user", evsel->attr.exclude_user);
	TEST_ASSERT_VAL("wrong exclude_kernel", !evsel->attr.exclude_kernel);
	TEST_ASSERT_VAL("wrong exclude_hv", evsel->attr.exclude_hv);
	/* use of precise requires exclude_guest */
	TEST_ASSERT_VAL("wrong exclude guest", evsel->attr.exclude_guest);
	TEST_ASSERT_VAL("wrong exclude host", !evsel->attr.exclude_host);
	TEST_ASSERT_VAL("wrong precise_ip", evsel->attr.precise_ip == 3);
	TEST_ASSERT_VAL("wrong leader", evsel->leader == leader);
	TEST_ASSERT_VAL("wrong group name", !evsel->group_name);
	TEST_ASSERT_VAL("wrong group_idx", perf_evsel__group_idx(evsel) == 1);
	TEST_ASSERT_VAL("wrong sample_read", !evsel->sample_read);

	/* group2 cycles + G modifier */
	evsel = leader = perf_evsel__next(evsel);
	TEST_ASSERT_VAL("wrong type", PERF_TYPE_HARDWARE == evsel->attr.type);
	TEST_ASSERT_VAL("wrong config",
			PERF_COUNT_HW_CPU_CYCLES == evsel->attr.config);
	TEST_ASSERT_VAL("wrong exclude_user", !evsel->attr.exclude_user);
	TEST_ASSERT_VAL("wrong exclude_kernel", !evsel->attr.exclude_kernel);
	TEST_ASSERT_VAL("wrong exclude_hv", !evsel->attr.exclude_hv);
	TEST_ASSERT_VAL("wrong exclude guest", !evsel->attr.exclude_guest);
	TEST_ASSERT_VAL("wrong exclude host", evsel->attr.exclude_host);
	TEST_ASSERT_VAL("wrong precise_ip", !evsel->attr.precise_ip);
	TEST_ASSERT_VAL("wrong leader", perf_evsel__is_group_leader(evsel));
	TEST_ASSERT_VAL("wrong group name",
		!strcmp(leader->group_name, "group2"));
	TEST_ASSERT_VAL("wrong nr_members", evsel->nr_members == 2);
	TEST_ASSERT_VAL("wrong group_idx", perf_evsel__group_idx(evsel) == 0);
	TEST_ASSERT_VAL("wrong sample_read", !evsel->sample_read);

	/* group2 1:3 + G modifier */
	evsel = perf_evsel__next(evsel);
	TEST_ASSERT_VAL("wrong type", 1 == evsel->attr.type);
	TEST_ASSERT_VAL("wrong config", 3 == evsel->attr.config);
	TEST_ASSERT_VAL("wrong exclude_user", !evsel->attr.exclude_user);
	TEST_ASSERT_VAL("wrong exclude_kernel", !evsel->attr.exclude_kernel);
	TEST_ASSERT_VAL("wrong exclude_hv", !evsel->attr.exclude_hv);
	TEST_ASSERT_VAL("wrong exclude guest", !evsel->attr.exclude_guest);
	TEST_ASSERT_VAL("wrong exclude host", evsel->attr.exclude_host);
	TEST_ASSERT_VAL("wrong precise_ip", !evsel->attr.precise_ip);
	TEST_ASSERT_VAL("wrong leader", evsel->leader == leader);
	TEST_ASSERT_VAL("wrong group_idx", perf_evsel__group_idx(evsel) == 1);
	TEST_ASSERT_VAL("wrong sample_read", !evsel->sample_read);

	/* instructions:u */
	evsel = perf_evsel__next(evsel);
	TEST_ASSERT_VAL("wrong type", PERF_TYPE_HARDWARE == evsel->attr.type);
	TEST_ASSERT_VAL("wrong config",
			PERF_COUNT_HW_INSTRUCTIONS == evsel->attr.config);
	TEST_ASSERT_VAL("wrong exclude_user", !evsel->attr.exclude_user);
	TEST_ASSERT_VAL("wrong exclude_kernel", evsel->attr.exclude_kernel);
	TEST_ASSERT_VAL("wrong exclude_hv", evsel->attr.exclude_hv);
	TEST_ASSERT_VAL("wrong exclude guest", !evsel->attr.exclude_guest);
	TEST_ASSERT_VAL("wrong exclude host", !evsel->attr.exclude_host);
	TEST_ASSERT_VAL("wrong precise_ip", !evsel->attr.precise_ip);
	TEST_ASSERT_VAL("wrong leader", perf_evsel__is_group_leader(evsel));
	TEST_ASSERT_VAL("wrong sample_read", !evsel->sample_read);

	return 0;
}

static int test__group4(struct perf_evlist *evlist __maybe_unused)
{
	struct perf_evsel *evsel, *leader;

	TEST_ASSERT_VAL("wrong number of entries", 2 == evlist->nr_entries);
	TEST_ASSERT_VAL("wrong number of groups", 1 == evlist->nr_groups);

	/* cycles:u + p */
	evsel = leader = perf_evlist__first(evlist);
	TEST_ASSERT_VAL("wrong type", PERF_TYPE_HARDWARE == evsel->attr.type);
	TEST_ASSERT_VAL("wrong config",
			PERF_COUNT_HW_CPU_CYCLES == evsel->attr.config);
	TEST_ASSERT_VAL("wrong exclude_user", !evsel->attr.exclude_user);
	TEST_ASSERT_VAL("wrong exclude_kernel", evsel->attr.exclude_kernel);
	TEST_ASSERT_VAL("wrong exclude_hv", evsel->attr.exclude_hv);
	/* use of precise requires exclude_guest */
	TEST_ASSERT_VAL("wrong exclude guest", evsel->attr.exclude_guest);
	TEST_ASSERT_VAL("wrong exclude host", !evsel->attr.exclude_host);
	TEST_ASSERT_VAL("wrong precise_ip", evsel->attr.precise_ip == 1);
	TEST_ASSERT_VAL("wrong group name", !evsel->group_name);
	TEST_ASSERT_VAL("wrong leader", perf_evsel__is_group_leader(evsel));
	TEST_ASSERT_VAL("wrong nr_members", evsel->nr_members == 2);
	TEST_ASSERT_VAL("wrong group_idx", perf_evsel__group_idx(evsel) == 0);
	TEST_ASSERT_VAL("wrong sample_read", !evsel->sample_read);

	/* instructions:kp + p */
	evsel = perf_evsel__next(evsel);
	TEST_ASSERT_VAL("wrong type", PERF_TYPE_HARDWARE == evsel->attr.type);
	TEST_ASSERT_VAL("wrong config",
			PERF_COUNT_HW_INSTRUCTIONS == evsel->attr.config);
	TEST_ASSERT_VAL("wrong exclude_user", evsel->attr.exclude_user);
	TEST_ASSERT_VAL("wrong exclude_kernel", !evsel->attr.exclude_kernel);
	TEST_ASSERT_VAL("wrong exclude_hv", evsel->attr.exclude_hv);
	/* use of precise requires exclude_guest */
	TEST_ASSERT_VAL("wrong exclude guest", evsel->attr.exclude_guest);
	TEST_ASSERT_VAL("wrong exclude host", !evsel->attr.exclude_host);
	TEST_ASSERT_VAL("wrong precise_ip", evsel->attr.precise_ip == 2);
	TEST_ASSERT_VAL("wrong leader", evsel->leader == leader);
	TEST_ASSERT_VAL("wrong group_idx", perf_evsel__group_idx(evsel) == 1);
	TEST_ASSERT_VAL("wrong sample_read", !evsel->sample_read);

	return 0;
}

static int test__group5(struct perf_evlist *evlist __maybe_unused)
{
	struct perf_evsel *evsel, *leader;

	TEST_ASSERT_VAL("wrong number of entries", 5 == evlist->nr_entries);
	TEST_ASSERT_VAL("wrong number of groups", 2 == evlist->nr_groups);

	/* cycles + G */
	evsel = leader = perf_evlist__first(evlist);
	TEST_ASSERT_VAL("wrong type", PERF_TYPE_HARDWARE == evsel->attr.type);
	TEST_ASSERT_VAL("wrong config",
			PERF_COUNT_HW_CPU_CYCLES == evsel->attr.config);
	TEST_ASSERT_VAL("wrong exclude_user", !evsel->attr.exclude_user);
	TEST_ASSERT_VAL("wrong exclude_kernel", !evsel->attr.exclude_kernel);
	TEST_ASSERT_VAL("wrong exclude_hv", !evsel->attr.exclude_hv);
	TEST_ASSERT_VAL("wrong exclude guest", !evsel->attr.exclude_guest);
	TEST_ASSERT_VAL("wrong exclude host", evsel->attr.exclude_host);
	TEST_ASSERT_VAL("wrong precise_ip", !evsel->attr.precise_ip);
	TEST_ASSERT_VAL("wrong group name", !evsel->group_name);
	TEST_ASSERT_VAL("wrong leader", perf_evsel__is_group_leader(evsel));
	TEST_ASSERT_VAL("wrong nr_members", evsel->nr_members == 2);
	TEST_ASSERT_VAL("wrong group_idx", perf_evsel__group_idx(evsel) == 0);
	TEST_ASSERT_VAL("wrong sample_read", !evsel->sample_read);

	/* instructions + G */
	evsel = perf_evsel__next(evsel);
	TEST_ASSERT_VAL("wrong type", PERF_TYPE_HARDWARE == evsel->attr.type);
	TEST_ASSERT_VAL("wrong config",
			PERF_COUNT_HW_INSTRUCTIONS == evsel->attr.config);
	TEST_ASSERT_VAL("wrong exclude_user", !evsel->attr.exclude_user);
	TEST_ASSERT_VAL("wrong exclude_kernel", !evsel->attr.exclude_kernel);
	TEST_ASSERT_VAL("wrong exclude_hv", !evsel->attr.exclude_hv);
	TEST_ASSERT_VAL("wrong exclude guest", !evsel->attr.exclude_guest);
	TEST_ASSERT_VAL("wrong exclude host", evsel->attr.exclude_host);
	TEST_ASSERT_VAL("wrong precise_ip", !evsel->attr.precise_ip);
	TEST_ASSERT_VAL("wrong leader", evsel->leader == leader);
	TEST_ASSERT_VAL("wrong group_idx", perf_evsel__group_idx(evsel) == 1);
	TEST_ASSERT_VAL("wrong sample_read", !evsel->sample_read);

	/* cycles:G */
	evsel = leader = perf_evsel__next(evsel);
	TEST_ASSERT_VAL("wrong type", PERF_TYPE_HARDWARE == evsel->attr.type);
	TEST_ASSERT_VAL("wrong config",
			PERF_COUNT_HW_CPU_CYCLES == evsel->attr.config);
	TEST_ASSERT_VAL("wrong exclude_user", !evsel->attr.exclude_user);
	TEST_ASSERT_VAL("wrong exclude_kernel", !evsel->attr.exclude_kernel);
	TEST_ASSERT_VAL("wrong exclude_hv", !evsel->attr.exclude_hv);
	TEST_ASSERT_VAL("wrong exclude guest", !evsel->attr.exclude_guest);
	TEST_ASSERT_VAL("wrong exclude host", evsel->attr.exclude_host);
	TEST_ASSERT_VAL("wrong precise_ip", !evsel->attr.precise_ip);
	TEST_ASSERT_VAL("wrong group name", !evsel->group_name);
	TEST_ASSERT_VAL("wrong leader", perf_evsel__is_group_leader(evsel));
	TEST_ASSERT_VAL("wrong nr_members", evsel->nr_members == 2);
	TEST_ASSERT_VAL("wrong group_idx", perf_evsel__group_idx(evsel) == 0);
	TEST_ASSERT_VAL("wrong sample_read", !evsel->sample_read);

	/* instructions:G */
	evsel = perf_evsel__next(evsel);
	TEST_ASSERT_VAL("wrong type", PERF_TYPE_HARDWARE == evsel->attr.type);
	TEST_ASSERT_VAL("wrong config",
			PERF_COUNT_HW_INSTRUCTIONS == evsel->attr.config);
	TEST_ASSERT_VAL("wrong exclude_user", !evsel->attr.exclude_user);
	TEST_ASSERT_VAL("wrong exclude_kernel", !evsel->attr.exclude_kernel);
	TEST_ASSERT_VAL("wrong exclude_hv", !evsel->attr.exclude_hv);
	TEST_ASSERT_VAL("wrong exclude guest", !evsel->attr.exclude_guest);
	TEST_ASSERT_VAL("wrong exclude host", evsel->attr.exclude_host);
	TEST_ASSERT_VAL("wrong precise_ip", !evsel->attr.precise_ip);
	TEST_ASSERT_VAL("wrong leader", evsel->leader == leader);
	TEST_ASSERT_VAL("wrong group_idx", perf_evsel__group_idx(evsel) == 1);

	/* cycles */
	evsel = perf_evsel__next(evsel);
	TEST_ASSERT_VAL("wrong type", PERF_TYPE_HARDWARE == evsel->attr.type);
	TEST_ASSERT_VAL("wrong config",
			PERF_COUNT_HW_CPU_CYCLES == evsel->attr.config);
	TEST_ASSERT_VAL("wrong exclude_user", !evsel->attr.exclude_user);
	TEST_ASSERT_VAL("wrong exclude_kernel", !evsel->attr.exclude_kernel);
	TEST_ASSERT_VAL("wrong exclude_hv", !evsel->attr.exclude_hv);
	TEST_ASSERT_VAL("wrong exclude guest", evsel->attr.exclude_guest);
	TEST_ASSERT_VAL("wrong exclude host", !evsel->attr.exclude_host);
	TEST_ASSERT_VAL("wrong precise_ip", !evsel->attr.precise_ip);
	TEST_ASSERT_VAL("wrong leader", perf_evsel__is_group_leader(evsel));

	return 0;
}

static int test__group_gh1(struct perf_evlist *evlist)
{
	struct perf_evsel *evsel, *leader;

	TEST_ASSERT_VAL("wrong number of entries", 2 == evlist->nr_entries);
	TEST_ASSERT_VAL("wrong number of groups", 1 == evlist->nr_groups);

	/* cycles + :H group modifier */
	evsel = leader = perf_evlist__first(evlist);
	TEST_ASSERT_VAL("wrong type", PERF_TYPE_HARDWARE == evsel->attr.type);
	TEST_ASSERT_VAL("wrong config",
			PERF_COUNT_HW_CPU_CYCLES == evsel->attr.config);
	TEST_ASSERT_VAL("wrong exclude_user", !evsel->attr.exclude_user);
	TEST_ASSERT_VAL("wrong exclude_kernel", !evsel->attr.exclude_kernel);
	TEST_ASSERT_VAL("wrong exclude_hv", !evsel->attr.exclude_hv);
	TEST_ASSERT_VAL("wrong exclude guest", evsel->attr.exclude_guest);
	TEST_ASSERT_VAL("wrong exclude host", !evsel->attr.exclude_host);
	TEST_ASSERT_VAL("wrong precise_ip", !evsel->attr.precise_ip);
	TEST_ASSERT_VAL("wrong group name", !evsel->group_name);
	TEST_ASSERT_VAL("wrong leader", perf_evsel__is_group_leader(evsel));
	TEST_ASSERT_VAL("wrong nr_members", evsel->nr_members == 2);
	TEST_ASSERT_VAL("wrong group_idx", perf_evsel__group_idx(evsel) == 0);

	/* cache-misses:G + :H group modifier */
	evsel = perf_evsel__next(evsel);
	TEST_ASSERT_VAL("wrong type", PERF_TYPE_HARDWARE == evsel->attr.type);
	TEST_ASSERT_VAL("wrong config",
			PERF_COUNT_HW_CACHE_MISSES == evsel->attr.config);
	TEST_ASSERT_VAL("wrong exclude_user", !evsel->attr.exclude_user);
	TEST_ASSERT_VAL("wrong exclude_kernel", !evsel->attr.exclude_kernel);
	TEST_ASSERT_VAL("wrong exclude_hv", !evsel->attr.exclude_hv);
	TEST_ASSERT_VAL("wrong exclude guest", !evsel->attr.exclude_guest);
	TEST_ASSERT_VAL("wrong exclude host", !evsel->attr.exclude_host);
	TEST_ASSERT_VAL("wrong precise_ip", !evsel->attr.precise_ip);
	TEST_ASSERT_VAL("wrong leader", evsel->leader == leader);
	TEST_ASSERT_VAL("wrong group_idx", perf_evsel__group_idx(evsel) == 1);

	return 0;
}

static int test__group_gh2(struct perf_evlist *evlist)
{
	struct perf_evsel *evsel, *leader;

	TEST_ASSERT_VAL("wrong number of entries", 2 == evlist->nr_entries);
	TEST_ASSERT_VAL("wrong number of groups", 1 == evlist->nr_groups);

	/* cycles + :G group modifier */
	evsel = leader = perf_evlist__first(evlist);
	TEST_ASSERT_VAL("wrong type", PERF_TYPE_HARDWARE == evsel->attr.type);
	TEST_ASSERT_VAL("wrong config",
			PERF_COUNT_HW_CPU_CYCLES == evsel->attr.config);
	TEST_ASSERT_VAL("wrong exclude_user", !evsel->attr.exclude_user);
	TEST_ASSERT_VAL("wrong exclude_kernel", !evsel->attr.exclude_kernel);
	TEST_ASSERT_VAL("wrong exclude_hv", !evsel->attr.exclude_hv);
	TEST_ASSERT_VAL("wrong exclude guest", !evsel->attr.exclude_guest);
	TEST_ASSERT_VAL("wrong exclude host", evsel->attr.exclude_host);
	TEST_ASSERT_VAL("wrong precise_ip", !evsel->attr.precise_ip);
	TEST_ASSERT_VAL("wrong group name", !evsel->group_name);
	TEST_ASSERT_VAL("wrong leader", perf_evsel__is_group_leader(evsel));
	TEST_ASSERT_VAL("wrong nr_members", evsel->nr_members == 2);
	TEST_ASSERT_VAL("wrong group_idx", perf_evsel__group_idx(evsel) == 0);

	/* cache-misses:H + :G group modifier */
	evsel = perf_evsel__next(evsel);
	TEST_ASSERT_VAL("wrong type", PERF_TYPE_HARDWARE == evsel->attr.type);
	TEST_ASSERT_VAL("wrong config",
			PERF_COUNT_HW_CACHE_MISSES == evsel->attr.config);
	TEST_ASSERT_VAL("wrong exclude_user", !evsel->attr.exclude_user);
	TEST_ASSERT_VAL("wrong exclude_kernel", !evsel->attr.exclude_kernel);
	TEST_ASSERT_VAL("wrong exclude_hv", !evsel->attr.exclude_hv);
	TEST_ASSERT_VAL("wrong exclude guest", !evsel->attr.exclude_guest);
	TEST_ASSERT_VAL("wrong exclude host", !evsel->attr.exclude_host);
	TEST_ASSERT_VAL("wrong precise_ip", !evsel->attr.precise_ip);
	TEST_ASSERT_VAL("wrong leader", evsel->leader == leader);
	TEST_ASSERT_VAL("wrong group_idx", perf_evsel__group_idx(evsel) == 1);

	return 0;
}

static int test__group_gh3(struct perf_evlist *evlist)
{
	struct perf_evsel *evsel, *leader;

	TEST_ASSERT_VAL("wrong number of entries", 2 == evlist->nr_entries);
	TEST_ASSERT_VAL("wrong number of groups", 1 == evlist->nr_groups);

	/* cycles:G + :u group modifier */
	evsel = leader = perf_evlist__first(evlist);
	TEST_ASSERT_VAL("wrong type", PERF_TYPE_HARDWARE == evsel->attr.type);
	TEST_ASSERT_VAL("wrong config",
			PERF_COUNT_HW_CPU_CYCLES == evsel->attr.config);
	TEST_ASSERT_VAL("wrong exclude_user", !evsel->attr.exclude_user);
	TEST_ASSERT_VAL("wrong exclude_kernel", evsel->attr.exclude_kernel);
	TEST_ASSERT_VAL("wrong exclude_hv", evsel->attr.exclude_hv);
	TEST_ASSERT_VAL("wrong exclude guest", !evsel->attr.exclude_guest);
	TEST_ASSERT_VAL("wrong exclude host", evsel->attr.exclude_host);
	TEST_ASSERT_VAL("wrong precise_ip", !evsel->attr.precise_ip);
	TEST_ASSERT_VAL("wrong group name", !evsel->group_name);
	TEST_ASSERT_VAL("wrong leader", perf_evsel__is_group_leader(evsel));
	TEST_ASSERT_VAL("wrong nr_members", evsel->nr_members == 2);
	TEST_ASSERT_VAL("wrong group_idx", perf_evsel__group_idx(evsel) == 0);

	/* cache-misses:H + :u group modifier */
	evsel = perf_evsel__next(evsel);
	TEST_ASSERT_VAL("wrong type", PERF_TYPE_HARDWARE == evsel->attr.type);
	TEST_ASSERT_VAL("wrong config",
			PERF_COUNT_HW_CACHE_MISSES == evsel->attr.config);
	TEST_ASSERT_VAL("wrong exclude_user", !evsel->attr.exclude_user);
	TEST_ASSERT_VAL("wrong exclude_kernel", evsel->attr.exclude_kernel);
	TEST_ASSERT_VAL("wrong exclude_hv", evsel->attr.exclude_hv);
	TEST_ASSERT_VAL("wrong exclude guest", evsel->attr.exclude_guest);
	TEST_ASSERT_VAL("wrong exclude host", !evsel->attr.exclude_host);
	TEST_ASSERT_VAL("wrong precise_ip", !evsel->attr.precise_ip);
	TEST_ASSERT_VAL("wrong leader", evsel->leader == leader);
	TEST_ASSERT_VAL("wrong group_idx", perf_evsel__group_idx(evsel) == 1);

	return 0;
}

static int test__group_gh4(struct perf_evlist *evlist)
{
	struct perf_evsel *evsel, *leader;

	TEST_ASSERT_VAL("wrong number of entries", 2 == evlist->nr_entries);
	TEST_ASSERT_VAL("wrong number of groups", 1 == evlist->nr_groups);

	/* cycles:G + :uG group modifier */
	evsel = leader = perf_evlist__first(evlist);
	TEST_ASSERT_VAL("wrong type", PERF_TYPE_HARDWARE == evsel->attr.type);
	TEST_ASSERT_VAL("wrong config",
			PERF_COUNT_HW_CPU_CYCLES == evsel->attr.config);
	TEST_ASSERT_VAL("wrong exclude_user", !evsel->attr.exclude_user);
	TEST_ASSERT_VAL("wrong exclude_kernel", evsel->attr.exclude_kernel);
	TEST_ASSERT_VAL("wrong exclude_hv", evsel->attr.exclude_hv);
	TEST_ASSERT_VAL("wrong exclude guest", !evsel->attr.exclude_guest);
	TEST_ASSERT_VAL("wrong exclude host", evsel->attr.exclude_host);
	TEST_ASSERT_VAL("wrong precise_ip", !evsel->attr.precise_ip);
	TEST_ASSERT_VAL("wrong group name", !evsel->group_name);
	TEST_ASSERT_VAL("wrong leader", perf_evsel__is_group_leader(evsel));
	TEST_ASSERT_VAL("wrong nr_members", evsel->nr_members == 2);
	TEST_ASSERT_VAL("wrong group_idx", perf_evsel__group_idx(evsel) == 0);

	/* cache-misses:H + :uG group modifier */
	evsel = perf_evsel__next(evsel);
	TEST_ASSERT_VAL("wrong type", PERF_TYPE_HARDWARE == evsel->attr.type);
	TEST_ASSERT_VAL("wrong config",
			PERF_COUNT_HW_CACHE_MISSES == evsel->attr.config);
	TEST_ASSERT_VAL("wrong exclude_user", !evsel->attr.exclude_user);
	TEST_ASSERT_VAL("wrong exclude_kernel", evsel->attr.exclude_kernel);
	TEST_ASSERT_VAL("wrong exclude_hv", evsel->attr.exclude_hv);
	TEST_ASSERT_VAL("wrong exclude guest", !evsel->attr.exclude_guest);
	TEST_ASSERT_VAL("wrong exclude host", !evsel->attr.exclude_host);
	TEST_ASSERT_VAL("wrong precise_ip", !evsel->attr.precise_ip);
	TEST_ASSERT_VAL("wrong leader", evsel->leader == leader);
	TEST_ASSERT_VAL("wrong group_idx", perf_evsel__group_idx(evsel) == 1);

	return 0;
}

static int test__leader_sample1(struct perf_evlist *evlist)
{
	struct perf_evsel *evsel, *leader;

	TEST_ASSERT_VAL("wrong number of entries", 3 == evlist->nr_entries);

	/* cycles - sampling group leader */
	evsel = leader = perf_evlist__first(evlist);
	TEST_ASSERT_VAL("wrong type", PERF_TYPE_HARDWARE == evsel->attr.type);
	TEST_ASSERT_VAL("wrong config",
			PERF_COUNT_HW_CPU_CYCLES == evsel->attr.config);
	TEST_ASSERT_VAL("wrong exclude_user", !evsel->attr.exclude_user);
	TEST_ASSERT_VAL("wrong exclude_kernel", !evsel->attr.exclude_kernel);
	TEST_ASSERT_VAL("wrong exclude_hv", !evsel->attr.exclude_hv);
	TEST_ASSERT_VAL("wrong exclude guest", evsel->attr.exclude_guest);
	TEST_ASSERT_VAL("wrong exclude host", !evsel->attr.exclude_host);
	TEST_ASSERT_VAL("wrong precise_ip", !evsel->attr.precise_ip);
	TEST_ASSERT_VAL("wrong group name", !evsel->group_name);
	TEST_ASSERT_VAL("wrong leader", evsel->leader == leader);
	TEST_ASSERT_VAL("wrong sample_read", evsel->sample_read);

	/* cache-misses - not sampling */
	evsel = perf_evsel__next(evsel);
	TEST_ASSERT_VAL("wrong type", PERF_TYPE_HARDWARE == evsel->attr.type);
	TEST_ASSERT_VAL("wrong config",
			PERF_COUNT_HW_CACHE_MISSES == evsel->attr.config);
	TEST_ASSERT_VAL("wrong exclude_user", !evsel->attr.exclude_user);
	TEST_ASSERT_VAL("wrong exclude_kernel", !evsel->attr.exclude_kernel);
	TEST_ASSERT_VAL("wrong exclude_hv", !evsel->attr.exclude_hv);
	TEST_ASSERT_VAL("wrong exclude guest", evsel->attr.exclude_guest);
	TEST_ASSERT_VAL("wrong exclude host", !evsel->attr.exclude_host);
	TEST_ASSERT_VAL("wrong precise_ip", !evsel->attr.precise_ip);
	TEST_ASSERT_VAL("wrong leader", evsel->leader == leader);
	TEST_ASSERT_VAL("wrong sample_read", evsel->sample_read);

	/* branch-misses - not sampling */
	evsel = perf_evsel__next(evsel);
	TEST_ASSERT_VAL("wrong type", PERF_TYPE_HARDWARE == evsel->attr.type);
	TEST_ASSERT_VAL("wrong config",
			PERF_COUNT_HW_BRANCH_MISSES == evsel->attr.config);
	TEST_ASSERT_VAL("wrong exclude_user", !evsel->attr.exclude_user);
	TEST_ASSERT_VAL("wrong exclude_kernel", !evsel->attr.exclude_kernel);
	TEST_ASSERT_VAL("wrong exclude_hv", !evsel->attr.exclude_hv);
	TEST_ASSERT_VAL("wrong exclude guest", evsel->attr.exclude_guest);
	TEST_ASSERT_VAL("wrong exclude host", !evsel->attr.exclude_host);
	TEST_ASSERT_VAL("wrong precise_ip", !evsel->attr.precise_ip);
	TEST_ASSERT_VAL("wrong group name", !evsel->group_name);
	TEST_ASSERT_VAL("wrong leader", evsel->leader == leader);
	TEST_ASSERT_VAL("wrong sample_read", evsel->sample_read);

	return 0;
}

static int test__leader_sample2(struct perf_evlist *evlist __maybe_unused)
{
	struct perf_evsel *evsel, *leader;

	TEST_ASSERT_VAL("wrong number of entries", 2 == evlist->nr_entries);

	/* instructions - sampling group leader */
	evsel = leader = perf_evlist__first(evlist);
	TEST_ASSERT_VAL("wrong type", PERF_TYPE_HARDWARE == evsel->attr.type);
	TEST_ASSERT_VAL("wrong config",
			PERF_COUNT_HW_INSTRUCTIONS == evsel->attr.config);
	TEST_ASSERT_VAL("wrong exclude_user", !evsel->attr.exclude_user);
	TEST_ASSERT_VAL("wrong exclude_kernel", evsel->attr.exclude_kernel);
	TEST_ASSERT_VAL("wrong exclude_hv", evsel->attr.exclude_hv);
	TEST_ASSERT_VAL("wrong exclude guest", evsel->attr.exclude_guest);
	TEST_ASSERT_VAL("wrong exclude host", !evsel->attr.exclude_host);
	TEST_ASSERT_VAL("wrong precise_ip", !evsel->attr.precise_ip);
	TEST_ASSERT_VAL("wrong group name", !evsel->group_name);
	TEST_ASSERT_VAL("wrong leader", evsel->leader == leader);
	TEST_ASSERT_VAL("wrong sample_read", evsel->sample_read);

	/* branch-misses - not sampling */
	evsel = perf_evsel__next(evsel);
	TEST_ASSERT_VAL("wrong type", PERF_TYPE_HARDWARE == evsel->attr.type);
	TEST_ASSERT_VAL("wrong config",
			PERF_COUNT_HW_BRANCH_MISSES == evsel->attr.config);
	TEST_ASSERT_VAL("wrong exclude_user", !evsel->attr.exclude_user);
	TEST_ASSERT_VAL("wrong exclude_kernel", evsel->attr.exclude_kernel);
	TEST_ASSERT_VAL("wrong exclude_hv", evsel->attr.exclude_hv);
	TEST_ASSERT_VAL("wrong exclude guest", evsel->attr.exclude_guest);
	TEST_ASSERT_VAL("wrong exclude host", !evsel->attr.exclude_host);
	TEST_ASSERT_VAL("wrong precise_ip", !evsel->attr.precise_ip);
	TEST_ASSERT_VAL("wrong group name", !evsel->group_name);
	TEST_ASSERT_VAL("wrong leader", evsel->leader == leader);
	TEST_ASSERT_VAL("wrong sample_read", evsel->sample_read);

	return 0;
}

static int test__checkevent_pinned_modifier(struct perf_evlist *evlist)
{
	struct perf_evsel *evsel = perf_evlist__first(evlist);

	TEST_ASSERT_VAL("wrong exclude_user", !evsel->attr.exclude_user);
	TEST_ASSERT_VAL("wrong exclude_kernel", evsel->attr.exclude_kernel);
	TEST_ASSERT_VAL("wrong exclude_hv", evsel->attr.exclude_hv);
	TEST_ASSERT_VAL("wrong precise_ip", evsel->attr.precise_ip);
	TEST_ASSERT_VAL("wrong pinned", evsel->attr.pinned);

	return test__checkevent_symbolic_name(evlist);
}

static int test__pinned_group(struct perf_evlist *evlist)
{
	struct perf_evsel *evsel, *leader;

	TEST_ASSERT_VAL("wrong number of entries", 3 == evlist->nr_entries);

	/* cycles - group leader */
	evsel = leader = perf_evlist__first(evlist);
	TEST_ASSERT_VAL("wrong type", PERF_TYPE_HARDWARE == evsel->attr.type);
	TEST_ASSERT_VAL("wrong config",
			PERF_COUNT_HW_CPU_CYCLES == evsel->attr.config);
	TEST_ASSERT_VAL("wrong group name", !evsel->group_name);
	TEST_ASSERT_VAL("wrong leader", evsel->leader == leader);
	TEST_ASSERT_VAL("wrong pinned", evsel->attr.pinned);

	/* cache-misses - can not be pinned, but will go on with the leader */
	evsel = perf_evsel__next(evsel);
	TEST_ASSERT_VAL("wrong type", PERF_TYPE_HARDWARE == evsel->attr.type);
	TEST_ASSERT_VAL("wrong config",
			PERF_COUNT_HW_CACHE_MISSES == evsel->attr.config);
	TEST_ASSERT_VAL("wrong pinned", !evsel->attr.pinned);

	/* branch-misses - ditto */
	evsel = perf_evsel__next(evsel);
	TEST_ASSERT_VAL("wrong config",
			PERF_COUNT_HW_BRANCH_MISSES == evsel->attr.config);
	TEST_ASSERT_VAL("wrong pinned", !evsel->attr.pinned);

	return 0;
}

static int test__checkevent_breakpoint_len(struct perf_evlist *evlist)
{
	struct perf_evsel *evsel = perf_evlist__first(evlist);

	TEST_ASSERT_VAL("wrong number of entries", 1 == evlist->nr_entries);
	TEST_ASSERT_VAL("wrong type", PERF_TYPE_BREAKPOINT == evsel->attr.type);
	TEST_ASSERT_VAL("wrong config", 0 == evsel->attr.config);
	TEST_ASSERT_VAL("wrong bp_type", (HW_BREAKPOINT_R | HW_BREAKPOINT_W) ==
					 evsel->attr.bp_type);
	TEST_ASSERT_VAL("wrong bp_len", HW_BREAKPOINT_LEN_1 ==
					evsel->attr.bp_len);

	return 0;
}

static int test__checkevent_breakpoint_len_w(struct perf_evlist *evlist)
{
	struct perf_evsel *evsel = perf_evlist__first(evlist);

	TEST_ASSERT_VAL("wrong number of entries", 1 == evlist->nr_entries);
	TEST_ASSERT_VAL("wrong type", PERF_TYPE_BREAKPOINT == evsel->attr.type);
	TEST_ASSERT_VAL("wrong config", 0 == evsel->attr.config);
	TEST_ASSERT_VAL("wrong bp_type", HW_BREAKPOINT_W ==
					 evsel->attr.bp_type);
	TEST_ASSERT_VAL("wrong bp_len", HW_BREAKPOINT_LEN_2 ==
					evsel->attr.bp_len);

	return 0;
}

static int
test__checkevent_breakpoint_len_rw_modifier(struct perf_evlist *evlist)
{
	struct perf_evsel *evsel = perf_evlist__first(evlist);

	TEST_ASSERT_VAL("wrong exclude_user", !evsel->attr.exclude_user);
	TEST_ASSERT_VAL("wrong exclude_kernel", evsel->attr.exclude_kernel);
	TEST_ASSERT_VAL("wrong exclude_hv", evsel->attr.exclude_hv);
	TEST_ASSERT_VAL("wrong precise_ip", !evsel->attr.precise_ip);

	return test__checkevent_breakpoint_rw(evlist);
}

static int test__checkevent_precise_max_modifier(struct perf_evlist *evlist)
{
	struct perf_evsel *evsel = perf_evlist__first(evlist);

	TEST_ASSERT_VAL("wrong number of entries", 2 == evlist->nr_entries);
	TEST_ASSERT_VAL("wrong type", PERF_TYPE_SOFTWARE == evsel->attr.type);
	TEST_ASSERT_VAL("wrong config",
			PERF_COUNT_SW_TASK_CLOCK == evsel->attr.config);
	return 0;
}

static int test__checkevent_config_symbol(struct perf_evlist *evlist)
{
	struct perf_evsel *evsel = perf_evlist__first(evlist);

	TEST_ASSERT_VAL("wrong name setting", strcmp(evsel->name, "insn") == 0);
	return 0;
}

static int test__checkevent_config_raw(struct perf_evlist *evlist)
{
	struct perf_evsel *evsel = perf_evlist__first(evlist);

	TEST_ASSERT_VAL("wrong name setting", strcmp(evsel->name, "rawpmu") == 0);
	return 0;
}

static int test__checkevent_config_num(struct perf_evlist *evlist)
{
	struct perf_evsel *evsel = perf_evlist__first(evlist);

	TEST_ASSERT_VAL("wrong name setting", strcmp(evsel->name, "numpmu") == 0);
	return 0;
}

static int test__checkevent_config_cache(struct perf_evlist *evlist)
{
	struct perf_evsel *evsel = perf_evlist__first(evlist);

	TEST_ASSERT_VAL("wrong name setting", strcmp(evsel->name, "cachepmu") == 0);
	return 0;
}

<<<<<<< HEAD
=======
static bool test__intel_pt_valid(void)
{
	return !!perf_pmu__find("intel_pt");
}

>>>>>>> e5eb92e4
static int test__intel_pt(struct perf_evlist *evlist)
{
	struct perf_evsel *evsel = perf_evlist__first(evlist);

	TEST_ASSERT_VAL("wrong name setting", strcmp(evsel->name, "intel_pt//u") == 0);
	return 0;
}

static int count_tracepoints(void)
{
	struct dirent *events_ent;
	DIR *events_dir;
	int cnt = 0;

	events_dir = tracing_events__opendir();

	TEST_ASSERT_VAL("Can't open events dir", events_dir);

	while ((events_ent = readdir(events_dir))) {
		char *sys_path;
		struct dirent *sys_ent;
		DIR *sys_dir;

		if (!strcmp(events_ent->d_name, ".")
		    || !strcmp(events_ent->d_name, "..")
		    || !strcmp(events_ent->d_name, "enable")
		    || !strcmp(events_ent->d_name, "header_event")
		    || !strcmp(events_ent->d_name, "header_page"))
			continue;

		sys_path = get_events_file(events_ent->d_name);
		TEST_ASSERT_VAL("Can't get sys path", sys_path);

		sys_dir = opendir(sys_path);
		TEST_ASSERT_VAL("Can't open sys dir", sys_dir);

		while ((sys_ent = readdir(sys_dir))) {
			if (!strcmp(sys_ent->d_name, ".")
			    || !strcmp(sys_ent->d_name, "..")
			    || !strcmp(sys_ent->d_name, "enable")
			    || !strcmp(sys_ent->d_name, "filter"))
				continue;

			cnt++;
		}

		closedir(sys_dir);
		put_events_file(sys_path);
	}

	closedir(events_dir);
	return cnt;
}

static int test__all_tracepoints(struct perf_evlist *evlist)
{
	TEST_ASSERT_VAL("wrong events count",
			count_tracepoints() == evlist->nr_entries);

	return test__checkevent_tracepoint_multi(evlist);
}

struct evlist_test {
	const char *name;
	__u32 type;
	const int id;
	bool (*valid)(void);
	int (*check)(struct perf_evlist *evlist);
};

static struct evlist_test test__events[] = {
	{
		.name  = "syscalls:sys_enter_openat",
		.check = test__checkevent_tracepoint,
		.id    = 0,
	},
	{
		.name  = "syscalls:*",
		.check = test__checkevent_tracepoint_multi,
		.id    = 1,
	},
	{
		.name  = "r1a",
		.check = test__checkevent_raw,
		.id    = 2,
	},
	{
		.name  = "1:1",
		.check = test__checkevent_numeric,
		.id    = 3,
	},
	{
		.name  = "instructions",
		.check = test__checkevent_symbolic_name,
		.id    = 4,
	},
	{
		.name  = "cycles/period=100000,config2/",
		.check = test__checkevent_symbolic_name_config,
		.id    = 5,
	},
	{
		.name  = "faults",
		.check = test__checkevent_symbolic_alias,
		.id    = 6,
	},
	{
		.name  = "L1-dcache-load-miss",
		.check = test__checkevent_genhw,
		.id    = 7,
	},
	{
		.name  = "mem:0",
		.check = test__checkevent_breakpoint,
		.id    = 8,
	},
	{
		.name  = "mem:0:x",
		.check = test__checkevent_breakpoint_x,
		.id    = 9,
	},
	{
		.name  = "mem:0:r",
		.check = test__checkevent_breakpoint_r,
		.id    = 10,
	},
	{
		.name  = "mem:0:w",
		.check = test__checkevent_breakpoint_w,
		.id    = 11,
	},
	{
		.name  = "syscalls:sys_enter_openat:k",
		.check = test__checkevent_tracepoint_modifier,
		.id    = 12,
	},
	{
		.name  = "syscalls:*:u",
		.check = test__checkevent_tracepoint_multi_modifier,
		.id    = 13,
	},
	{
		.name  = "r1a:kp",
		.check = test__checkevent_raw_modifier,
		.id    = 14,
	},
	{
		.name  = "1:1:hp",
		.check = test__checkevent_numeric_modifier,
		.id    = 15,
	},
	{
		.name  = "instructions:h",
		.check = test__checkevent_symbolic_name_modifier,
		.id    = 16,
	},
	{
		.name  = "faults:u",
		.check = test__checkevent_symbolic_alias_modifier,
		.id    = 17,
	},
	{
		.name  = "L1-dcache-load-miss:kp",
		.check = test__checkevent_genhw_modifier,
		.id    = 18,
	},
	{
		.name  = "mem:0:u",
		.check = test__checkevent_breakpoint_modifier,
		.id    = 19,
	},
	{
		.name  = "mem:0:x:k",
		.check = test__checkevent_breakpoint_x_modifier,
		.id    = 20,
	},
	{
		.name  = "mem:0:r:hp",
		.check = test__checkevent_breakpoint_r_modifier,
		.id    = 21,
	},
	{
		.name  = "mem:0:w:up",
		.check = test__checkevent_breakpoint_w_modifier,
		.id    = 22,
	},
	{
		.name  = "r1,syscalls:sys_enter_openat:k,1:1:hp",
		.check = test__checkevent_list,
		.id    = 23,
	},
	{
		.name  = "instructions:G",
		.check = test__checkevent_exclude_host_modifier,
		.id    = 24,
	},
	{
		.name  = "instructions:H",
		.check = test__checkevent_exclude_guest_modifier,
		.id    = 25,
	},
	{
		.name  = "mem:0:rw",
		.check = test__checkevent_breakpoint_rw,
		.id    = 26,
	},
	{
		.name  = "mem:0:rw:kp",
		.check = test__checkevent_breakpoint_rw_modifier,
		.id    = 27,
	},
	{
		.name  = "{instructions:k,cycles:upp}",
		.check = test__group1,
		.id    = 28,
	},
	{
		.name  = "{faults:k,cache-references}:u,cycles:k",
		.check = test__group2,
		.id    = 29,
	},
	{
		.name  = "group1{syscalls:sys_enter_openat:H,cycles:kppp},group2{cycles,1:3}:G,instructions:u",
		.check = test__group3,
		.id    = 30,
	},
	{
		.name  = "{cycles:u,instructions:kp}:p",
		.check = test__group4,
		.id    = 31,
	},
	{
		.name  = "{cycles,instructions}:G,{cycles:G,instructions:G},cycles",
		.check = test__group5,
		.id    = 32,
	},
	{
		.name  = "*:*",
		.check = test__all_tracepoints,
		.id    = 33,
	},
	{
		.name  = "{cycles,cache-misses:G}:H",
		.check = test__group_gh1,
		.id    = 34,
	},
	{
		.name  = "{cycles,cache-misses:H}:G",
		.check = test__group_gh2,
		.id    = 35,
	},
	{
		.name  = "{cycles:G,cache-misses:H}:u",
		.check = test__group_gh3,
		.id    = 36,
	},
	{
		.name  = "{cycles:G,cache-misses:H}:uG",
		.check = test__group_gh4,
		.id    = 37,
	},
	{
		.name  = "{cycles,cache-misses,branch-misses}:S",
		.check = test__leader_sample1,
		.id    = 38,
	},
	{
		.name  = "{instructions,branch-misses}:Su",
		.check = test__leader_sample2,
		.id    = 39,
	},
	{
		.name  = "instructions:uDp",
		.check = test__checkevent_pinned_modifier,
		.id    = 40,
	},
	{
		.name  = "{cycles,cache-misses,branch-misses}:D",
		.check = test__pinned_group,
		.id    = 41,
	},
	{
		.name  = "mem:0/1",
		.check = test__checkevent_breakpoint_len,
		.id    = 42,
	},
	{
		.name  = "mem:0/2:w",
		.check = test__checkevent_breakpoint_len_w,
		.id    = 43,
	},
	{
		.name  = "mem:0/4:rw:u",
		.check = test__checkevent_breakpoint_len_rw_modifier,
		.id    = 44
	},
#if defined(__s390x__)
	{
		.name  = "kvm-s390:kvm_s390_create_vm",
		.check = test__checkevent_tracepoint,
		.id    = 100,
	},
#endif
	{
		.name  = "instructions:I",
		.check = test__checkevent_exclude_idle_modifier,
		.id    = 45,
	},
	{
		.name  = "instructions:kIG",
		.check = test__checkevent_exclude_idle_modifier_1,
		.id    = 46,
	},
	{
		.name  = "task-clock:P,cycles",
		.check = test__checkevent_precise_max_modifier,
		.id    = 47,
	},
	{
		.name  = "instructions/name=insn/",
		.check = test__checkevent_config_symbol,
		.id    = 48,
	},
	{
		.name  = "r1234/name=rawpmu/",
		.check = test__checkevent_config_raw,
		.id    = 49,
	},
	{
		.name  = "4:0x6530160/name=numpmu/",
		.check = test__checkevent_config_num,
		.id    = 50,
	},
	{
		.name  = "L1-dcache-misses/name=cachepmu/",
		.check = test__checkevent_config_cache,
		.id    = 51,
	},
	{
		.name  = "intel_pt//u",
<<<<<<< HEAD
=======
		.valid = test__intel_pt_valid,
>>>>>>> e5eb92e4
		.check = test__intel_pt,
		.id    = 52,
	},
};

static struct evlist_test test__events_pmu[] = {
	{
		.name  = "cpu/config=10,config1,config2=3,period=1000/u",
		.check = test__checkevent_pmu,
		.id    = 0,
	},
	{
		.name  = "cpu/config=1,name=krava/u,cpu/config=2/u",
		.check = test__checkevent_pmu_name,
		.id    = 1,
	},
	{
		.name  = "cpu/config=1,call-graph=fp,time,period=100000/,cpu/config=2,call-graph=no,time=0,period=2000/",
		.check = test__checkevent_pmu_partial_time_callgraph,
		.id    = 2,
	},
};

struct terms_test {
	const char *str;
	__u32 type;
	int (*check)(struct list_head *terms);
};

static struct terms_test test__terms[] = {
	[0] = {
		.str   = "config=10,config1,config2=3,umask=1",
		.check = test__checkterms_simple,
	},
};

static int test_event(struct evlist_test *e)
{
	struct parse_events_error err = { .idx = 0, };
	struct perf_evlist *evlist;
	int ret;

	if (e->valid && !e->valid()) {
		pr_debug("... SKIP");
		return 0;
	}

	evlist = perf_evlist__new();
	if (evlist == NULL)
		return -ENOMEM;

	ret = parse_events(evlist, e->name, &err);
	if (ret) {
		pr_debug("failed to parse event '%s', err %d, str '%s'\n",
			 e->name, ret, err.str);
		parse_events_print_error(&err, e->name);
	} else {
		ret = e->check(evlist);
	}

	perf_evlist__delete(evlist);

	return ret;
}

static int test_events(struct evlist_test *events, unsigned cnt)
{
	int ret1, ret2 = 0;
	unsigned i;

	for (i = 0; i < cnt; i++) {
		struct evlist_test *e = &events[i];

		pr_debug("running test %d '%s'", e->id, e->name);
		ret1 = test_event(e);
		if (ret1)
			ret2 = ret1;
		pr_debug("\n");
	}

	return ret2;
}

static int test_term(struct terms_test *t)
{
	struct list_head terms;
	int ret;

	INIT_LIST_HEAD(&terms);

	ret = parse_events_terms(&terms, t->str);
	if (ret) {
		pr_debug("failed to parse terms '%s', err %d\n",
			 t->str , ret);
		return ret;
	}

	ret = t->check(&terms);
	parse_events_terms__purge(&terms);

	return ret;
}

static int test_terms(struct terms_test *terms, unsigned cnt)
{
	int ret = 0;
	unsigned i;

	for (i = 0; i < cnt; i++) {
		struct terms_test *t = &terms[i];

		pr_debug("running test %d '%s'\n", i, t->str);
		ret = test_term(t);
		if (ret)
			break;
	}

	return ret;
}

static int test_pmu(void)
{
	struct stat st;
	char path[PATH_MAX];
	int ret;

	snprintf(path, PATH_MAX, "%s/bus/event_source/devices/cpu/format/",
		 sysfs__mountpoint());

	ret = stat(path, &st);
	if (ret)
		pr_debug("omitting PMU cpu tests\n");
	return !ret;
}

static int test_pmu_events(void)
{
	struct stat st;
	char path[PATH_MAX];
	struct dirent *ent;
	DIR *dir;
	int ret;

	snprintf(path, PATH_MAX, "%s/bus/event_source/devices/cpu/events/",
		 sysfs__mountpoint());

	ret = stat(path, &st);
	if (ret) {
		pr_debug("omitting PMU cpu events tests\n");
		return 0;
	}

	dir = opendir(path);
	if (!dir) {
		pr_debug("can't open pmu event dir");
		return -1;
	}

	while (!ret && (ent = readdir(dir))) {
		struct evlist_test e = { .id = 0, };
		char name[2 * NAME_MAX + 1 + 12 + 3];

		/* Names containing . are special and cannot be used directly */
		if (strchr(ent->d_name, '.'))
			continue;

		snprintf(name, sizeof(name), "cpu/event=%s/u", ent->d_name);

		e.name  = name;
		e.check = test__checkevent_pmu_events;

		ret = test_event(&e);
		if (ret)
			break;
		snprintf(name, sizeof(name), "%s:u,cpu/event=%s/u", ent->d_name, ent->d_name);
		e.name  = name;
		e.check = test__checkevent_pmu_events_mix;
		ret = test_event(&e);
	}

	closedir(dir);
	return ret;
}

int test__parse_events(struct test *test __maybe_unused, int subtest __maybe_unused)
{
	int ret1, ret2 = 0;

#define TEST_EVENTS(tests)				\
do {							\
	ret1 = test_events(tests, ARRAY_SIZE(tests));	\
	if (!ret2)					\
		ret2 = ret1;				\
} while (0)

	TEST_EVENTS(test__events);

	if (test_pmu())
		TEST_EVENTS(test__events_pmu);

	if (test_pmu()) {
		int ret = test_pmu_events();
		if (ret)
			return ret;
	}

	ret1 = test_terms(test__terms, ARRAY_SIZE(test__terms));
	if (!ret2)
		ret2 = ret1;

	return ret2;
}<|MERGE_RESOLUTION|>--- conflicted
+++ resolved
@@ -1309,14 +1309,11 @@
 	return 0;
 }
 
-<<<<<<< HEAD
-=======
 static bool test__intel_pt_valid(void)
 {
 	return !!perf_pmu__find("intel_pt");
 }
 
->>>>>>> e5eb92e4
 static int test__intel_pt(struct perf_evlist *evlist)
 {
 	struct perf_evsel *evsel = perf_evlist__first(evlist);
@@ -1657,10 +1654,7 @@
 	},
 	{
 		.name  = "intel_pt//u",
-<<<<<<< HEAD
-=======
 		.valid = test__intel_pt_valid,
->>>>>>> e5eb92e4
 		.check = test__intel_pt,
 		.id    = 52,
 	},
