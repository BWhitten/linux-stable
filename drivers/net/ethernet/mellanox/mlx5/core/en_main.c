--- conflicted
+++ resolved
@@ -50,10 +50,7 @@
 #include "en/port.h"
 #include "en/xdp.h"
 #include "lib/eq.h"
-<<<<<<< HEAD
-=======
 #include "en/monitor_stats.h"
->>>>>>> 95302c39
 
 struct mlx5e_rq_param {
 	u32			rqc[MLX5_ST_SZ_DW(rqc)];
