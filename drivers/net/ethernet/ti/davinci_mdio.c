--- conflicted
+++ resolved
@@ -467,13 +467,9 @@
 {
 	struct davinci_mdio_data *data = dev_get_drvdata(dev);
 
-<<<<<<< HEAD
-=======
 	/* Select default pin state */
 	pinctrl_pm_select_default_state(dev);
 
-	spin_lock(&data->lock);
->>>>>>> 2207a4e1
 	pm_runtime_get_sync(data->dev);
 
 	spin_lock(&data->lock);
