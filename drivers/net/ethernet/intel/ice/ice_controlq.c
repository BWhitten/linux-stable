--- conflicted
+++ resolved
@@ -635,19 +635,11 @@
 	return 0;
 
 init_ctrlq_free_rq:
-<<<<<<< HEAD
-	if (cq->rq.head) {
-		ice_shutdown_rq(hw, cq);
-		mutex_destroy(&cq->rq_lock);
-	}
-	if (cq->sq.head) {
-=======
 	if (cq->rq.count) {
 		ice_shutdown_rq(hw, cq);
 		mutex_destroy(&cq->rq_lock);
 	}
 	if (cq->sq.count) {
->>>>>>> 0fd79184
 		ice_shutdown_sq(hw, cq);
 		mutex_destroy(&cq->sq_lock);
 	}
@@ -768,19 +760,11 @@
 		return;
 	}
 
-<<<<<<< HEAD
-	if (cq->sq.head) {
-		ice_shutdown_sq(hw, cq);
-		mutex_destroy(&cq->sq_lock);
-	}
-	if (cq->rq.head) {
-=======
 	if (cq->sq.count) {
 		ice_shutdown_sq(hw, cq);
 		mutex_destroy(&cq->sq_lock);
 	}
 	if (cq->rq.count) {
->>>>>>> 0fd79184
 		ice_shutdown_rq(hw, cq);
 		mutex_destroy(&cq->rq_lock);
 	}
