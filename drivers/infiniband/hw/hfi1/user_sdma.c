--- conflicted
+++ resolved
@@ -130,11 +130,6 @@
 {
 	struct hfi1_user_sdma_pkt_q *pq =
 		container_of(wait->iow, struct hfi1_user_sdma_pkt_q, busy);
-<<<<<<< HEAD
-	struct user_sdma_txreq *tx =
-		container_of(txreq, struct user_sdma_txreq, txreq);
-=======
->>>>>>> 0ecfebd2
 
 	write_seqlock(&sde->waitlock);
 	if (sdma_progress(sde, seq, txreq))
@@ -145,10 +140,6 @@
 	 * it is supposed to be enqueued.
 	 */
 	xchg(&pq->state, SDMA_PKT_Q_DEFERRED);
-<<<<<<< HEAD
-	write_seqlock(&sde->waitlock);
-=======
->>>>>>> 0ecfebd2
 	if (list_empty(&pq->busy.list)) {
 		iowait_get_priority(&pq->busy);
 		iowait_queue(pkts_sent, &pq->busy, &sde->dmawait);
