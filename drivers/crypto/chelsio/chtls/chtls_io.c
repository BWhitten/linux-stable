--- conflicted
+++ resolved
@@ -1548,26 +1548,14 @@
 			tp->urg_data = 0;
 
 		if ((avail + offset) >= skb->len) {
-<<<<<<< HEAD
-			if (likely(skb))
-				chtls_free_skb(sk, skb);
-			buffers_freed++;
 			if (ULP_SKB_CB(skb)->flags & ULPCB_FLAG_TLS_HDR) {
 				tp->copied_seq += skb->len;
 				hws->rcvpld = skb->hdr_len;
 			} else {
 				tp->copied_seq += hws->rcvpld;
 			}
-=======
-			if (ULP_SKB_CB(skb)->flags & ULPCB_FLAG_TLS_HDR) {
-				tp->copied_seq += skb->len;
-				hws->rcvpld = skb->hdr_len;
-			} else {
-				tp->copied_seq += hws->rcvpld;
-			}
 			chtls_free_skb(sk, skb);
 			buffers_freed++;
->>>>>>> e5eb92e4
 			hws->copied_seq = 0;
 			if (copied >= target &&
 			    !skb_peek(&sk->sk_receive_queue))
