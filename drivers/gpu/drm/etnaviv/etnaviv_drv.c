// SPDX-License-Identifier: GPL-2.0
/*
 * Copyright (C) 2015-2018 Etnaviv Project
 */

#include <linux/component.h>
#include <linux/of_platform.h>
#include <drm/drm_of.h>

#include "etnaviv_cmdbuf.h"
#include "etnaviv_drv.h"
#include "etnaviv_gpu.h"
#include "etnaviv_gem.h"
#include "etnaviv_mmu.h"
#include "etnaviv_perfmon.h"

/*
 * DRM operations:
 */


static void load_gpu(struct drm_device *dev)
{
	struct etnaviv_drm_private *priv = dev->dev_private;
	unsigned int i;

	for (i = 0; i < ETNA_MAX_PIPES; i++) {
		struct etnaviv_gpu *g = priv->gpu[i];

		if (g) {
			int ret;

			ret = etnaviv_gpu_init(g);
			if (ret)
				priv->gpu[i] = NULL;
		}
	}
}

static int etnaviv_open(struct drm_device *dev, struct drm_file *file)
{
	struct etnaviv_drm_private *priv = dev->dev_private;
	struct etnaviv_file_private *ctx;
	int i;

	ctx = kzalloc(sizeof(*ctx), GFP_KERNEL);
	if (!ctx)
		return -ENOMEM;

	for (i = 0; i < ETNA_MAX_PIPES; i++) {
		struct etnaviv_gpu *gpu = priv->gpu[i];
		struct drm_sched_rq *rq;

		if (gpu) {
			rq = &gpu->sched.sched_rq[DRM_SCHED_PRIORITY_NORMAL];
			drm_sched_entity_init(&ctx->sched_entity[i],
					      &rq, 1, NULL);
			}
	}

	file->driver_priv = ctx;

	return 0;
}

static void etnaviv_postclose(struct drm_device *dev, struct drm_file *file)
{
	struct etnaviv_drm_private *priv = dev->dev_private;
	struct etnaviv_file_private *ctx = file->driver_priv;
	unsigned int i;

	for (i = 0; i < ETNA_MAX_PIPES; i++) {
		struct etnaviv_gpu *gpu = priv->gpu[i];

		if (gpu)
			drm_sched_entity_destroy(&ctx->sched_entity[i]);
	}

	kfree(ctx);
}

/*
 * DRM debugfs:
 */

#ifdef CONFIG_DEBUG_FS
static int etnaviv_gem_show(struct drm_device *dev, struct seq_file *m)
{
	struct etnaviv_drm_private *priv = dev->dev_private;

	etnaviv_gem_describe_objects(priv, m);

	return 0;
}

static int etnaviv_mm_show(struct drm_device *dev, struct seq_file *m)
{
	struct drm_printer p = drm_seq_file_printer(m);

	read_lock(&dev->vma_offset_manager->vm_lock);
	drm_mm_print(&dev->vma_offset_manager->vm_addr_space_mm, &p);
	read_unlock(&dev->vma_offset_manager->vm_lock);

	return 0;
}

static int etnaviv_mmu_show(struct etnaviv_gpu *gpu, struct seq_file *m)
{
	struct drm_printer p = drm_seq_file_printer(m);

	seq_printf(m, "Active Objects (%s):\n", dev_name(gpu->dev));

	mutex_lock(&gpu->mmu->lock);
	drm_mm_print(&gpu->mmu->mm, &p);
	mutex_unlock(&gpu->mmu->lock);

	return 0;
}

static void etnaviv_buffer_dump(struct etnaviv_gpu *gpu, struct seq_file *m)
{
	struct etnaviv_cmdbuf *buf = &gpu->buffer;
	u32 size = buf->size;
	u32 *ptr = buf->vaddr;
	u32 i;

	seq_printf(m, "virt %p - phys 0x%llx - free 0x%08x\n",
			buf->vaddr, (u64)etnaviv_cmdbuf_get_pa(buf),
			size - buf->user_size);

	for (i = 0; i < size / 4; i++) {
		if (i && !(i % 4))
			seq_puts(m, "\n");
		if (i % 4 == 0)
			seq_printf(m, "\t0x%p: ", ptr + i);
		seq_printf(m, "%08x ", *(ptr + i));
	}
	seq_puts(m, "\n");
}

static int etnaviv_ring_show(struct etnaviv_gpu *gpu, struct seq_file *m)
{
	seq_printf(m, "Ring Buffer (%s): ", dev_name(gpu->dev));

	mutex_lock(&gpu->lock);
	etnaviv_buffer_dump(gpu, m);
	mutex_unlock(&gpu->lock);

	return 0;
}

static int show_unlocked(struct seq_file *m, void *arg)
{
	struct drm_info_node *node = (struct drm_info_node *) m->private;
	struct drm_device *dev = node->minor->dev;
	int (*show)(struct drm_device *dev, struct seq_file *m) =
			node->info_ent->data;

	return show(dev, m);
}

static int show_each_gpu(struct seq_file *m, void *arg)
{
	struct drm_info_node *node = (struct drm_info_node *) m->private;
	struct drm_device *dev = node->minor->dev;
	struct etnaviv_drm_private *priv = dev->dev_private;
	struct etnaviv_gpu *gpu;
	int (*show)(struct etnaviv_gpu *gpu, struct seq_file *m) =
			node->info_ent->data;
	unsigned int i;
	int ret = 0;

	for (i = 0; i < ETNA_MAX_PIPES; i++) {
		gpu = priv->gpu[i];
		if (!gpu)
			continue;

		ret = show(gpu, m);
		if (ret < 0)
			break;
	}

	return ret;
}

static struct drm_info_list etnaviv_debugfs_list[] = {
		{"gpu", show_each_gpu, 0, etnaviv_gpu_debugfs},
		{"gem", show_unlocked, 0, etnaviv_gem_show},
		{ "mm", show_unlocked, 0, etnaviv_mm_show },
		{"mmu", show_each_gpu, 0, etnaviv_mmu_show},
		{"ring", show_each_gpu, 0, etnaviv_ring_show},
};

static int etnaviv_debugfs_init(struct drm_minor *minor)
{
	struct drm_device *dev = minor->dev;
	int ret;

	ret = drm_debugfs_create_files(etnaviv_debugfs_list,
			ARRAY_SIZE(etnaviv_debugfs_list),
			minor->debugfs_root, minor);

	if (ret) {
		dev_err(dev->dev, "could not install etnaviv_debugfs_list\n");
		return ret;
	}

	return ret;
}
#endif

/*
 * DRM ioctls:
 */

static int etnaviv_ioctl_get_param(struct drm_device *dev, void *data,
		struct drm_file *file)
{
	struct etnaviv_drm_private *priv = dev->dev_private;
	struct drm_etnaviv_param *args = data;
	struct etnaviv_gpu *gpu;

	if (args->pipe >= ETNA_MAX_PIPES)
		return -EINVAL;

	gpu = priv->gpu[args->pipe];
	if (!gpu)
		return -ENXIO;

	return etnaviv_gpu_get_param(gpu, args->param, &args->value);
}

static int etnaviv_ioctl_gem_new(struct drm_device *dev, void *data,
		struct drm_file *file)
{
	struct drm_etnaviv_gem_new *args = data;

	if (args->flags & ~(ETNA_BO_CACHED | ETNA_BO_WC | ETNA_BO_UNCACHED |
			    ETNA_BO_FORCE_MMU))
		return -EINVAL;

	return etnaviv_gem_new_handle(dev, file, args->size,
			args->flags, &args->handle);
}

#define TS(t) ((struct timespec){ \
	.tv_sec = (t).tv_sec, \
	.tv_nsec = (t).tv_nsec \
})

static int etnaviv_ioctl_gem_cpu_prep(struct drm_device *dev, void *data,
		struct drm_file *file)
{
	struct drm_etnaviv_gem_cpu_prep *args = data;
	struct drm_gem_object *obj;
	int ret;

	if (args->op & ~(ETNA_PREP_READ | ETNA_PREP_WRITE | ETNA_PREP_NOSYNC))
		return -EINVAL;

	obj = drm_gem_object_lookup(file, args->handle);
	if (!obj)
		return -ENOENT;

	ret = etnaviv_gem_cpu_prep(obj, args->op, &TS(args->timeout));

	drm_gem_object_put_unlocked(obj);

	return ret;
}

static int etnaviv_ioctl_gem_cpu_fini(struct drm_device *dev, void *data,
		struct drm_file *file)
{
	struct drm_etnaviv_gem_cpu_fini *args = data;
	struct drm_gem_object *obj;
	int ret;

	if (args->flags)
		return -EINVAL;

	obj = drm_gem_object_lookup(file, args->handle);
	if (!obj)
		return -ENOENT;

	ret = etnaviv_gem_cpu_fini(obj);

	drm_gem_object_put_unlocked(obj);

	return ret;
}

static int etnaviv_ioctl_gem_info(struct drm_device *dev, void *data,
		struct drm_file *file)
{
	struct drm_etnaviv_gem_info *args = data;
	struct drm_gem_object *obj;
	int ret;

	if (args->pad)
		return -EINVAL;

	obj = drm_gem_object_lookup(file, args->handle);
	if (!obj)
		return -ENOENT;

	ret = etnaviv_gem_mmap_offset(obj, &args->offset);
	drm_gem_object_put_unlocked(obj);

	return ret;
}

static int etnaviv_ioctl_wait_fence(struct drm_device *dev, void *data,
		struct drm_file *file)
{
	struct drm_etnaviv_wait_fence *args = data;
	struct etnaviv_drm_private *priv = dev->dev_private;
	struct timespec *timeout = &TS(args->timeout);
	struct etnaviv_gpu *gpu;

	if (args->flags & ~(ETNA_WAIT_NONBLOCK))
		return -EINVAL;

	if (args->pipe >= ETNA_MAX_PIPES)
		return -EINVAL;

	gpu = priv->gpu[args->pipe];
	if (!gpu)
		return -ENXIO;

	if (args->flags & ETNA_WAIT_NONBLOCK)
		timeout = NULL;

	return etnaviv_gpu_wait_fence_interruptible(gpu, args->fence,
						    timeout);
}

static int etnaviv_ioctl_gem_userptr(struct drm_device *dev, void *data,
	struct drm_file *file)
{
	struct drm_etnaviv_gem_userptr *args = data;
	int access;

	if (args->flags & ~(ETNA_USERPTR_READ|ETNA_USERPTR_WRITE) ||
	    args->flags == 0)
		return -EINVAL;

	if (offset_in_page(args->user_ptr | args->user_size) ||
	    (uintptr_t)args->user_ptr != args->user_ptr ||
	    (u32)args->user_size != args->user_size ||
	    args->user_ptr & ~PAGE_MASK)
		return -EINVAL;

	if (args->flags & ETNA_USERPTR_WRITE)
		access = VERIFY_WRITE;
	else
		access = VERIFY_READ;

	if (!access_ok(access, (void __user *)(unsigned long)args->user_ptr,
		       args->user_size))
		return -EFAULT;

	return etnaviv_gem_new_userptr(dev, file, args->user_ptr,
				       args->user_size, args->flags,
				       &args->handle);
}

static int etnaviv_ioctl_gem_wait(struct drm_device *dev, void *data,
	struct drm_file *file)
{
	struct etnaviv_drm_private *priv = dev->dev_private;
	struct drm_etnaviv_gem_wait *args = data;
	struct timespec *timeout = &TS(args->timeout);
	struct drm_gem_object *obj;
	struct etnaviv_gpu *gpu;
	int ret;

	if (args->flags & ~(ETNA_WAIT_NONBLOCK))
		return -EINVAL;

	if (args->pipe >= ETNA_MAX_PIPES)
		return -EINVAL;

	gpu = priv->gpu[args->pipe];
	if (!gpu)
		return -ENXIO;

	obj = drm_gem_object_lookup(file, args->handle);
	if (!obj)
		return -ENOENT;

	if (args->flags & ETNA_WAIT_NONBLOCK)
		timeout = NULL;

	ret = etnaviv_gem_wait_bo(gpu, obj, timeout);

	drm_gem_object_put_unlocked(obj);

	return ret;
}

static int etnaviv_ioctl_pm_query_dom(struct drm_device *dev, void *data,
	struct drm_file *file)
{
	struct etnaviv_drm_private *priv = dev->dev_private;
	struct drm_etnaviv_pm_domain *args = data;
	struct etnaviv_gpu *gpu;

	if (args->pipe >= ETNA_MAX_PIPES)
		return -EINVAL;

	gpu = priv->gpu[args->pipe];
	if (!gpu)
		return -ENXIO;

	return etnaviv_pm_query_dom(gpu, args);
}

static int etnaviv_ioctl_pm_query_sig(struct drm_device *dev, void *data,
	struct drm_file *file)
{
	struct etnaviv_drm_private *priv = dev->dev_private;
	struct drm_etnaviv_pm_signal *args = data;
	struct etnaviv_gpu *gpu;

	if (args->pipe >= ETNA_MAX_PIPES)
		return -EINVAL;

	gpu = priv->gpu[args->pipe];
	if (!gpu)
		return -ENXIO;

	return etnaviv_pm_query_sig(gpu, args);
}

static const struct drm_ioctl_desc etnaviv_ioctls[] = {
#define ETNA_IOCTL(n, func, flags) \
	DRM_IOCTL_DEF_DRV(ETNAVIV_##n, etnaviv_ioctl_##func, flags)
	ETNA_IOCTL(GET_PARAM,    get_param,    DRM_AUTH|DRM_RENDER_ALLOW),
	ETNA_IOCTL(GEM_NEW,      gem_new,      DRM_AUTH|DRM_RENDER_ALLOW),
	ETNA_IOCTL(GEM_INFO,     gem_info,     DRM_AUTH|DRM_RENDER_ALLOW),
	ETNA_IOCTL(GEM_CPU_PREP, gem_cpu_prep, DRM_AUTH|DRM_RENDER_ALLOW),
	ETNA_IOCTL(GEM_CPU_FINI, gem_cpu_fini, DRM_AUTH|DRM_RENDER_ALLOW),
	ETNA_IOCTL(GEM_SUBMIT,   gem_submit,   DRM_AUTH|DRM_RENDER_ALLOW),
	ETNA_IOCTL(WAIT_FENCE,   wait_fence,   DRM_AUTH|DRM_RENDER_ALLOW),
	ETNA_IOCTL(GEM_USERPTR,  gem_userptr,  DRM_AUTH|DRM_RENDER_ALLOW),
	ETNA_IOCTL(GEM_WAIT,     gem_wait,     DRM_AUTH|DRM_RENDER_ALLOW),
	ETNA_IOCTL(PM_QUERY_DOM, pm_query_dom, DRM_AUTH|DRM_RENDER_ALLOW),
	ETNA_IOCTL(PM_QUERY_SIG, pm_query_sig, DRM_AUTH|DRM_RENDER_ALLOW),
};

static const struct vm_operations_struct vm_ops = {
	.fault = etnaviv_gem_fault,
	.open = drm_gem_vm_open,
	.close = drm_gem_vm_close,
};

static const struct file_operations fops = {
	.owner              = THIS_MODULE,
	.open               = drm_open,
	.release            = drm_release,
	.unlocked_ioctl     = drm_ioctl,
	.compat_ioctl       = drm_compat_ioctl,
	.poll               = drm_poll,
	.read               = drm_read,
	.llseek             = no_llseek,
	.mmap               = etnaviv_gem_mmap,
};

static struct drm_driver etnaviv_drm_driver = {
	.driver_features    = DRIVER_GEM |
				DRIVER_PRIME |
				DRIVER_RENDER,
	.open               = etnaviv_open,
	.postclose           = etnaviv_postclose,
	.gem_free_object_unlocked = etnaviv_gem_free_object,
	.gem_vm_ops         = &vm_ops,
	.prime_handle_to_fd = drm_gem_prime_handle_to_fd,
	.prime_fd_to_handle = drm_gem_prime_fd_to_handle,
	.gem_prime_export   = drm_gem_prime_export,
	.gem_prime_import   = drm_gem_prime_import,
	.gem_prime_res_obj  = etnaviv_gem_prime_res_obj,
	.gem_prime_pin      = etnaviv_gem_prime_pin,
	.gem_prime_unpin    = etnaviv_gem_prime_unpin,
	.gem_prime_get_sg_table = etnaviv_gem_prime_get_sg_table,
	.gem_prime_import_sg_table = etnaviv_gem_prime_import_sg_table,
	.gem_prime_vmap     = etnaviv_gem_prime_vmap,
	.gem_prime_vunmap   = etnaviv_gem_prime_vunmap,
	.gem_prime_mmap     = etnaviv_gem_prime_mmap,
#ifdef CONFIG_DEBUG_FS
	.debugfs_init       = etnaviv_debugfs_init,
#endif
	.ioctls             = etnaviv_ioctls,
	.num_ioctls         = DRM_ETNAVIV_NUM_IOCTLS,
	.fops               = &fops,
	.name               = "etnaviv",
	.desc               = "etnaviv DRM",
	.date               = "20151214",
	.major              = 1,
	.minor              = 2,
};

/*
 * Platform driver:
 */
static int etnaviv_bind(struct device *dev)
{
	struct etnaviv_drm_private *priv;
	struct drm_device *drm;
	int ret;

	drm = drm_dev_alloc(&etnaviv_drm_driver, dev);
	if (IS_ERR(drm))
		return PTR_ERR(drm);

	priv = kzalloc(sizeof(*priv), GFP_KERNEL);
	if (!priv) {
		dev_err(dev, "failed to allocate private data\n");
		ret = -ENOMEM;
		goto out_put;
	}
	drm->dev_private = priv;

	mutex_init(&priv->gem_lock);
	INIT_LIST_HEAD(&priv->gem_list);
	priv->num_gpus = 0;

	dev_set_drvdata(dev, drm);

	ret = component_bind_all(dev, drm);
	if (ret < 0)
		goto out_bind;

	load_gpu(drm);

	ret = drm_dev_register(drm, 0);
	if (ret)
		goto out_register;

	return 0;

out_register:
	component_unbind_all(dev, drm);
out_bind:
	kfree(priv);
<<<<<<< HEAD
out_unref:
=======
out_put:
>>>>>>> dea492e0
	drm_dev_put(drm);

	return ret;
}

static void etnaviv_unbind(struct device *dev)
{
	struct drm_device *drm = dev_get_drvdata(dev);
	struct etnaviv_drm_private *priv = drm->dev_private;

	drm_dev_unregister(drm);

	component_unbind_all(dev, drm);

	drm->dev_private = NULL;
	kfree(priv);

	drm_dev_put(drm);
}

static const struct component_master_ops etnaviv_master_ops = {
	.bind = etnaviv_bind,
	.unbind = etnaviv_unbind,
};

static int compare_of(struct device *dev, void *data)
{
	struct device_node *np = data;

	return dev->of_node == np;
}

static int compare_str(struct device *dev, void *data)
{
	return !strcmp(dev_name(dev), data);
}

static int etnaviv_pdev_probe(struct platform_device *pdev)
{
	struct device *dev = &pdev->dev;
	struct component_match *match = NULL;

	if (!dev->platform_data) {
		struct device_node *core_node;

		for_each_compatible_node(core_node, NULL, "vivante,gc") {
			if (!of_device_is_available(core_node))
				continue;

			drm_of_component_match_add(&pdev->dev, &match,
						   compare_of, core_node);
		}
	} else {
		char **names = dev->platform_data;
		unsigned i;

		for (i = 0; names[i]; i++)
			component_match_add(dev, &match, compare_str, names[i]);
	}

	return component_master_add_with_match(dev, &etnaviv_master_ops, match);
}

static int etnaviv_pdev_remove(struct platform_device *pdev)
{
	component_master_del(&pdev->dev, &etnaviv_master_ops);

	return 0;
}

static struct platform_driver etnaviv_platform_driver = {
	.probe      = etnaviv_pdev_probe,
	.remove     = etnaviv_pdev_remove,
	.driver     = {
		.name   = "etnaviv",
	},
};

static struct platform_device *etnaviv_drm;

static int __init etnaviv_init(void)
{
	struct platform_device *pdev;
	int ret;
	struct device_node *np;

	etnaviv_validate_init();

	ret = platform_driver_register(&etnaviv_gpu_driver);
	if (ret != 0)
		return ret;

	ret = platform_driver_register(&etnaviv_platform_driver);
	if (ret != 0)
		goto unregister_gpu_driver;

	/*
	 * If the DT contains at least one available GPU device, instantiate
	 * the DRM platform device.
	 */
	for_each_compatible_node(np, NULL, "vivante,gc") {
		if (!of_device_is_available(np))
			continue;

		pdev = platform_device_alloc("etnaviv", -1);
		if (!pdev) {
			ret = -ENOMEM;
			of_node_put(np);
			goto unregister_platform_driver;
		}
		pdev->dev.coherent_dma_mask = DMA_BIT_MASK(40);
		pdev->dev.dma_mask = &pdev->dev.coherent_dma_mask;

		/*
		 * Apply the same DMA configuration to the virtual etnaviv
		 * device as the GPU we found. This assumes that all Vivante
		 * GPUs in the system share the same DMA constraints.
		 */
		of_dma_configure(&pdev->dev, np, true);

		ret = platform_device_add(pdev);
		if (ret) {
			platform_device_put(pdev);
			of_node_put(np);
			goto unregister_platform_driver;
		}

		etnaviv_drm = pdev;
		of_node_put(np);
		break;
	}

	return 0;

unregister_platform_driver:
	platform_driver_unregister(&etnaviv_platform_driver);
unregister_gpu_driver:
	platform_driver_unregister(&etnaviv_gpu_driver);
	return ret;
}
module_init(etnaviv_init);

static void __exit etnaviv_exit(void)
{
	platform_device_unregister(etnaviv_drm);
	platform_driver_unregister(&etnaviv_platform_driver);
	platform_driver_unregister(&etnaviv_gpu_driver);
}
module_exit(etnaviv_exit);

MODULE_AUTHOR("Christian Gmeiner <christian.gmeiner@gmail.com>");
MODULE_AUTHOR("Russell King <rmk+kernel@arm.linux.org.uk>");
MODULE_AUTHOR("Lucas Stach <l.stach@pengutronix.de>");
MODULE_DESCRIPTION("etnaviv DRM Driver");
MODULE_LICENSE("GPL v2");
MODULE_ALIAS("platform:etnaviv");<|MERGE_RESOLUTION|>--- conflicted
+++ resolved
@@ -543,11 +543,7 @@
 	component_unbind_all(dev, drm);
 out_bind:
 	kfree(priv);
-<<<<<<< HEAD
-out_unref:
-=======
 out_put:
->>>>>>> dea492e0
 	drm_dev_put(drm);
 
 	return ret;
