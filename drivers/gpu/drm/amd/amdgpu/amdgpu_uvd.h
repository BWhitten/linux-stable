--- conflicted
+++ resolved
@@ -44,10 +44,6 @@
 	void			*saved_bo;
 	atomic_t		handles[AMDGPU_MAX_UVD_HANDLES];
 	struct drm_file		*filp[AMDGPU_MAX_UVD_HANDLES];
-<<<<<<< HEAD
-	struct delayed_work	idle_work;
-=======
->>>>>>> e5eb92e4
 	struct amdgpu_ring	ring;
 	struct amdgpu_ring	ring_enc[AMDGPU_MAX_UVD_ENC_RINGS];
 	struct amdgpu_irq_src	irq;
@@ -65,10 +61,7 @@
 	bool			address_64_bit;
 	bool			use_ctx_buf;
 	struct amdgpu_uvd_inst		inst[AMDGPU_MAX_UVD_INSTANCES];
-<<<<<<< HEAD
-=======
 	struct delayed_work	idle_work;
->>>>>>> e5eb92e4
 };
 
 int amdgpu_uvd_sw_init(struct amdgpu_device *adev);
