--- conflicted
+++ resolved
@@ -83,21 +83,6 @@
 static u32 ticks_per_jiffy;
 
 static struct clock_event_device __percpu *armada_370_xp_evt;
-<<<<<<< HEAD
-
-static void timer_ctrl_clrset(u32 clr, u32 set)
-{
-	writel((readl(timer_base + TIMER_CTRL_OFF) & ~clr) | set,
-		timer_base + TIMER_CTRL_OFF);
-}
-
-static void local_timer_ctrl_clrset(u32 clr, u32 set)
-{
-	writel((readl(local_base + TIMER_CTRL_OFF) & ~clr) | set,
-		local_base + TIMER_CTRL_OFF);
-}
-=======
->>>>>>> d8ec26d7
 
 static void timer_ctrl_clrset(u32 clr, u32 set)
 {
@@ -279,14 +264,11 @@
 
 	timer_ctrl_clrset(0, TIMER0_EN | TIMER0_RELOAD_EN |
 			     TIMER0_DIV(TIMER_DIVIDER_SHIFT));
-<<<<<<< HEAD
-=======
 
 	/*
 	 * Set scale and timer for sched_clock.
 	 */
 	sched_clock_register(armada_370_xp_read_sched_clock, 32, timer_clk);
->>>>>>> d8ec26d7
 
 	clocksource_mmio_init(timer_base + TIMER0_VAL_OFF,
 			      "armada_370_xp_clocksource",
