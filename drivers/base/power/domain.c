/*
 * drivers/base/power/domain.c - Common code related to device power domains.
 *
 * Copyright (C) 2011 Rafael J. Wysocki <rjw@sisk.pl>, Renesas Electronics Corp.
 *
 * This file is released under the GPLv2.
 */

#include <linux/delay.h>
#include <linux/kernel.h>
#include <linux/io.h>
#include <linux/platform_device.h>
#include <linux/pm_opp.h>
#include <linux/pm_runtime.h>
#include <linux/pm_domain.h>
#include <linux/pm_qos.h>
#include <linux/pm_clock.h>
#include <linux/slab.h>
#include <linux/err.h>
#include <linux/sched.h>
#include <linux/suspend.h>
#include <linux/export.h>

#include "power.h"

#define GENPD_RETRY_MAX_MS	250		/* Approximate */

#define GENPD_DEV_CALLBACK(genpd, type, callback, dev)		\
({								\
	type (*__routine)(struct device *__d); 			\
	type __ret = (type)0;					\
								\
	__routine = genpd->dev_ops.callback; 			\
	if (__routine) {					\
		__ret = __routine(dev); 			\
	}							\
	__ret;							\
})

static LIST_HEAD(gpd_list);
static DEFINE_MUTEX(gpd_list_lock);

struct genpd_lock_ops {
	void (*lock)(struct generic_pm_domain *genpd);
	void (*lock_nested)(struct generic_pm_domain *genpd, int depth);
	int (*lock_interruptible)(struct generic_pm_domain *genpd);
	void (*unlock)(struct generic_pm_domain *genpd);
};

static void genpd_lock_mtx(struct generic_pm_domain *genpd)
{
	mutex_lock(&genpd->mlock);
}

static void genpd_lock_nested_mtx(struct generic_pm_domain *genpd,
					int depth)
{
	mutex_lock_nested(&genpd->mlock, depth);
}

static int genpd_lock_interruptible_mtx(struct generic_pm_domain *genpd)
{
	return mutex_lock_interruptible(&genpd->mlock);
}

static void genpd_unlock_mtx(struct generic_pm_domain *genpd)
{
	return mutex_unlock(&genpd->mlock);
}

static const struct genpd_lock_ops genpd_mtx_ops = {
	.lock = genpd_lock_mtx,
	.lock_nested = genpd_lock_nested_mtx,
	.lock_interruptible = genpd_lock_interruptible_mtx,
	.unlock = genpd_unlock_mtx,
};

static void genpd_lock_spin(struct generic_pm_domain *genpd)
	__acquires(&genpd->slock)
{
	unsigned long flags;

	spin_lock_irqsave(&genpd->slock, flags);
	genpd->lock_flags = flags;
}

static void genpd_lock_nested_spin(struct generic_pm_domain *genpd,
					int depth)
	__acquires(&genpd->slock)
{
	unsigned long flags;

	spin_lock_irqsave_nested(&genpd->slock, flags, depth);
	genpd->lock_flags = flags;
}

static int genpd_lock_interruptible_spin(struct generic_pm_domain *genpd)
	__acquires(&genpd->slock)
{
	unsigned long flags;

	spin_lock_irqsave(&genpd->slock, flags);
	genpd->lock_flags = flags;
	return 0;
}

static void genpd_unlock_spin(struct generic_pm_domain *genpd)
	__releases(&genpd->slock)
{
	spin_unlock_irqrestore(&genpd->slock, genpd->lock_flags);
}

static const struct genpd_lock_ops genpd_spin_ops = {
	.lock = genpd_lock_spin,
	.lock_nested = genpd_lock_nested_spin,
	.lock_interruptible = genpd_lock_interruptible_spin,
	.unlock = genpd_unlock_spin,
};

#define genpd_lock(p)			p->lock_ops->lock(p)
#define genpd_lock_nested(p, d)		p->lock_ops->lock_nested(p, d)
#define genpd_lock_interruptible(p)	p->lock_ops->lock_interruptible(p)
#define genpd_unlock(p)			p->lock_ops->unlock(p)

#define genpd_status_on(genpd)		(genpd->status == GPD_STATE_ACTIVE)
#define genpd_is_irq_safe(genpd)	(genpd->flags & GENPD_FLAG_IRQ_SAFE)
#define genpd_is_always_on(genpd)	(genpd->flags & GENPD_FLAG_ALWAYS_ON)
#define genpd_is_active_wakeup(genpd)	(genpd->flags & GENPD_FLAG_ACTIVE_WAKEUP)

static inline bool irq_safe_dev_in_no_sleep_domain(struct device *dev,
		const struct generic_pm_domain *genpd)
{
	bool ret;

	ret = pm_runtime_is_irq_safe(dev) && !genpd_is_irq_safe(genpd);

	/*
	 * Warn once if an IRQ safe device is attached to a no sleep domain, as
	 * to indicate a suboptimal configuration for PM. For an always on
	 * domain this isn't case, thus don't warn.
	 */
	if (ret && !genpd_is_always_on(genpd))
		dev_warn_once(dev, "PM domain %s will not be powered off\n",
				genpd->name);

	return ret;
}

/*
 * Get the generic PM domain for a particular struct device.
 * This validates the struct device pointer, the PM domain pointer,
 * and checks that the PM domain pointer is a real generic PM domain.
 * Any failure results in NULL being returned.
 */
static struct generic_pm_domain *genpd_lookup_dev(struct device *dev)
{
	struct generic_pm_domain *genpd = NULL, *gpd;

	if (IS_ERR_OR_NULL(dev) || IS_ERR_OR_NULL(dev->pm_domain))
		return NULL;

	mutex_lock(&gpd_list_lock);
	list_for_each_entry(gpd, &gpd_list, gpd_list_node) {
		if (&gpd->domain == dev->pm_domain) {
			genpd = gpd;
			break;
		}
	}
	mutex_unlock(&gpd_list_lock);

	return genpd;
}

/*
 * This should only be used where we are certain that the pm_domain
 * attached to the device is a genpd domain.
 */
static struct generic_pm_domain *dev_to_genpd(struct device *dev)
{
	if (IS_ERR_OR_NULL(dev->pm_domain))
		return ERR_PTR(-EINVAL);

	return pd_to_genpd(dev->pm_domain);
}

static int genpd_stop_dev(const struct generic_pm_domain *genpd,
			  struct device *dev)
{
	return GENPD_DEV_CALLBACK(genpd, int, stop, dev);
}

static int genpd_start_dev(const struct generic_pm_domain *genpd,
			   struct device *dev)
{
	return GENPD_DEV_CALLBACK(genpd, int, start, dev);
}

static bool genpd_sd_counter_dec(struct generic_pm_domain *genpd)
{
	bool ret = false;

	if (!WARN_ON(atomic_read(&genpd->sd_count) == 0))
		ret = !!atomic_dec_and_test(&genpd->sd_count);

	return ret;
}

static void genpd_sd_counter_inc(struct generic_pm_domain *genpd)
{
	atomic_inc(&genpd->sd_count);
	smp_mb__after_atomic();
}

#ifdef CONFIG_DEBUG_FS
static void genpd_update_accounting(struct generic_pm_domain *genpd)
{
	ktime_t delta, now;

	now = ktime_get();
	delta = ktime_sub(now, genpd->accounting_time);

	/*
	 * If genpd->status is active, it means we are just
	 * out of off and so update the idle time and vice
	 * versa.
	 */
	if (genpd->status == GPD_STATE_ACTIVE) {
		int state_idx = genpd->state_idx;

		genpd->states[state_idx].idle_time =
			ktime_add(genpd->states[state_idx].idle_time, delta);
	} else {
		genpd->on_time = ktime_add(genpd->on_time, delta);
	}

	genpd->accounting_time = now;
}
#else
static inline void genpd_update_accounting(struct generic_pm_domain *genpd) {}
#endif

/**
 * dev_pm_genpd_set_performance_state- Set performance state of device's power
 * domain.
 *
 * @dev: Device for which the performance-state needs to be set.
 * @state: Target performance state of the device. This can be set as 0 when the
 *	   device doesn't have any performance state constraints left (And so
 *	   the device wouldn't participate anymore to find the target
 *	   performance state of the genpd).
 *
 * It is assumed that the users guarantee that the genpd wouldn't be detached
 * while this routine is getting called.
 *
 * Returns 0 on success and negative error values on failures.
 */
int dev_pm_genpd_set_performance_state(struct device *dev, unsigned int state)
{
	struct generic_pm_domain *genpd;
	struct generic_pm_domain_data *gpd_data, *pd_data;
	struct pm_domain_data *pdd;
	unsigned int prev;
	int ret = 0;

	genpd = dev_to_genpd(dev);
	if (IS_ERR(genpd))
		return -ENODEV;

	if (unlikely(!genpd->set_performance_state))
		return -EINVAL;

	if (unlikely(!dev->power.subsys_data ||
		     !dev->power.subsys_data->domain_data)) {
		WARN_ON(1);
		return -EINVAL;
	}

	genpd_lock(genpd);

	gpd_data = to_gpd_data(dev->power.subsys_data->domain_data);
	prev = gpd_data->performance_state;
	gpd_data->performance_state = state;

	/* New requested state is same as Max requested state */
	if (state == genpd->performance_state)
		goto unlock;

	/* New requested state is higher than Max requested state */
	if (state > genpd->performance_state)
		goto update_state;

	/* Traverse all devices within the domain */
	list_for_each_entry(pdd, &genpd->dev_list, list_node) {
		pd_data = to_gpd_data(pdd);

		if (pd_data->performance_state > state)
			state = pd_data->performance_state;
	}

	if (state == genpd->performance_state)
		goto unlock;

	/*
	 * We aren't propagating performance state changes of a subdomain to its
	 * masters as we don't have hardware that needs it. Over that, the
	 * performance states of subdomain and its masters may not have
	 * one-to-one mapping and would require additional information. We can
	 * get back to this once we have hardware that needs it. For that
	 * reason, we don't have to consider performance state of the subdomains
	 * of genpd here.
	 */

update_state:
	if (genpd_status_on(genpd)) {
		ret = genpd->set_performance_state(genpd, state);
		if (ret) {
			gpd_data->performance_state = prev;
			goto unlock;
		}
	}

	genpd->performance_state = state;

unlock:
	genpd_unlock(genpd);

	return ret;
}
EXPORT_SYMBOL_GPL(dev_pm_genpd_set_performance_state);

static int _genpd_power_on(struct generic_pm_domain *genpd, bool timed)
{
	unsigned int state_idx = genpd->state_idx;
	ktime_t time_start;
	s64 elapsed_ns;
	int ret;

	if (!genpd->power_on)
		return 0;

	if (!timed)
		return genpd->power_on(genpd);

	time_start = ktime_get();
	ret = genpd->power_on(genpd);
	if (ret)
		return ret;

	elapsed_ns = ktime_to_ns(ktime_sub(ktime_get(), time_start));

	if (unlikely(genpd->set_performance_state)) {
		ret = genpd->set_performance_state(genpd, genpd->performance_state);
		if (ret) {
			pr_warn("%s: Failed to set performance state %d (%d)\n",
				genpd->name, genpd->performance_state, ret);
		}
	}

	if (elapsed_ns <= genpd->states[state_idx].power_on_latency_ns)
		return ret;

	genpd->states[state_idx].power_on_latency_ns = elapsed_ns;
	genpd->max_off_time_changed = true;
	pr_debug("%s: Power-%s latency exceeded, new value %lld ns\n",
		 genpd->name, "on", elapsed_ns);

	return ret;
}

static int _genpd_power_off(struct generic_pm_domain *genpd, bool timed)
{
	unsigned int state_idx = genpd->state_idx;
	ktime_t time_start;
	s64 elapsed_ns;
	int ret;

	if (!genpd->power_off)
		return 0;

	if (!timed)
		return genpd->power_off(genpd);

	time_start = ktime_get();
	ret = genpd->power_off(genpd);
	if (ret == -EBUSY)
		return ret;

	elapsed_ns = ktime_to_ns(ktime_sub(ktime_get(), time_start));
	if (elapsed_ns <= genpd->states[state_idx].power_off_latency_ns)
		return ret;

	genpd->states[state_idx].power_off_latency_ns = elapsed_ns;
	genpd->max_off_time_changed = true;
	pr_debug("%s: Power-%s latency exceeded, new value %lld ns\n",
		 genpd->name, "off", elapsed_ns);

	return ret;
}

/**
 * genpd_queue_power_off_work - Queue up the execution of genpd_power_off().
 * @genpd: PM domain to power off.
 *
 * Queue up the execution of genpd_power_off() unless it's already been done
 * before.
 */
static void genpd_queue_power_off_work(struct generic_pm_domain *genpd)
{
	queue_work(pm_wq, &genpd->power_off_work);
}

/**
 * genpd_power_off - Remove power from a given PM domain.
 * @genpd: PM domain to power down.
 * @one_dev_on: If invoked from genpd's ->runtime_suspend|resume() callback, the
 * RPM status of the releated device is in an intermediate state, not yet turned
 * into RPM_SUSPENDED. This means genpd_power_off() must allow one device to not
 * be RPM_SUSPENDED, while it tries to power off the PM domain.
 *
 * If all of the @genpd's devices have been suspended and all of its subdomains
 * have been powered down, remove power from @genpd.
 */
static int genpd_power_off(struct generic_pm_domain *genpd, bool one_dev_on,
			   unsigned int depth)
{
	struct pm_domain_data *pdd;
	struct gpd_link *link;
	unsigned int not_suspended = 0;

	/*
	 * Do not try to power off the domain in the following situations:
	 * (1) The domain is already in the "power off" state.
	 * (2) System suspend is in progress.
	 */
	if (!genpd_status_on(genpd) || genpd->prepared_count > 0)
		return 0;

	/*
	 * Abort power off for the PM domain in the following situations:
	 * (1) The domain is configured as always on.
	 * (2) When the domain has a subdomain being powered on.
	 */
	if (genpd_is_always_on(genpd) || atomic_read(&genpd->sd_count) > 0)
		return -EBUSY;

	list_for_each_entry(pdd, &genpd->dev_list, list_node) {
		enum pm_qos_flags_status stat;

		stat = dev_pm_qos_flags(pdd->dev, PM_QOS_FLAG_NO_POWER_OFF);
		if (stat > PM_QOS_FLAGS_NONE)
			return -EBUSY;

		/*
		 * Do not allow PM domain to be powered off, when an IRQ safe
		 * device is part of a non-IRQ safe domain.
		 */
		if (!pm_runtime_suspended(pdd->dev) ||
			irq_safe_dev_in_no_sleep_domain(pdd->dev, genpd))
			not_suspended++;
	}

	if (not_suspended > 1 || (not_suspended == 1 && !one_dev_on))
		return -EBUSY;

	if (genpd->gov && genpd->gov->power_down_ok) {
		if (!genpd->gov->power_down_ok(&genpd->domain))
			return -EAGAIN;
	}

	if (genpd->power_off) {
		int ret;

		if (atomic_read(&genpd->sd_count) > 0)
			return -EBUSY;

		/*
		 * If sd_count > 0 at this point, one of the subdomains hasn't
		 * managed to call genpd_power_on() for the master yet after
		 * incrementing it.  In that case genpd_power_on() will wait
		 * for us to drop the lock, so we can call .power_off() and let
		 * the genpd_power_on() restore power for us (this shouldn't
		 * happen very often).
		 */
		ret = _genpd_power_off(genpd, true);
		if (ret)
			return ret;
	}

	genpd->status = GPD_STATE_POWER_OFF;
	genpd_update_accounting(genpd);

	list_for_each_entry(link, &genpd->slave_links, slave_node) {
		genpd_sd_counter_dec(link->master);
		genpd_lock_nested(link->master, depth + 1);
		genpd_power_off(link->master, false, depth + 1);
		genpd_unlock(link->master);
	}

	return 0;
}

/**
 * genpd_power_on - Restore power to a given PM domain and its masters.
 * @genpd: PM domain to power up.
 * @depth: nesting count for lockdep.
 *
 * Restore power to @genpd and all of its masters so that it is possible to
 * resume a device belonging to it.
 */
static int genpd_power_on(struct generic_pm_domain *genpd, unsigned int depth)
{
	struct gpd_link *link;
	int ret = 0;

	if (genpd_status_on(genpd))
		return 0;

	/*
	 * The list is guaranteed not to change while the loop below is being
	 * executed, unless one of the masters' .power_on() callbacks fiddles
	 * with it.
	 */
	list_for_each_entry(link, &genpd->slave_links, slave_node) {
		struct generic_pm_domain *master = link->master;

		genpd_sd_counter_inc(master);

		genpd_lock_nested(master, depth + 1);
		ret = genpd_power_on(master, depth + 1);
		genpd_unlock(master);

		if (ret) {
			genpd_sd_counter_dec(master);
			goto err;
		}
	}

	ret = _genpd_power_on(genpd, true);
	if (ret)
		goto err;

	genpd->status = GPD_STATE_ACTIVE;
	genpd_update_accounting(genpd);

	return 0;

 err:
	list_for_each_entry_continue_reverse(link,
					&genpd->slave_links,
					slave_node) {
		genpd_sd_counter_dec(link->master);
		genpd_lock_nested(link->master, depth + 1);
		genpd_power_off(link->master, false, depth + 1);
		genpd_unlock(link->master);
	}

	return ret;
}

static int genpd_dev_pm_qos_notifier(struct notifier_block *nb,
				     unsigned long val, void *ptr)
{
	struct generic_pm_domain_data *gpd_data;
	struct device *dev;

	gpd_data = container_of(nb, struct generic_pm_domain_data, nb);
	dev = gpd_data->base.dev;

	for (;;) {
		struct generic_pm_domain *genpd;
		struct pm_domain_data *pdd;

		spin_lock_irq(&dev->power.lock);

		pdd = dev->power.subsys_data ?
				dev->power.subsys_data->domain_data : NULL;
		if (pdd) {
			to_gpd_data(pdd)->td.constraint_changed = true;
			genpd = dev_to_genpd(dev);
		} else {
			genpd = ERR_PTR(-ENODATA);
		}

		spin_unlock_irq(&dev->power.lock);

		if (!IS_ERR(genpd)) {
			genpd_lock(genpd);
			genpd->max_off_time_changed = true;
			genpd_unlock(genpd);
		}

		dev = dev->parent;
		if (!dev || dev->power.ignore_children)
			break;
	}

	return NOTIFY_DONE;
}

/**
 * genpd_power_off_work_fn - Power off PM domain whose subdomain count is 0.
 * @work: Work structure used for scheduling the execution of this function.
 */
static void genpd_power_off_work_fn(struct work_struct *work)
{
	struct generic_pm_domain *genpd;

	genpd = container_of(work, struct generic_pm_domain, power_off_work);

	genpd_lock(genpd);
	genpd_power_off(genpd, false, 0);
	genpd_unlock(genpd);
}

/**
 * __genpd_runtime_suspend - walk the hierarchy of ->runtime_suspend() callbacks
 * @dev: Device to handle.
 */
static int __genpd_runtime_suspend(struct device *dev)
{
	int (*cb)(struct device *__dev);

	if (dev->type && dev->type->pm)
		cb = dev->type->pm->runtime_suspend;
	else if (dev->class && dev->class->pm)
		cb = dev->class->pm->runtime_suspend;
	else if (dev->bus && dev->bus->pm)
		cb = dev->bus->pm->runtime_suspend;
	else
		cb = NULL;

	if (!cb && dev->driver && dev->driver->pm)
		cb = dev->driver->pm->runtime_suspend;

	return cb ? cb(dev) : 0;
}

/**
 * __genpd_runtime_resume - walk the hierarchy of ->runtime_resume() callbacks
 * @dev: Device to handle.
 */
static int __genpd_runtime_resume(struct device *dev)
{
	int (*cb)(struct device *__dev);

	if (dev->type && dev->type->pm)
		cb = dev->type->pm->runtime_resume;
	else if (dev->class && dev->class->pm)
		cb = dev->class->pm->runtime_resume;
	else if (dev->bus && dev->bus->pm)
		cb = dev->bus->pm->runtime_resume;
	else
		cb = NULL;

	if (!cb && dev->driver && dev->driver->pm)
		cb = dev->driver->pm->runtime_resume;

	return cb ? cb(dev) : 0;
}

/**
 * genpd_runtime_suspend - Suspend a device belonging to I/O PM domain.
 * @dev: Device to suspend.
 *
 * Carry out a runtime suspend of a device under the assumption that its
 * pm_domain field points to the domain member of an object of type
 * struct generic_pm_domain representing a PM domain consisting of I/O devices.
 */
static int genpd_runtime_suspend(struct device *dev)
{
	struct generic_pm_domain *genpd;
	bool (*suspend_ok)(struct device *__dev);
	struct gpd_timing_data *td = &dev_gpd_data(dev)->td;
	bool runtime_pm = pm_runtime_enabled(dev);
	ktime_t time_start;
	s64 elapsed_ns;
	int ret;

	dev_dbg(dev, "%s()\n", __func__);

	genpd = dev_to_genpd(dev);
	if (IS_ERR(genpd))
		return -EINVAL;

	/*
	 * A runtime PM centric subsystem/driver may re-use the runtime PM
	 * callbacks for other purposes than runtime PM. In those scenarios
	 * runtime PM is disabled. Under these circumstances, we shall skip
	 * validating/measuring the PM QoS latency.
	 */
	suspend_ok = genpd->gov ? genpd->gov->suspend_ok : NULL;
	if (runtime_pm && suspend_ok && !suspend_ok(dev))
		return -EBUSY;

	/* Measure suspend latency. */
	time_start = 0;
	if (runtime_pm)
		time_start = ktime_get();

	ret = __genpd_runtime_suspend(dev);
	if (ret)
		return ret;

	ret = genpd_stop_dev(genpd, dev);
	if (ret) {
		__genpd_runtime_resume(dev);
		return ret;
	}

	/* Update suspend latency value if the measured time exceeds it. */
	if (runtime_pm) {
		elapsed_ns = ktime_to_ns(ktime_sub(ktime_get(), time_start));
		if (elapsed_ns > td->suspend_latency_ns) {
			td->suspend_latency_ns = elapsed_ns;
			dev_dbg(dev, "suspend latency exceeded, %lld ns\n",
				elapsed_ns);
			genpd->max_off_time_changed = true;
			td->constraint_changed = true;
		}
	}

	/*
	 * If power.irq_safe is set, this routine may be run with
	 * IRQs disabled, so suspend only if the PM domain also is irq_safe.
	 */
	if (irq_safe_dev_in_no_sleep_domain(dev, genpd))
		return 0;

	genpd_lock(genpd);
	genpd_power_off(genpd, true, 0);
	genpd_unlock(genpd);

	return 0;
}

/**
 * genpd_runtime_resume - Resume a device belonging to I/O PM domain.
 * @dev: Device to resume.
 *
 * Carry out a runtime resume of a device under the assumption that its
 * pm_domain field points to the domain member of an object of type
 * struct generic_pm_domain representing a PM domain consisting of I/O devices.
 */
static int genpd_runtime_resume(struct device *dev)
{
	struct generic_pm_domain *genpd;
	struct gpd_timing_data *td = &dev_gpd_data(dev)->td;
	bool runtime_pm = pm_runtime_enabled(dev);
	ktime_t time_start;
	s64 elapsed_ns;
	int ret;
	bool timed = true;

	dev_dbg(dev, "%s()\n", __func__);

	genpd = dev_to_genpd(dev);
	if (IS_ERR(genpd))
		return -EINVAL;

	/*
	 * As we don't power off a non IRQ safe domain, which holds
	 * an IRQ safe device, we don't need to restore power to it.
	 */
	if (irq_safe_dev_in_no_sleep_domain(dev, genpd)) {
		timed = false;
		goto out;
	}

	genpd_lock(genpd);
	ret = genpd_power_on(genpd, 0);
	genpd_unlock(genpd);

	if (ret)
		return ret;

 out:
	/* Measure resume latency. */
	time_start = 0;
	if (timed && runtime_pm)
		time_start = ktime_get();

	ret = genpd_start_dev(genpd, dev);
	if (ret)
		goto err_poweroff;

	ret = __genpd_runtime_resume(dev);
	if (ret)
		goto err_stop;

	/* Update resume latency value if the measured time exceeds it. */
	if (timed && runtime_pm) {
		elapsed_ns = ktime_to_ns(ktime_sub(ktime_get(), time_start));
		if (elapsed_ns > td->resume_latency_ns) {
			td->resume_latency_ns = elapsed_ns;
			dev_dbg(dev, "resume latency exceeded, %lld ns\n",
				elapsed_ns);
			genpd->max_off_time_changed = true;
			td->constraint_changed = true;
		}
	}

	return 0;

err_stop:
	genpd_stop_dev(genpd, dev);
err_poweroff:
	if (!pm_runtime_is_irq_safe(dev) ||
		(pm_runtime_is_irq_safe(dev) && genpd_is_irq_safe(genpd))) {
		genpd_lock(genpd);
		genpd_power_off(genpd, true, 0);
		genpd_unlock(genpd);
	}

	return ret;
}

static bool pd_ignore_unused;
static int __init pd_ignore_unused_setup(char *__unused)
{
	pd_ignore_unused = true;
	return 1;
}
__setup("pd_ignore_unused", pd_ignore_unused_setup);

/**
 * genpd_power_off_unused - Power off all PM domains with no devices in use.
 */
static int __init genpd_power_off_unused(void)
{
	struct generic_pm_domain *genpd;

	if (pd_ignore_unused) {
		pr_warn("genpd: Not disabling unused power domains\n");
		return 0;
	}

	mutex_lock(&gpd_list_lock);

	list_for_each_entry(genpd, &gpd_list, gpd_list_node)
		genpd_queue_power_off_work(genpd);

	mutex_unlock(&gpd_list_lock);

	return 0;
}
late_initcall(genpd_power_off_unused);

#if defined(CONFIG_PM_SLEEP) || defined(CONFIG_PM_GENERIC_DOMAINS_OF)

static bool genpd_present(const struct generic_pm_domain *genpd)
{
	const struct generic_pm_domain *gpd;

	if (IS_ERR_OR_NULL(genpd))
		return false;

	list_for_each_entry(gpd, &gpd_list, gpd_list_node)
		if (gpd == genpd)
			return true;

	return false;
}

#endif

#ifdef CONFIG_PM_SLEEP

/**
 * genpd_sync_power_off - Synchronously power off a PM domain and its masters.
 * @genpd: PM domain to power off, if possible.
 * @use_lock: use the lock.
 * @depth: nesting count for lockdep.
 *
 * Check if the given PM domain can be powered off (during system suspend or
 * hibernation) and do that if so.  Also, in that case propagate to its masters.
 *
 * This function is only called in "noirq" and "syscore" stages of system power
 * transitions. The "noirq" callbacks may be executed asynchronously, thus in
 * these cases the lock must be held.
 */
static void genpd_sync_power_off(struct generic_pm_domain *genpd, bool use_lock,
				 unsigned int depth)
{
	struct gpd_link *link;

	if (!genpd_status_on(genpd) || genpd_is_always_on(genpd))
		return;

	if (genpd->suspended_count != genpd->device_count
	    || atomic_read(&genpd->sd_count) > 0)
		return;

	/* Choose the deepest state when suspending */
	genpd->state_idx = genpd->state_count - 1;
	if (_genpd_power_off(genpd, false))
		return;

	genpd->status = GPD_STATE_POWER_OFF;

	list_for_each_entry(link, &genpd->slave_links, slave_node) {
		genpd_sd_counter_dec(link->master);

		if (use_lock)
			genpd_lock_nested(link->master, depth + 1);

		genpd_sync_power_off(link->master, use_lock, depth + 1);

		if (use_lock)
			genpd_unlock(link->master);
	}
}

/**
 * genpd_sync_power_on - Synchronously power on a PM domain and its masters.
 * @genpd: PM domain to power on.
 * @use_lock: use the lock.
 * @depth: nesting count for lockdep.
 *
 * This function is only called in "noirq" and "syscore" stages of system power
 * transitions. The "noirq" callbacks may be executed asynchronously, thus in
 * these cases the lock must be held.
 */
static void genpd_sync_power_on(struct generic_pm_domain *genpd, bool use_lock,
				unsigned int depth)
{
	struct gpd_link *link;

	if (genpd_status_on(genpd))
		return;

	list_for_each_entry(link, &genpd->slave_links, slave_node) {
		genpd_sd_counter_inc(link->master);

		if (use_lock)
			genpd_lock_nested(link->master, depth + 1);

		genpd_sync_power_on(link->master, use_lock, depth + 1);

		if (use_lock)
			genpd_unlock(link->master);
	}

	_genpd_power_on(genpd, false);

	genpd->status = GPD_STATE_ACTIVE;
}

/**
 * resume_needed - Check whether to resume a device before system suspend.
 * @dev: Device to check.
 * @genpd: PM domain the device belongs to.
 *
 * There are two cases in which a device that can wake up the system from sleep
 * states should be resumed by genpd_prepare(): (1) if the device is enabled
 * to wake up the system and it has to remain active for this purpose while the
 * system is in the sleep state and (2) if the device is not enabled to wake up
 * the system from sleep states and it generally doesn't generate wakeup signals
 * by itself (those signals are generated on its behalf by other parts of the
 * system).  In the latter case it may be necessary to reconfigure the device's
 * wakeup settings during system suspend, because it may have been set up to
 * signal remote wakeup from the system's working state as needed by runtime PM.
 * Return 'true' in either of the above cases.
 */
static bool resume_needed(struct device *dev,
			  const struct generic_pm_domain *genpd)
{
	bool active_wakeup;

	if (!device_can_wakeup(dev))
		return false;

	active_wakeup = genpd_is_active_wakeup(genpd);
	return device_may_wakeup(dev) ? active_wakeup : !active_wakeup;
}

/**
 * genpd_prepare - Start power transition of a device in a PM domain.
 * @dev: Device to start the transition of.
 *
 * Start a power transition of a device (during a system-wide power transition)
 * under the assumption that its pm_domain field points to the domain member of
 * an object of type struct generic_pm_domain representing a PM domain
 * consisting of I/O devices.
 */
static int genpd_prepare(struct device *dev)
{
	struct generic_pm_domain *genpd;
	int ret;

	dev_dbg(dev, "%s()\n", __func__);

	genpd = dev_to_genpd(dev);
	if (IS_ERR(genpd))
		return -EINVAL;

	/*
	 * If a wakeup request is pending for the device, it should be woken up
	 * at this point and a system wakeup event should be reported if it's
	 * set up to wake up the system from sleep states.
	 */
	if (resume_needed(dev, genpd))
		pm_runtime_resume(dev);

	genpd_lock(genpd);

	if (genpd->prepared_count++ == 0)
		genpd->suspended_count = 0;

	genpd_unlock(genpd);

	ret = pm_generic_prepare(dev);
	if (ret < 0) {
		genpd_lock(genpd);

		genpd->prepared_count--;

		genpd_unlock(genpd);
	}

	/* Never return 1, as genpd don't cope with the direct_complete path. */
	return ret >= 0 ? 0 : ret;
}

/**
 * genpd_finish_suspend - Completion of suspend or hibernation of device in an
 *   I/O pm domain.
 * @dev: Device to suspend.
 * @poweroff: Specifies if this is a poweroff_noirq or suspend_noirq callback.
 *
 * Stop the device and remove power from the domain if all devices in it have
 * been stopped.
 */
static int genpd_finish_suspend(struct device *dev, bool poweroff)
{
	struct generic_pm_domain *genpd;
	int ret = 0;

	genpd = dev_to_genpd(dev);
	if (IS_ERR(genpd))
		return -EINVAL;

	if (poweroff)
		ret = pm_generic_poweroff_noirq(dev);
	else
		ret = pm_generic_suspend_noirq(dev);
	if (ret)
		return ret;

	if (dev->power.wakeup_path && genpd_is_active_wakeup(genpd))
		return 0;

	if (genpd->dev_ops.stop && genpd->dev_ops.start &&
	    !pm_runtime_status_suspended(dev)) {
		ret = genpd_stop_dev(genpd, dev);
		if (ret) {
			if (poweroff)
				pm_generic_restore_noirq(dev);
			else
				pm_generic_resume_noirq(dev);
			return ret;
		}
	}

	genpd_lock(genpd);
	genpd->suspended_count++;
	genpd_sync_power_off(genpd, true, 0);
	genpd_unlock(genpd);

	return 0;
}

/**
 * genpd_suspend_noirq - Completion of suspend of device in an I/O PM domain.
 * @dev: Device to suspend.
 *
 * Stop the device and remove power from the domain if all devices in it have
 * been stopped.
 */
static int genpd_suspend_noirq(struct device *dev)
{
	dev_dbg(dev, "%s()\n", __func__);

	return genpd_finish_suspend(dev, false);
}

/**
 * genpd_resume_noirq - Start of resume of device in an I/O PM domain.
 * @dev: Device to resume.
 *
 * Restore power to the device's PM domain, if necessary, and start the device.
 */
static int genpd_resume_noirq(struct device *dev)
{
	struct generic_pm_domain *genpd;
	int ret;

	dev_dbg(dev, "%s()\n", __func__);

	genpd = dev_to_genpd(dev);
	if (IS_ERR(genpd))
		return -EINVAL;

	if (dev->power.wakeup_path && genpd_is_active_wakeup(genpd))
		return pm_generic_resume_noirq(dev);

	genpd_lock(genpd);
	genpd_sync_power_on(genpd, true, 0);
	genpd->suspended_count--;
	genpd_unlock(genpd);

	if (genpd->dev_ops.stop && genpd->dev_ops.start &&
	    !pm_runtime_status_suspended(dev)) {
		ret = genpd_start_dev(genpd, dev);
		if (ret)
			return ret;
	}

	return pm_generic_resume_noirq(dev);
}

/**
 * genpd_freeze_noirq - Completion of freezing a device in an I/O PM domain.
 * @dev: Device to freeze.
 *
 * Carry out a late freeze of a device under the assumption that its
 * pm_domain field points to the domain member of an object of type
 * struct generic_pm_domain representing a power domain consisting of I/O
 * devices.
 */
static int genpd_freeze_noirq(struct device *dev)
{
	const struct generic_pm_domain *genpd;
	int ret = 0;

	dev_dbg(dev, "%s()\n", __func__);

	genpd = dev_to_genpd(dev);
	if (IS_ERR(genpd))
		return -EINVAL;

	ret = pm_generic_freeze_noirq(dev);
	if (ret)
		return ret;

	if (genpd->dev_ops.stop && genpd->dev_ops.start &&
	    !pm_runtime_status_suspended(dev))
		ret = genpd_stop_dev(genpd, dev);

	return ret;
}

/**
 * genpd_thaw_noirq - Early thaw of device in an I/O PM domain.
 * @dev: Device to thaw.
 *
 * Start the device, unless power has been removed from the domain already
 * before the system transition.
 */
static int genpd_thaw_noirq(struct device *dev)
{
	const struct generic_pm_domain *genpd;
	int ret = 0;

	dev_dbg(dev, "%s()\n", __func__);

	genpd = dev_to_genpd(dev);
	if (IS_ERR(genpd))
		return -EINVAL;

	if (genpd->dev_ops.stop && genpd->dev_ops.start &&
	    !pm_runtime_status_suspended(dev)) {
		ret = genpd_start_dev(genpd, dev);
		if (ret)
			return ret;
	}

	return pm_generic_thaw_noirq(dev);
}

/**
 * genpd_poweroff_noirq - Completion of hibernation of device in an
 *   I/O PM domain.
 * @dev: Device to poweroff.
 *
 * Stop the device and remove power from the domain if all devices in it have
 * been stopped.
 */
static int genpd_poweroff_noirq(struct device *dev)
{
	dev_dbg(dev, "%s()\n", __func__);

	return genpd_finish_suspend(dev, true);
}

/**
 * genpd_restore_noirq - Start of restore of device in an I/O PM domain.
 * @dev: Device to resume.
 *
 * Make sure the domain will be in the same power state as before the
 * hibernation the system is resuming from and start the device if necessary.
 */
static int genpd_restore_noirq(struct device *dev)
{
	struct generic_pm_domain *genpd;
	int ret = 0;

	dev_dbg(dev, "%s()\n", __func__);

	genpd = dev_to_genpd(dev);
	if (IS_ERR(genpd))
		return -EINVAL;

	/*
	 * At this point suspended_count == 0 means we are being run for the
	 * first time for the given domain in the present cycle.
	 */
	genpd_lock(genpd);
	if (genpd->suspended_count++ == 0)
		/*
		 * The boot kernel might put the domain into arbitrary state,
		 * so make it appear as powered off to genpd_sync_power_on(),
		 * so that it tries to power it on in case it was really off.
		 */
		genpd->status = GPD_STATE_POWER_OFF;

	genpd_sync_power_on(genpd, true, 0);
	genpd_unlock(genpd);

	if (genpd->dev_ops.stop && genpd->dev_ops.start &&
	    !pm_runtime_status_suspended(dev)) {
		ret = genpd_start_dev(genpd, dev);
		if (ret)
			return ret;
	}

	return pm_generic_restore_noirq(dev);
}

/**
 * genpd_complete - Complete power transition of a device in a power domain.
 * @dev: Device to complete the transition of.
 *
 * Complete a power transition of a device (during a system-wide power
 * transition) under the assumption that its pm_domain field points to the
 * domain member of an object of type struct generic_pm_domain representing
 * a power domain consisting of I/O devices.
 */
static void genpd_complete(struct device *dev)
{
	struct generic_pm_domain *genpd;

	dev_dbg(dev, "%s()\n", __func__);

	genpd = dev_to_genpd(dev);
	if (IS_ERR(genpd))
		return;

	pm_generic_complete(dev);

	genpd_lock(genpd);

	genpd->prepared_count--;
	if (!genpd->prepared_count)
		genpd_queue_power_off_work(genpd);

	genpd_unlock(genpd);
}

/**
 * genpd_syscore_switch - Switch power during system core suspend or resume.
 * @dev: Device that normally is marked as "always on" to switch power for.
 *
 * This routine may only be called during the system core (syscore) suspend or
 * resume phase for devices whose "always on" flags are set.
 */
static void genpd_syscore_switch(struct device *dev, bool suspend)
{
	struct generic_pm_domain *genpd;

	genpd = dev_to_genpd(dev);
	if (!genpd_present(genpd))
		return;

	if (suspend) {
		genpd->suspended_count++;
		genpd_sync_power_off(genpd, false, 0);
	} else {
		genpd_sync_power_on(genpd, false, 0);
		genpd->suspended_count--;
	}
}

void pm_genpd_syscore_poweroff(struct device *dev)
{
	genpd_syscore_switch(dev, true);
}
EXPORT_SYMBOL_GPL(pm_genpd_syscore_poweroff);

void pm_genpd_syscore_poweron(struct device *dev)
{
	genpd_syscore_switch(dev, false);
}
EXPORT_SYMBOL_GPL(pm_genpd_syscore_poweron);

#else /* !CONFIG_PM_SLEEP */

#define genpd_prepare		NULL
#define genpd_suspend_noirq	NULL
#define genpd_resume_noirq	NULL
#define genpd_freeze_noirq	NULL
#define genpd_thaw_noirq	NULL
#define genpd_poweroff_noirq	NULL
#define genpd_restore_noirq	NULL
#define genpd_complete		NULL

#endif /* CONFIG_PM_SLEEP */

static struct generic_pm_domain_data *genpd_alloc_dev_data(struct device *dev,
					struct gpd_timing_data *td)
{
	struct generic_pm_domain_data *gpd_data;
	int ret;

	ret = dev_pm_get_subsys_data(dev);
	if (ret)
		return ERR_PTR(ret);

	gpd_data = kzalloc(sizeof(*gpd_data), GFP_KERNEL);
	if (!gpd_data) {
		ret = -ENOMEM;
		goto err_put;
	}

	if (td)
		gpd_data->td = *td;

	gpd_data->base.dev = dev;
	gpd_data->td.constraint_changed = true;
	gpd_data->td.effective_constraint_ns = PM_QOS_RESUME_LATENCY_NO_CONSTRAINT_NS;
	gpd_data->nb.notifier_call = genpd_dev_pm_qos_notifier;

	spin_lock_irq(&dev->power.lock);

	if (dev->power.subsys_data->domain_data) {
		ret = -EINVAL;
		goto err_free;
	}

	dev->power.subsys_data->domain_data = &gpd_data->base;

	spin_unlock_irq(&dev->power.lock);

	return gpd_data;

 err_free:
	spin_unlock_irq(&dev->power.lock);
	kfree(gpd_data);
 err_put:
	dev_pm_put_subsys_data(dev);
	return ERR_PTR(ret);
}

static void genpd_free_dev_data(struct device *dev,
				struct generic_pm_domain_data *gpd_data)
{
	spin_lock_irq(&dev->power.lock);

	dev->power.subsys_data->domain_data = NULL;

	spin_unlock_irq(&dev->power.lock);

	kfree(gpd_data);
	dev_pm_put_subsys_data(dev);
}

static int genpd_add_device(struct generic_pm_domain *genpd, struct device *dev,
			    struct gpd_timing_data *td)
{
	struct generic_pm_domain_data *gpd_data;
	int ret;

	dev_dbg(dev, "%s()\n", __func__);

	if (IS_ERR_OR_NULL(genpd) || IS_ERR_OR_NULL(dev))
		return -EINVAL;

	gpd_data = genpd_alloc_dev_data(dev, td);
	if (IS_ERR(gpd_data))
		return PTR_ERR(gpd_data);

	genpd_lock(genpd);

	ret = genpd->attach_dev ? genpd->attach_dev(genpd, dev) : 0;
	if (ret)
		goto out;

	dev_pm_domain_set(dev, &genpd->domain);

	genpd->device_count++;
	genpd->max_off_time_changed = true;

	list_add_tail(&gpd_data->base.list_node, &genpd->dev_list);

 out:
	genpd_unlock(genpd);

	if (ret)
		genpd_free_dev_data(dev, gpd_data);
	else
		dev_pm_qos_add_notifier(dev, &gpd_data->nb);

	return ret;
}

/**
 * pm_genpd_add_device - Add a device to an I/O PM domain.
 * @genpd: PM domain to add the device to.
 * @dev: Device to be added.
 */
int pm_genpd_add_device(struct generic_pm_domain *genpd, struct device *dev)
{
	int ret;

	mutex_lock(&gpd_list_lock);
	ret = genpd_add_device(genpd, dev, NULL);
	mutex_unlock(&gpd_list_lock);

	return ret;
}
EXPORT_SYMBOL_GPL(pm_genpd_add_device);

static int genpd_remove_device(struct generic_pm_domain *genpd,
			       struct device *dev)
{
	struct generic_pm_domain_data *gpd_data;
	struct pm_domain_data *pdd;
	int ret = 0;

	dev_dbg(dev, "%s()\n", __func__);

	pdd = dev->power.subsys_data->domain_data;
	gpd_data = to_gpd_data(pdd);
	dev_pm_qos_remove_notifier(dev, &gpd_data->nb);

	genpd_lock(genpd);

	if (genpd->prepared_count > 0) {
		ret = -EAGAIN;
		goto out;
	}

	genpd->device_count--;
	genpd->max_off_time_changed = true;

	if (genpd->detach_dev)
		genpd->detach_dev(genpd, dev);

	dev_pm_domain_set(dev, NULL);

	list_del_init(&pdd->list_node);

	genpd_unlock(genpd);

	genpd_free_dev_data(dev, gpd_data);

	return 0;

 out:
	genpd_unlock(genpd);
	dev_pm_qos_add_notifier(dev, &gpd_data->nb);

	return ret;
}

/**
 * pm_genpd_remove_device - Remove a device from an I/O PM domain.
 * @dev: Device to be removed.
 */
int pm_genpd_remove_device(struct device *dev)
{
	struct generic_pm_domain *genpd = genpd_lookup_dev(dev);

	if (!genpd)
		return -EINVAL;

	return genpd_remove_device(genpd, dev);
}
EXPORT_SYMBOL_GPL(pm_genpd_remove_device);

static int genpd_add_subdomain(struct generic_pm_domain *genpd,
			       struct generic_pm_domain *subdomain)
{
	struct gpd_link *link, *itr;
	int ret = 0;

	if (IS_ERR_OR_NULL(genpd) || IS_ERR_OR_NULL(subdomain)
	    || genpd == subdomain)
		return -EINVAL;

	/*
	 * If the domain can be powered on/off in an IRQ safe
	 * context, ensure that the subdomain can also be
	 * powered on/off in that context.
	 */
	if (!genpd_is_irq_safe(genpd) && genpd_is_irq_safe(subdomain)) {
		WARN(1, "Parent %s of subdomain %s must be IRQ safe\n",
				genpd->name, subdomain->name);
		return -EINVAL;
	}

	link = kzalloc(sizeof(*link), GFP_KERNEL);
	if (!link)
		return -ENOMEM;

	genpd_lock(subdomain);
	genpd_lock_nested(genpd, SINGLE_DEPTH_NESTING);

	if (!genpd_status_on(genpd) && genpd_status_on(subdomain)) {
		ret = -EINVAL;
		goto out;
	}

	list_for_each_entry(itr, &genpd->master_links, master_node) {
		if (itr->slave == subdomain && itr->master == genpd) {
			ret = -EINVAL;
			goto out;
		}
	}

	link->master = genpd;
	list_add_tail(&link->master_node, &genpd->master_links);
	link->slave = subdomain;
	list_add_tail(&link->slave_node, &subdomain->slave_links);
	if (genpd_status_on(subdomain))
		genpd_sd_counter_inc(genpd);

 out:
	genpd_unlock(genpd);
	genpd_unlock(subdomain);
	if (ret)
		kfree(link);
	return ret;
}

/**
 * pm_genpd_add_subdomain - Add a subdomain to an I/O PM domain.
 * @genpd: Master PM domain to add the subdomain to.
 * @subdomain: Subdomain to be added.
 */
int pm_genpd_add_subdomain(struct generic_pm_domain *genpd,
			   struct generic_pm_domain *subdomain)
{
	int ret;

	mutex_lock(&gpd_list_lock);
	ret = genpd_add_subdomain(genpd, subdomain);
	mutex_unlock(&gpd_list_lock);

	return ret;
}
EXPORT_SYMBOL_GPL(pm_genpd_add_subdomain);

/**
 * pm_genpd_remove_subdomain - Remove a subdomain from an I/O PM domain.
 * @genpd: Master PM domain to remove the subdomain from.
 * @subdomain: Subdomain to be removed.
 */
int pm_genpd_remove_subdomain(struct generic_pm_domain *genpd,
			      struct generic_pm_domain *subdomain)
{
	struct gpd_link *l, *link;
	int ret = -EINVAL;

	if (IS_ERR_OR_NULL(genpd) || IS_ERR_OR_NULL(subdomain))
		return -EINVAL;

	genpd_lock(subdomain);
	genpd_lock_nested(genpd, SINGLE_DEPTH_NESTING);

	if (!list_empty(&subdomain->master_links) || subdomain->device_count) {
		pr_warn("%s: unable to remove subdomain %s\n", genpd->name,
			subdomain->name);
		ret = -EBUSY;
		goto out;
	}

	list_for_each_entry_safe(link, l, &genpd->master_links, master_node) {
		if (link->slave != subdomain)
			continue;

		list_del(&link->master_node);
		list_del(&link->slave_node);
		kfree(link);
		if (genpd_status_on(subdomain))
			genpd_sd_counter_dec(genpd);

		ret = 0;
		break;
	}

out:
	genpd_unlock(genpd);
	genpd_unlock(subdomain);

	return ret;
}
EXPORT_SYMBOL_GPL(pm_genpd_remove_subdomain);

static int genpd_set_default_power_state(struct generic_pm_domain *genpd)
{
	struct genpd_power_state *state;

	state = kzalloc(sizeof(*state), GFP_KERNEL);
	if (!state)
		return -ENOMEM;

	genpd->states = state;
	genpd->state_count = 1;
	genpd->free = state;

	return 0;
}

static void genpd_lock_init(struct generic_pm_domain *genpd)
{
	if (genpd->flags & GENPD_FLAG_IRQ_SAFE) {
		spin_lock_init(&genpd->slock);
		genpd->lock_ops = &genpd_spin_ops;
	} else {
		mutex_init(&genpd->mlock);
		genpd->lock_ops = &genpd_mtx_ops;
	}
}

/**
 * pm_genpd_init - Initialize a generic I/O PM domain object.
 * @genpd: PM domain object to initialize.
 * @gov: PM domain governor to associate with the domain (may be NULL).
 * @is_off: Initial value of the domain's power_is_off field.
 *
 * Returns 0 on successful initialization, else a negative error code.
 */
int pm_genpd_init(struct generic_pm_domain *genpd,
		  struct dev_power_governor *gov, bool is_off)
{
	int ret;

	if (IS_ERR_OR_NULL(genpd))
		return -EINVAL;

	INIT_LIST_HEAD(&genpd->master_links);
	INIT_LIST_HEAD(&genpd->slave_links);
	INIT_LIST_HEAD(&genpd->dev_list);
	genpd_lock_init(genpd);
	genpd->gov = gov;
	INIT_WORK(&genpd->power_off_work, genpd_power_off_work_fn);
	atomic_set(&genpd->sd_count, 0);
	genpd->status = is_off ? GPD_STATE_POWER_OFF : GPD_STATE_ACTIVE;
	genpd->device_count = 0;
	genpd->max_off_time_ns = -1;
	genpd->max_off_time_changed = true;
	genpd->provider = NULL;
	genpd->has_provider = false;
	genpd->accounting_time = ktime_get();
	genpd->domain.ops.runtime_suspend = genpd_runtime_suspend;
	genpd->domain.ops.runtime_resume = genpd_runtime_resume;
	genpd->domain.ops.prepare = genpd_prepare;
	genpd->domain.ops.suspend_noirq = genpd_suspend_noirq;
	genpd->domain.ops.resume_noirq = genpd_resume_noirq;
	genpd->domain.ops.freeze_noirq = genpd_freeze_noirq;
	genpd->domain.ops.thaw_noirq = genpd_thaw_noirq;
	genpd->domain.ops.poweroff_noirq = genpd_poweroff_noirq;
	genpd->domain.ops.restore_noirq = genpd_restore_noirq;
	genpd->domain.ops.complete = genpd_complete;

	if (genpd->flags & GENPD_FLAG_PM_CLK) {
		genpd->dev_ops.stop = pm_clk_suspend;
		genpd->dev_ops.start = pm_clk_resume;
	}

	/* Always-on domains must be powered on at initialization. */
	if (genpd_is_always_on(genpd) && !genpd_status_on(genpd))
		return -EINVAL;

	/* Use only one "off" state if there were no states declared */
	if (genpd->state_count == 0) {
		ret = genpd_set_default_power_state(genpd);
		if (ret)
			return ret;
	}

	device_initialize(&genpd->dev);
	dev_set_name(&genpd->dev, "%s", genpd->name);

	mutex_lock(&gpd_list_lock);
	list_add(&genpd->gpd_list_node, &gpd_list);
	mutex_unlock(&gpd_list_lock);

	return 0;
}
EXPORT_SYMBOL_GPL(pm_genpd_init);

static int genpd_remove(struct generic_pm_domain *genpd)
{
	struct gpd_link *l, *link;

	if (IS_ERR_OR_NULL(genpd))
		return -EINVAL;

	genpd_lock(genpd);

	if (genpd->has_provider) {
		genpd_unlock(genpd);
		pr_err("Provider present, unable to remove %s\n", genpd->name);
		return -EBUSY;
	}

	if (!list_empty(&genpd->master_links) || genpd->device_count) {
		genpd_unlock(genpd);
		pr_err("%s: unable to remove %s\n", __func__, genpd->name);
		return -EBUSY;
	}

	list_for_each_entry_safe(link, l, &genpd->slave_links, slave_node) {
		list_del(&link->master_node);
		list_del(&link->slave_node);
		kfree(link);
	}

	list_del(&genpd->gpd_list_node);
	genpd_unlock(genpd);
	cancel_work_sync(&genpd->power_off_work);
	kfree(genpd->free);
	pr_debug("%s: removed %s\n", __func__, genpd->name);

	return 0;
}

/**
 * pm_genpd_remove - Remove a generic I/O PM domain
 * @genpd: Pointer to PM domain that is to be removed.
 *
 * To remove the PM domain, this function:
 *  - Removes the PM domain as a subdomain to any parent domains,
 *    if it was added.
 *  - Removes the PM domain from the list of registered PM domains.
 *
 * The PM domain will only be removed, if the associated provider has
 * been removed, it is not a parent to any other PM domain and has no
 * devices associated with it.
 */
int pm_genpd_remove(struct generic_pm_domain *genpd)
{
	int ret;

	mutex_lock(&gpd_list_lock);
	ret = genpd_remove(genpd);
	mutex_unlock(&gpd_list_lock);

	return ret;
}
EXPORT_SYMBOL_GPL(pm_genpd_remove);

#ifdef CONFIG_PM_GENERIC_DOMAINS_OF

/*
 * Device Tree based PM domain providers.
 *
 * The code below implements generic device tree based PM domain providers that
 * bind device tree nodes with generic PM domains registered in the system.
 *
 * Any driver that registers generic PM domains and needs to support binding of
 * devices to these domains is supposed to register a PM domain provider, which
 * maps a PM domain specifier retrieved from the device tree to a PM domain.
 *
 * Two simple mapping functions have been provided for convenience:
 *  - genpd_xlate_simple() for 1:1 device tree node to PM domain mapping.
 *  - genpd_xlate_onecell() for mapping of multiple PM domains per node by
 *    index.
 */

/**
 * struct of_genpd_provider - PM domain provider registration structure
 * @link: Entry in global list of PM domain providers
 * @node: Pointer to device tree node of PM domain provider
 * @xlate: Provider-specific xlate callback mapping a set of specifier cells
 *         into a PM domain.
 * @data: context pointer to be passed into @xlate callback
 */
struct of_genpd_provider {
	struct list_head link;
	struct device_node *node;
	genpd_xlate_t xlate;
	void *data;
};

/* List of registered PM domain providers. */
static LIST_HEAD(of_genpd_providers);
/* Mutex to protect the list above. */
static DEFINE_MUTEX(of_genpd_mutex);

/**
 * genpd_xlate_simple() - Xlate function for direct node-domain mapping
 * @genpdspec: OF phandle args to map into a PM domain
 * @data: xlate function private data - pointer to struct generic_pm_domain
 *
 * This is a generic xlate function that can be used to model PM domains that
 * have their own device tree nodes. The private data of xlate function needs
 * to be a valid pointer to struct generic_pm_domain.
 */
static struct generic_pm_domain *genpd_xlate_simple(
					struct of_phandle_args *genpdspec,
					void *data)
{
	return data;
}

/**
 * genpd_xlate_onecell() - Xlate function using a single index.
 * @genpdspec: OF phandle args to map into a PM domain
 * @data: xlate function private data - pointer to struct genpd_onecell_data
 *
 * This is a generic xlate function that can be used to model simple PM domain
 * controllers that have one device tree node and provide multiple PM domains.
 * A single cell is used as an index into an array of PM domains specified in
 * the genpd_onecell_data struct when registering the provider.
 */
static struct generic_pm_domain *genpd_xlate_onecell(
					struct of_phandle_args *genpdspec,
					void *data)
{
	struct genpd_onecell_data *genpd_data = data;
	unsigned int idx = genpdspec->args[0];

	if (genpdspec->args_count != 1)
		return ERR_PTR(-EINVAL);

	if (idx >= genpd_data->num_domains) {
		pr_err("%s: invalid domain index %u\n", __func__, idx);
		return ERR_PTR(-EINVAL);
	}

	if (!genpd_data->domains[idx])
		return ERR_PTR(-ENOENT);

	return genpd_data->domains[idx];
}

/**
 * genpd_add_provider() - Register a PM domain provider for a node
 * @np: Device node pointer associated with the PM domain provider.
 * @xlate: Callback for decoding PM domain from phandle arguments.
 * @data: Context pointer for @xlate callback.
 */
static int genpd_add_provider(struct device_node *np, genpd_xlate_t xlate,
			      void *data)
{
	struct of_genpd_provider *cp;

	cp = kzalloc(sizeof(*cp), GFP_KERNEL);
	if (!cp)
		return -ENOMEM;

	cp->node = of_node_get(np);
	cp->data = data;
	cp->xlate = xlate;

	mutex_lock(&of_genpd_mutex);
	list_add(&cp->link, &of_genpd_providers);
	mutex_unlock(&of_genpd_mutex);
	pr_debug("Added domain provider from %pOF\n", np);

	return 0;
}

/**
 * of_genpd_add_provider_simple() - Register a simple PM domain provider
 * @np: Device node pointer associated with the PM domain provider.
 * @genpd: Pointer to PM domain associated with the PM domain provider.
 */
int of_genpd_add_provider_simple(struct device_node *np,
				 struct generic_pm_domain *genpd)
{
	int ret = -EINVAL;

	if (!np || !genpd)
		return -EINVAL;

	mutex_lock(&gpd_list_lock);

	if (!genpd_present(genpd))
		goto unlock;

	genpd->dev.of_node = np;

	/* Parse genpd OPP table */
	if (genpd->set_performance_state) {
		ret = dev_pm_opp_of_add_table(&genpd->dev);
		if (ret) {
			dev_err(&genpd->dev, "Failed to add OPP table: %d\n",
				ret);
			goto unlock;
		}
	}

	ret = genpd_add_provider(np, genpd_xlate_simple, genpd);
	if (ret) {
		if (genpd->set_performance_state)
			dev_pm_opp_of_remove_table(&genpd->dev);

		goto unlock;
	}

	genpd->provider = &np->fwnode;
	genpd->has_provider = true;

unlock:
	mutex_unlock(&gpd_list_lock);

	return ret;
}
EXPORT_SYMBOL_GPL(of_genpd_add_provider_simple);

/**
 * of_genpd_add_provider_onecell() - Register a onecell PM domain provider
 * @np: Device node pointer associated with the PM domain provider.
 * @data: Pointer to the data associated with the PM domain provider.
 */
int of_genpd_add_provider_onecell(struct device_node *np,
				  struct genpd_onecell_data *data)
{
	struct generic_pm_domain *genpd;
	unsigned int i;
	int ret = -EINVAL;

	if (!np || !data)
		return -EINVAL;

	mutex_lock(&gpd_list_lock);

	if (!data->xlate)
		data->xlate = genpd_xlate_onecell;

	for (i = 0; i < data->num_domains; i++) {
		genpd = data->domains[i];

		if (!genpd)
			continue;
		if (!genpd_present(genpd))
			goto error;

		genpd->dev.of_node = np;

		/* Parse genpd OPP table */
		if (genpd->set_performance_state) {
			ret = dev_pm_opp_of_add_table_indexed(&genpd->dev, i);
			if (ret) {
				dev_err(&genpd->dev, "Failed to add OPP table for index %d: %d\n",
					i, ret);
				goto error;
			}
		}

		genpd->provider = &np->fwnode;
		genpd->has_provider = true;
	}

	ret = genpd_add_provider(np, data->xlate, data);
	if (ret < 0)
		goto error;

	mutex_unlock(&gpd_list_lock);

	return 0;

error:
	while (i--) {
		genpd = data->domains[i];

		if (!genpd)
			continue;

		genpd->provider = NULL;
		genpd->has_provider = false;

		if (genpd->set_performance_state)
			dev_pm_opp_of_remove_table(&genpd->dev);
	}

	mutex_unlock(&gpd_list_lock);

	return ret;
}
EXPORT_SYMBOL_GPL(of_genpd_add_provider_onecell);

/**
 * of_genpd_del_provider() - Remove a previously registered PM domain provider
 * @np: Device node pointer associated with the PM domain provider
 */
void of_genpd_del_provider(struct device_node *np)
{
	struct of_genpd_provider *cp, *tmp;
	struct generic_pm_domain *gpd;

	mutex_lock(&gpd_list_lock);
	mutex_lock(&of_genpd_mutex);
	list_for_each_entry_safe(cp, tmp, &of_genpd_providers, link) {
		if (cp->node == np) {
			/*
			 * For each PM domain associated with the
			 * provider, set the 'has_provider' to false
			 * so that the PM domain can be safely removed.
			 */
			list_for_each_entry(gpd, &gpd_list, gpd_list_node) {
				if (gpd->provider == &np->fwnode) {
					gpd->has_provider = false;

					if (!gpd->set_performance_state)
						continue;

					dev_pm_opp_of_remove_table(&gpd->dev);
				}
			}

			list_del(&cp->link);
			of_node_put(cp->node);
			kfree(cp);
			break;
		}
	}
	mutex_unlock(&of_genpd_mutex);
	mutex_unlock(&gpd_list_lock);
}
EXPORT_SYMBOL_GPL(of_genpd_del_provider);

/**
 * genpd_get_from_provider() - Look-up PM domain
 * @genpdspec: OF phandle args to use for look-up
 *
 * Looks for a PM domain provider under the node specified by @genpdspec and if
 * found, uses xlate function of the provider to map phandle args to a PM
 * domain.
 *
 * Returns a valid pointer to struct generic_pm_domain on success or ERR_PTR()
 * on failure.
 */
static struct generic_pm_domain *genpd_get_from_provider(
					struct of_phandle_args *genpdspec)
{
	struct generic_pm_domain *genpd = ERR_PTR(-ENOENT);
	struct of_genpd_provider *provider;

	if (!genpdspec)
		return ERR_PTR(-EINVAL);

	mutex_lock(&of_genpd_mutex);

	/* Check if we have such a provider in our array */
	list_for_each_entry(provider, &of_genpd_providers, link) {
		if (provider->node == genpdspec->np)
			genpd = provider->xlate(genpdspec, provider->data);
		if (!IS_ERR(genpd))
			break;
	}

	mutex_unlock(&of_genpd_mutex);

	return genpd;
}

/**
 * of_genpd_add_device() - Add a device to an I/O PM domain
 * @genpdspec: OF phandle args to use for look-up PM domain
 * @dev: Device to be added.
 *
 * Looks-up an I/O PM domain based upon phandle args provided and adds
 * the device to the PM domain. Returns a negative error code on failure.
 */
int of_genpd_add_device(struct of_phandle_args *genpdspec, struct device *dev)
{
	struct generic_pm_domain *genpd;
	int ret;

	mutex_lock(&gpd_list_lock);

	genpd = genpd_get_from_provider(genpdspec);
	if (IS_ERR(genpd)) {
		ret = PTR_ERR(genpd);
		goto out;
	}

	ret = genpd_add_device(genpd, dev, NULL);

out:
	mutex_unlock(&gpd_list_lock);

	return ret;
}
EXPORT_SYMBOL_GPL(of_genpd_add_device);

/**
 * of_genpd_add_subdomain - Add a subdomain to an I/O PM domain.
 * @parent_spec: OF phandle args to use for parent PM domain look-up
 * @subdomain_spec: OF phandle args to use for subdomain look-up
 *
 * Looks-up a parent PM domain and subdomain based upon phandle args
 * provided and adds the subdomain to the parent PM domain. Returns a
 * negative error code on failure.
 */
int of_genpd_add_subdomain(struct of_phandle_args *parent_spec,
			   struct of_phandle_args *subdomain_spec)
{
	struct generic_pm_domain *parent, *subdomain;
	int ret;

	mutex_lock(&gpd_list_lock);

	parent = genpd_get_from_provider(parent_spec);
	if (IS_ERR(parent)) {
		ret = PTR_ERR(parent);
		goto out;
	}

	subdomain = genpd_get_from_provider(subdomain_spec);
	if (IS_ERR(subdomain)) {
		ret = PTR_ERR(subdomain);
		goto out;
	}

	ret = genpd_add_subdomain(parent, subdomain);

out:
	mutex_unlock(&gpd_list_lock);

	return ret;
}
EXPORT_SYMBOL_GPL(of_genpd_add_subdomain);

/**
 * of_genpd_remove_last - Remove the last PM domain registered for a provider
 * @provider: Pointer to device structure associated with provider
 *
 * Find the last PM domain that was added by a particular provider and
 * remove this PM domain from the list of PM domains. The provider is
 * identified by the 'provider' device structure that is passed. The PM
 * domain will only be removed, if the provider associated with domain
 * has been removed.
 *
 * Returns a valid pointer to struct generic_pm_domain on success or
 * ERR_PTR() on failure.
 */
struct generic_pm_domain *of_genpd_remove_last(struct device_node *np)
{
	struct generic_pm_domain *gpd, *tmp, *genpd = ERR_PTR(-ENOENT);
	int ret;

	if (IS_ERR_OR_NULL(np))
		return ERR_PTR(-EINVAL);

	mutex_lock(&gpd_list_lock);
	list_for_each_entry_safe(gpd, tmp, &gpd_list, gpd_list_node) {
		if (gpd->provider == &np->fwnode) {
			ret = genpd_remove(gpd);
			genpd = ret ? ERR_PTR(ret) : gpd;
			break;
		}
	}
	mutex_unlock(&gpd_list_lock);

	return genpd;
}
EXPORT_SYMBOL_GPL(of_genpd_remove_last);

static void genpd_release_dev(struct device *dev)
{
	kfree(dev);
}

static struct bus_type genpd_bus_type = {
	.name		= "genpd",
};

/**
 * genpd_dev_pm_detach - Detach a device from its PM domain.
 * @dev: Device to detach.
 * @power_off: Currently not used
 *
 * Try to locate a corresponding generic PM domain, which the device was
 * attached to previously. If such is found, the device is detached from it.
 */
static void genpd_dev_pm_detach(struct device *dev, bool power_off)
{
	struct generic_pm_domain *pd;
	unsigned int i;
	int ret = 0;

	pd = dev_to_genpd(dev);
	if (IS_ERR(pd))
		return;

	dev_dbg(dev, "removing from PM domain %s\n", pd->name);

	for (i = 1; i < GENPD_RETRY_MAX_MS; i <<= 1) {
		ret = genpd_remove_device(pd, dev);
		if (ret != -EAGAIN)
			break;

		mdelay(i);
		cond_resched();
	}

	if (ret < 0) {
		dev_err(dev, "failed to remove from PM domain %s: %d",
			pd->name, ret);
		return;
	}

	/* Check if PM domain can be powered off after removing this device. */
	genpd_queue_power_off_work(pd);

	/* Unregister the device if it was created by genpd. */
	if (dev->bus == &genpd_bus_type)
		device_unregister(dev);
}

static void genpd_dev_pm_sync(struct device *dev)
{
	struct generic_pm_domain *pd;

	pd = dev_to_genpd(dev);
	if (IS_ERR(pd))
		return;

	genpd_queue_power_off_work(pd);
}

static int __genpd_dev_pm_attach(struct device *dev, struct device_node *np,
				 unsigned int index)
{
	struct of_phandle_args pd_args;
	struct generic_pm_domain *pd;
	int ret;

	ret = of_parse_phandle_with_args(np, "power-domains",
				"#power-domain-cells", index, &pd_args);
	if (ret < 0)
		return ret;

	mutex_lock(&gpd_list_lock);
	pd = genpd_get_from_provider(&pd_args);
	of_node_put(pd_args.np);
	if (IS_ERR(pd)) {
		mutex_unlock(&gpd_list_lock);
		dev_dbg(dev, "%s() failed to find PM domain: %ld\n",
			__func__, PTR_ERR(pd));
		return -EPROBE_DEFER;
	}

	dev_dbg(dev, "adding to PM domain %s\n", pd->name);

	ret = genpd_add_device(pd, dev, NULL);
	mutex_unlock(&gpd_list_lock);

	if (ret < 0) {
		if (ret != -EPROBE_DEFER)
			dev_err(dev, "failed to add to PM domain %s: %d",
				pd->name, ret);
		return ret;
	}

	dev->pm_domain->detach = genpd_dev_pm_detach;
	dev->pm_domain->sync = genpd_dev_pm_sync;

	genpd_lock(pd);
	ret = genpd_power_on(pd, 0);
	genpd_unlock(pd);

	if (ret)
		genpd_remove_device(pd, dev);

	return ret ? -EPROBE_DEFER : 1;
}

/**
 * genpd_dev_pm_attach - Attach a device to its PM domain using DT.
 * @dev: Device to attach.
 *
 * Parse device's OF node to find a PM domain specifier. If such is found,
 * attaches the device to retrieved pm_domain ops.
 *
 * Returns 1 on successfully attached PM domain, 0 when the device don't need a
 * PM domain or when multiple power-domains exists for it, else a negative error
 * code. Note that if a power-domain exists for the device, but it cannot be
 * found or turned on, then return -EPROBE_DEFER to ensure that the device is
 * not probed and to re-try again later.
 */
int genpd_dev_pm_attach(struct device *dev)
{
	if (!dev->of_node)
		return 0;

	/*
	 * Devices with multiple PM domains must be attached separately, as we
	 * can only attach one PM domain per device.
	 */
	if (of_count_phandle_with_args(dev->of_node, "power-domains",
				       "#power-domain-cells") != 1)
		return 0;

	return __genpd_dev_pm_attach(dev, dev->of_node, 0);
}
EXPORT_SYMBOL_GPL(genpd_dev_pm_attach);

/**
 * genpd_dev_pm_attach_by_id - Associate a device with one of its PM domains.
 * @dev: The device used to lookup the PM domain.
 * @index: The index of the PM domain.
 *
 * Parse device's OF node to find a PM domain specifier at the provided @index.
 * If such is found, creates a virtual device and attaches it to the retrieved
 * pm_domain ops. To deal with detaching of the virtual device, the ->detach()
 * callback in the struct dev_pm_domain are assigned to genpd_dev_pm_detach().
 *
 * Returns the created virtual device if successfully attached PM domain, NULL
 * when the device don't need a PM domain, else an ERR_PTR() in case of
 * failures. If a power-domain exists for the device, but cannot be found or
 * turned on, then ERR_PTR(-EPROBE_DEFER) is returned to ensure that the device
 * is not probed and to re-try again later.
 */
struct device *genpd_dev_pm_attach_by_id(struct device *dev,
					 unsigned int index)
{
	struct device *genpd_dev;
	int num_domains;
	int ret;

	if (!dev->of_node)
		return NULL;

	/* Deal only with devices using multiple PM domains. */
	num_domains = of_count_phandle_with_args(dev->of_node, "power-domains",
						 "#power-domain-cells");
	if (num_domains < 2 || index >= num_domains)
		return NULL;

	/* Allocate and register device on the genpd bus. */
	genpd_dev = kzalloc(sizeof(*genpd_dev), GFP_KERNEL);
	if (!genpd_dev)
		return ERR_PTR(-ENOMEM);

	dev_set_name(genpd_dev, "genpd:%u:%s", index, dev_name(dev));
	genpd_dev->bus = &genpd_bus_type;
	genpd_dev->release = genpd_release_dev;

	ret = device_register(genpd_dev);
	if (ret) {
		kfree(genpd_dev);
		return ERR_PTR(ret);
	}

	/* Try to attach the device to the PM domain at the specified index. */
	ret = __genpd_dev_pm_attach(genpd_dev, dev->of_node, index);
	if (ret < 1) {
		device_unregister(genpd_dev);
		return ret ? ERR_PTR(ret) : NULL;
	}

	pm_runtime_set_active(genpd_dev);
	pm_runtime_enable(genpd_dev);

	return genpd_dev;
}
EXPORT_SYMBOL_GPL(genpd_dev_pm_attach_by_id);

static const struct of_device_id idle_state_match[] = {
	{ .compatible = "domain-idle-state", },
	{ }
};

static int genpd_parse_state(struct genpd_power_state *genpd_state,
				    struct device_node *state_node)
{
	int err;
	u32 residency;
	u32 entry_latency, exit_latency;

	err = of_property_read_u32(state_node, "entry-latency-us",
						&entry_latency);
	if (err) {
		pr_debug(" * %pOF missing entry-latency-us property\n",
						state_node);
		return -EINVAL;
	}

	err = of_property_read_u32(state_node, "exit-latency-us",
						&exit_latency);
	if (err) {
		pr_debug(" * %pOF missing exit-latency-us property\n",
						state_node);
		return -EINVAL;
	}

	err = of_property_read_u32(state_node, "min-residency-us", &residency);
	if (!err)
		genpd_state->residency_ns = 1000 * residency;

	genpd_state->power_on_latency_ns = 1000 * exit_latency;
	genpd_state->power_off_latency_ns = 1000 * entry_latency;
	genpd_state->fwnode = &state_node->fwnode;

	return 0;
}

static int genpd_iterate_idle_states(struct device_node *dn,
				     struct genpd_power_state *states)
{
	int ret;
	struct of_phandle_iterator it;
	struct device_node *np;
	int i = 0;

	ret = of_count_phandle_with_args(dn, "domain-idle-states", NULL);
	if (ret <= 0)
		return ret;

	/* Loop over the phandles until all the requested entry is found */
	of_for_each_phandle(&it, ret, dn, "domain-idle-states", NULL, 0) {
		np = it.node;
		if (!of_match_node(idle_state_match, np))
			continue;
		if (states) {
			ret = genpd_parse_state(&states[i], np);
			if (ret) {
				pr_err("Parsing idle state node %pOF failed with err %d\n",
				       np, ret);
				of_node_put(np);
				return ret;
			}
		}
		i++;
	}

	return i;
}

/**
 * of_genpd_parse_idle_states: Return array of idle states for the genpd.
 *
 * @dn: The genpd device node
 * @states: The pointer to which the state array will be saved.
 * @n: The count of elements in the array returned from this function.
 *
 * Returns the device states parsed from the OF node. The memory for the states
 * is allocated by this function and is the responsibility of the caller to
 * free the memory after use. If no domain idle states is found it returns
 * -EINVAL and in case of errors, a negative error code.
 */
int of_genpd_parse_idle_states(struct device_node *dn,
			struct genpd_power_state **states, int *n)
{
	struct genpd_power_state *st;
	int ret;

	ret = genpd_iterate_idle_states(dn, NULL);
	if (ret <= 0)
		return ret < 0 ? ret : -EINVAL;

	st = kcalloc(ret, sizeof(*st), GFP_KERNEL);
	if (!st)
		return -ENOMEM;

	ret = genpd_iterate_idle_states(dn, st);
	if (ret <= 0) {
		kfree(st);
		return ret < 0 ? ret : -EINVAL;
	}

	*states = st;
	*n = ret;

	return 0;
}
EXPORT_SYMBOL_GPL(of_genpd_parse_idle_states);

/**
 * of_genpd_opp_to_performance_state- Gets performance state of device's
 * power domain corresponding to a DT node's "required-opps" property.
 *
 * @dev: Device for which the performance-state needs to be found.
<<<<<<< HEAD
 * @opp_node: DT node where the "required-opps" property is present. This can be
 *	the device node itself (if it doesn't have an OPP table) or a node
 *	within the OPP table of a device (if device has an OPP table).
 * @state: Pointer to return performance state.
=======
 * @np: DT node where the "required-opps" property is present. This can be
 *	the device node itself (if it doesn't have an OPP table) or a node
 *	within the OPP table of a device (if device has an OPP table).
>>>>>>> e5eb92e4
 *
 * Returns performance state corresponding to the "required-opps" property of
 * a DT node. This calls platform specific genpd->opp_to_performance_state()
 * callback to translate power domain OPP to performance state.
 *
 * Returns performance state on success and 0 on failure.
 */
unsigned int of_genpd_opp_to_performance_state(struct device *dev,
<<<<<<< HEAD
					       struct device_node *opp_node)
=======
					       struct device_node *np)
>>>>>>> e5eb92e4
{
	struct generic_pm_domain *genpd;
	struct dev_pm_opp *opp;
	int state = 0;

	genpd = dev_to_genpd(dev);
	if (IS_ERR(genpd))
		return 0;

	if (unlikely(!genpd->set_performance_state))
		return 0;

	genpd_lock(genpd);

<<<<<<< HEAD
	opp = of_dev_pm_opp_find_required_opp(&genpd->dev, opp_node);
=======
	opp = of_dev_pm_opp_find_required_opp(&genpd->dev, np);
>>>>>>> e5eb92e4
	if (IS_ERR(opp)) {
		dev_err(dev, "Failed to find required OPP: %ld\n",
			PTR_ERR(opp));
		goto unlock;
	}

	state = genpd->opp_to_performance_state(genpd, opp);
	dev_pm_opp_put(opp);

unlock:
	genpd_unlock(genpd);

	return state;
}
EXPORT_SYMBOL_GPL(of_genpd_opp_to_performance_state);

static int __init genpd_bus_init(void)
{
	return bus_register(&genpd_bus_type);
}
core_initcall(genpd_bus_init);

#endif /* CONFIG_PM_GENERIC_DOMAINS_OF */


/***        debugfs support        ***/

#ifdef CONFIG_DEBUG_FS
#include <linux/pm.h>
#include <linux/device.h>
#include <linux/debugfs.h>
#include <linux/seq_file.h>
#include <linux/init.h>
#include <linux/kobject.h>
static struct dentry *genpd_debugfs_dir;

/*
 * TODO: This function is a slightly modified version of rtpm_status_show
 * from sysfs.c, so generalize it.
 */
static void rtpm_status_str(struct seq_file *s, struct device *dev)
{
	static const char * const status_lookup[] = {
		[RPM_ACTIVE] = "active",
		[RPM_RESUMING] = "resuming",
		[RPM_SUSPENDED] = "suspended",
		[RPM_SUSPENDING] = "suspending"
	};
	const char *p = "";

	if (dev->power.runtime_error)
		p = "error";
	else if (dev->power.disable_depth)
		p = "unsupported";
	else if (dev->power.runtime_status < ARRAY_SIZE(status_lookup))
		p = status_lookup[dev->power.runtime_status];
	else
		WARN_ON(1);

	seq_puts(s, p);
}

static int genpd_summary_one(struct seq_file *s,
			struct generic_pm_domain *genpd)
{
	static const char * const status_lookup[] = {
		[GPD_STATE_ACTIVE] = "on",
		[GPD_STATE_POWER_OFF] = "off"
	};
	struct pm_domain_data *pm_data;
	const char *kobj_path;
	struct gpd_link *link;
	char state[16];
	int ret;

	ret = genpd_lock_interruptible(genpd);
	if (ret)
		return -ERESTARTSYS;

	if (WARN_ON(genpd->status >= ARRAY_SIZE(status_lookup)))
		goto exit;
	if (!genpd_status_on(genpd))
		snprintf(state, sizeof(state), "%s-%u",
			 status_lookup[genpd->status], genpd->state_idx);
	else
		snprintf(state, sizeof(state), "%s",
			 status_lookup[genpd->status]);
	seq_printf(s, "%-30s  %-15s ", genpd->name, state);

	/*
	 * Modifications on the list require holding locks on both
	 * master and slave, so we are safe.
	 * Also genpd->name is immutable.
	 */
	list_for_each_entry(link, &genpd->master_links, master_node) {
		seq_printf(s, "%s", link->slave->name);
		if (!list_is_last(&link->master_node, &genpd->master_links))
			seq_puts(s, ", ");
	}

	list_for_each_entry(pm_data, &genpd->dev_list, list_node) {
		kobj_path = kobject_get_path(&pm_data->dev->kobj,
				genpd_is_irq_safe(genpd) ?
				GFP_ATOMIC : GFP_KERNEL);
		if (kobj_path == NULL)
			continue;

		seq_printf(s, "\n    %-50s  ", kobj_path);
		rtpm_status_str(s, pm_data->dev);
		kfree(kobj_path);
	}

	seq_puts(s, "\n");
exit:
	genpd_unlock(genpd);

	return 0;
}

static int genpd_summary_show(struct seq_file *s, void *data)
{
	struct generic_pm_domain *genpd;
	int ret = 0;

	seq_puts(s, "domain                          status          slaves\n");
	seq_puts(s, "    /device                                             runtime status\n");
	seq_puts(s, "----------------------------------------------------------------------\n");

	ret = mutex_lock_interruptible(&gpd_list_lock);
	if (ret)
		return -ERESTARTSYS;

	list_for_each_entry(genpd, &gpd_list, gpd_list_node) {
		ret = genpd_summary_one(s, genpd);
		if (ret)
			break;
	}
	mutex_unlock(&gpd_list_lock);

	return ret;
}

static int genpd_status_show(struct seq_file *s, void *data)
{
	static const char * const status_lookup[] = {
		[GPD_STATE_ACTIVE] = "on",
		[GPD_STATE_POWER_OFF] = "off"
	};

	struct generic_pm_domain *genpd = s->private;
	int ret = 0;

	ret = genpd_lock_interruptible(genpd);
	if (ret)
		return -ERESTARTSYS;

	if (WARN_ON_ONCE(genpd->status >= ARRAY_SIZE(status_lookup)))
		goto exit;

	if (genpd->status == GPD_STATE_POWER_OFF)
		seq_printf(s, "%s-%u\n", status_lookup[genpd->status],
			genpd->state_idx);
	else
		seq_printf(s, "%s\n", status_lookup[genpd->status]);
exit:
	genpd_unlock(genpd);
	return ret;
}

static int genpd_sub_domains_show(struct seq_file *s, void *data)
{
	struct generic_pm_domain *genpd = s->private;
	struct gpd_link *link;
	int ret = 0;

	ret = genpd_lock_interruptible(genpd);
	if (ret)
		return -ERESTARTSYS;

	list_for_each_entry(link, &genpd->master_links, master_node)
		seq_printf(s, "%s\n", link->slave->name);

	genpd_unlock(genpd);
	return ret;
}

static int genpd_idle_states_show(struct seq_file *s, void *data)
{
	struct generic_pm_domain *genpd = s->private;
	unsigned int i;
	int ret = 0;

	ret = genpd_lock_interruptible(genpd);
	if (ret)
		return -ERESTARTSYS;

	seq_puts(s, "State          Time Spent(ms)\n");

	for (i = 0; i < genpd->state_count; i++) {
		ktime_t delta = 0;
		s64 msecs;

		if ((genpd->status == GPD_STATE_POWER_OFF) &&
				(genpd->state_idx == i))
			delta = ktime_sub(ktime_get(), genpd->accounting_time);

		msecs = ktime_to_ms(
			ktime_add(genpd->states[i].idle_time, delta));
		seq_printf(s, "S%-13i %lld\n", i, msecs);
	}

	genpd_unlock(genpd);
	return ret;
}

static int genpd_active_time_show(struct seq_file *s, void *data)
{
	struct generic_pm_domain *genpd = s->private;
	ktime_t delta = 0;
	int ret = 0;

	ret = genpd_lock_interruptible(genpd);
	if (ret)
		return -ERESTARTSYS;

	if (genpd->status == GPD_STATE_ACTIVE)
		delta = ktime_sub(ktime_get(), genpd->accounting_time);

	seq_printf(s, "%lld ms\n", ktime_to_ms(
				ktime_add(genpd->on_time, delta)));

	genpd_unlock(genpd);
	return ret;
}

static int genpd_total_idle_time_show(struct seq_file *s, void *data)
{
	struct generic_pm_domain *genpd = s->private;
	ktime_t delta = 0, total = 0;
	unsigned int i;
	int ret = 0;

	ret = genpd_lock_interruptible(genpd);
	if (ret)
		return -ERESTARTSYS;

	for (i = 0; i < genpd->state_count; i++) {

		if ((genpd->status == GPD_STATE_POWER_OFF) &&
				(genpd->state_idx == i))
			delta = ktime_sub(ktime_get(), genpd->accounting_time);

		total = ktime_add(total, genpd->states[i].idle_time);
	}
	total = ktime_add(total, delta);

	seq_printf(s, "%lld ms\n", ktime_to_ms(total));

	genpd_unlock(genpd);
	return ret;
}


static int genpd_devices_show(struct seq_file *s, void *data)
{
	struct generic_pm_domain *genpd = s->private;
	struct pm_domain_data *pm_data;
	const char *kobj_path;
	int ret = 0;

	ret = genpd_lock_interruptible(genpd);
	if (ret)
		return -ERESTARTSYS;

	list_for_each_entry(pm_data, &genpd->dev_list, list_node) {
		kobj_path = kobject_get_path(&pm_data->dev->kobj,
				genpd_is_irq_safe(genpd) ?
				GFP_ATOMIC : GFP_KERNEL);
		if (kobj_path == NULL)
			continue;

		seq_printf(s, "%s\n", kobj_path);
		kfree(kobj_path);
	}

	genpd_unlock(genpd);
	return ret;
}

static int genpd_perf_state_show(struct seq_file *s, void *data)
{
	struct generic_pm_domain *genpd = s->private;

	if (genpd_lock_interruptible(genpd))
		return -ERESTARTSYS;

	seq_printf(s, "%u\n", genpd->performance_state);

	genpd_unlock(genpd);
	return 0;
}

#define define_genpd_open_function(name) \
static int genpd_##name##_open(struct inode *inode, struct file *file) \
{ \
	return single_open(file, genpd_##name##_show, inode->i_private); \
}

define_genpd_open_function(summary);
define_genpd_open_function(status);
define_genpd_open_function(sub_domains);
define_genpd_open_function(idle_states);
define_genpd_open_function(active_time);
define_genpd_open_function(total_idle_time);
define_genpd_open_function(devices);
define_genpd_open_function(perf_state);

#define define_genpd_debugfs_fops(name) \
static const struct file_operations genpd_##name##_fops = { \
	.open = genpd_##name##_open, \
	.read = seq_read, \
	.llseek = seq_lseek, \
	.release = single_release, \
}

define_genpd_debugfs_fops(summary);
define_genpd_debugfs_fops(status);
define_genpd_debugfs_fops(sub_domains);
define_genpd_debugfs_fops(idle_states);
define_genpd_debugfs_fops(active_time);
define_genpd_debugfs_fops(total_idle_time);
define_genpd_debugfs_fops(devices);
define_genpd_debugfs_fops(perf_state);

static int __init genpd_debug_init(void)
{
	struct dentry *d;
	struct generic_pm_domain *genpd;

	genpd_debugfs_dir = debugfs_create_dir("pm_genpd", NULL);

	if (!genpd_debugfs_dir)
		return -ENOMEM;

	d = debugfs_create_file("pm_genpd_summary", S_IRUGO,
			genpd_debugfs_dir, NULL, &genpd_summary_fops);
	if (!d)
		return -ENOMEM;

	list_for_each_entry(genpd, &gpd_list, gpd_list_node) {
		d = debugfs_create_dir(genpd->name, genpd_debugfs_dir);
		if (!d)
			return -ENOMEM;

		debugfs_create_file("current_state", 0444,
				d, genpd, &genpd_status_fops);
		debugfs_create_file("sub_domains", 0444,
				d, genpd, &genpd_sub_domains_fops);
		debugfs_create_file("idle_states", 0444,
				d, genpd, &genpd_idle_states_fops);
		debugfs_create_file("active_time", 0444,
				d, genpd, &genpd_active_time_fops);
		debugfs_create_file("total_idle_time", 0444,
				d, genpd, &genpd_total_idle_time_fops);
		debugfs_create_file("devices", 0444,
				d, genpd, &genpd_devices_fops);
		if (genpd->set_performance_state)
			debugfs_create_file("perf_state", 0444,
					    d, genpd, &genpd_perf_state_fops);
	}

	return 0;
}
late_initcall(genpd_debug_init);

static void __exit genpd_debug_exit(void)
{
	debugfs_remove_recursive(genpd_debugfs_dir);
}
__exitcall(genpd_debug_exit);
#endif /* CONFIG_DEBUG_FS */<|MERGE_RESOLUTION|>--- conflicted
+++ resolved
@@ -2487,16 +2487,9 @@
  * power domain corresponding to a DT node's "required-opps" property.
  *
  * @dev: Device for which the performance-state needs to be found.
-<<<<<<< HEAD
- * @opp_node: DT node where the "required-opps" property is present. This can be
- *	the device node itself (if it doesn't have an OPP table) or a node
- *	within the OPP table of a device (if device has an OPP table).
- * @state: Pointer to return performance state.
-=======
  * @np: DT node where the "required-opps" property is present. This can be
  *	the device node itself (if it doesn't have an OPP table) or a node
  *	within the OPP table of a device (if device has an OPP table).
->>>>>>> e5eb92e4
  *
  * Returns performance state corresponding to the "required-opps" property of
  * a DT node. This calls platform specific genpd->opp_to_performance_state()
@@ -2505,11 +2498,7 @@
  * Returns performance state on success and 0 on failure.
  */
 unsigned int of_genpd_opp_to_performance_state(struct device *dev,
-<<<<<<< HEAD
-					       struct device_node *opp_node)
-=======
 					       struct device_node *np)
->>>>>>> e5eb92e4
 {
 	struct generic_pm_domain *genpd;
 	struct dev_pm_opp *opp;
@@ -2524,11 +2513,7 @@
 
 	genpd_lock(genpd);
 
-<<<<<<< HEAD
-	opp = of_dev_pm_opp_find_required_opp(&genpd->dev, opp_node);
-=======
 	opp = of_dev_pm_opp_find_required_opp(&genpd->dev, np);
->>>>>>> e5eb92e4
 	if (IS_ERR(opp)) {
 		dev_err(dev, "Failed to find required OPP: %ld\n",
 			PTR_ERR(opp));
