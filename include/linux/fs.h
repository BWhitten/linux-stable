--- conflicted
+++ resolved
@@ -158,15 +158,13 @@
 #define FMODE_NONOTIFY		((__force fmode_t)0x4000000)
 
 /* File is capable of returning -EAGAIN if I/O will block */
-#define FMODE_NOWAIT	((__force fmode_t)0x8000000)
-
-<<<<<<< HEAD
+#define FMODE_NOWAIT		((__force fmode_t)0x8000000)
+
+/* File represents mount that needs unmounting */
+#define FMODE_NEED_UNMOUNT	((__force fmode_t)0x10000000)
+
 /* File does not contribute to nr_files count */
-#define FMODE_NOACCOUNT	((__force fmode_t)0x20000000)
-=======
-/* File represents mount that needs unmounting */
-#define FMODE_NEED_UNMOUNT     ((__force fmode_t)0x10000000)
->>>>>>> 74aec030
+#define FMODE_NOACCOUNT		((__force fmode_t)0x20000000)
 
 /*
  * Flag for rw_copy_check_uvector and compat_rw_copy_check_uvector
@@ -2444,15 +2442,12 @@
 extern struct file *file_open_root(struct dentry *, struct vfsmount *,
 				   const char *, int, umode_t);
 extern struct file * dentry_open(const struct path *, int, const struct cred *);
-<<<<<<< HEAD
 extern struct file *path_open(const struct path *, int, struct inode *,
 			      const struct cred *, bool);
-=======
 static inline struct file *file_clone_open(struct file *file)
 {
 	return dentry_open(&file->f_path, file->f_flags, file->f_cred);
 }
->>>>>>> 74aec030
 extern int filp_close(struct file *, fl_owner_t id);
 
 extern struct filename *getname_flags(const char __user *, int, int *);
