--- conflicted
+++ resolved
@@ -107,15 +107,9 @@
         reset-gpios = <&pioB 27 GPIO_ACTIVE_HIGH>;
         spi-max-frequency = <8000000>;
 
-<<<<<<< HEAD
-	semtech,power-lut = [ 00 00 00 03 09
-			03 00 00 03 0C
-			04 00 00 03 0D ];
-=======
         semtech,power-lut = /bits/ 8 < (-2) 0 0 3 9 >,
                             /bits/ 8 < 3 0 0 3 12 >,
                             /bits/ 8 < 4 0 0 3 13 >;
->>>>>>> b3163364
 
         radio-spi {
           #address-cells = <1>;
