--- conflicted
+++ resolved
@@ -1060,27 +1060,16 @@
 	int			whichfork,
 	struct fileattr		*fa)
 {
-<<<<<<< HEAD
+	struct xfs_mount	*mp = ip->i_mount;
 	struct xfs_ifork	*ifp = XFS_IFORK_PTR(ip, whichfork);
 
 	fileattr_fill_xflags(fa, xfs_ip2xflags(ip));
-	fa->fsx_extsize = ip->i_d.di_extsize << ip->i_mount->m_sb.sb_blocklog;
-	fa->fsx_cowextsize = ip->i_d.di_cowextsize <<
-			ip->i_mount->m_sb.sb_blocklog;
-	fa->fsx_projid = ip->i_d.di_projid;
-	if (ifp && (ifp->if_flags & XFS_IFEXTENTS))
-=======
-	struct xfs_mount	*mp = ip->i_mount;
-	struct xfs_ifork	*ifp = attr ? ip->i_afp : &ip->i_df;
-
-	simple_fill_fsxattr(fa, xfs_ip2xflags(ip));
 
 	fa->fsx_extsize = XFS_FSB_TO_B(mp, ip->i_extsize);
 	if (ip->i_diflags2 & XFS_DIFLAG2_COWEXTSIZE)
 		fa->fsx_cowextsize = XFS_FSB_TO_B(mp, ip->i_cowextsize);
 	fa->fsx_projid = ip->i_projid;
 	if (ifp && !xfs_need_iread_extents(ifp))
->>>>>>> 76adf92a
 		fa->fsx_nextents = xfs_iext_count(ifp);
 	else
 		fa->fsx_nextents = xfs_ifork_nextents(ifp);
@@ -1519,94 +1508,6 @@
 	return error;
 }
 
-<<<<<<< HEAD
-=======
-STATIC int
-xfs_ioc_fssetxattr(
-	struct file		*filp,
-	void			__user *arg)
-{
-	struct fsxattr		fa;
-	int error;
-
-	if (copy_from_user(&fa, arg, sizeof(fa)))
-		return -EFAULT;
-
-	error = mnt_want_write_file(filp);
-	if (error)
-		return error;
-	error = xfs_ioctl_setattr(filp, &fa);
-	mnt_drop_write_file(filp);
-	return error;
-}
-
-STATIC int
-xfs_ioc_getxflags(
-	xfs_inode_t		*ip,
-	void			__user *arg)
-{
-	unsigned int		flags;
-
-	flags = xfs_di2lxflags(ip->i_diflags, ip->i_diflags2);
-	if (copy_to_user(arg, &flags, sizeof(flags)))
-		return -EFAULT;
-	return 0;
-}
-
-STATIC int
-xfs_ioc_setxflags(
-	struct xfs_inode	*ip,
-	struct file		*filp,
-	void			__user *arg)
-{
-	struct xfs_trans	*tp;
-	struct fsxattr		fa;
-	struct fsxattr		old_fa;
-	unsigned int		flags;
-	int			error;
-
-	if (copy_from_user(&flags, arg, sizeof(flags)))
-		return -EFAULT;
-
-	if (flags & ~(FS_IMMUTABLE_FL | FS_APPEND_FL | \
-		      FS_NOATIME_FL | FS_NODUMP_FL | \
-		      FS_SYNC_FL | FS_DAX_FL))
-		return -EOPNOTSUPP;
-
-	fa.fsx_xflags = xfs_merge_ioc_xflags(flags, xfs_ip2xflags(ip));
-
-	error = mnt_want_write_file(filp);
-	if (error)
-		return error;
-
-	xfs_ioctl_setattr_prepare_dax(ip, &fa);
-
-	tp = xfs_ioctl_setattr_get_trans(filp, NULL);
-	if (IS_ERR(tp)) {
-		error = PTR_ERR(tp);
-		goto out_drop_write;
-	}
-
-	xfs_fill_fsxattr(ip, false, &old_fa);
-	error = vfs_ioc_fssetxattr_check(VFS_I(ip), &old_fa, &fa);
-	if (error) {
-		xfs_trans_cancel(tp);
-		goto out_drop_write;
-	}
-
-	error = xfs_ioctl_setattr_xflags(tp, ip, &fa);
-	if (error) {
-		xfs_trans_cancel(tp);
-		goto out_drop_write;
-	}
-
-	error = xfs_trans_commit(tp);
-out_drop_write:
-	mnt_drop_write_file(filp);
-	return error;
-}
-
->>>>>>> 76adf92a
 static bool
 xfs_getbmap_format(
 	struct kgetbmap		*p,
