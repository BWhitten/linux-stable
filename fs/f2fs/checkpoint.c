--- conflicted
+++ resolved
@@ -119,16 +119,8 @@
 		if (PTR_ERR(page) == -EIO &&
 				++count <= DEFAULT_RETRY_IO_COUNT)
 			goto retry;
-<<<<<<< HEAD
-
 		f2fs_stop_checkpoint(sbi, false);
-		f2fs_bug_on(sbi, 1);
-	}
-
-=======
-		f2fs_stop_checkpoint(sbi, false);
-	}
->>>>>>> 0fd79184
+	}
 	return page;
 }
 
