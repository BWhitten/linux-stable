--- conflicted
+++ resolved
@@ -4845,12 +4845,6 @@
 	if (!bytes_needed)
 		return 0;
 
-<<<<<<< HEAD
-	/* See if there is enough pinned space to make this reservation */
-	if (__percpu_counter_compare(&space_info->total_bytes_pinned,
-				   bytes_needed,
-				   BTRFS_TOTAL_BYTES_PINNED_BATCH) >= 0)
-=======
 	trans = btrfs_join_transaction(fs_info->extent_root);
 	if (IS_ERR(trans))
 		return PTR_ERR(trans);
@@ -4864,7 +4858,6 @@
 	    __percpu_counter_compare(&space_info->total_bytes_pinned,
 				     bytes_needed,
 				     BTRFS_TOTAL_BYTES_PINNED_BATCH) >= 0)
->>>>>>> 632dab66
 		goto commit;
 
 	/*
@@ -4887,14 +4880,8 @@
 
 	if (__percpu_counter_compare(&space_info->total_bytes_pinned,
 				   bytes_needed,
-<<<<<<< HEAD
-				   BTRFS_TOTAL_BYTES_PINNED_BATCH) < 0) {
-		return -ENOSPC;
-	}
-=======
 				   BTRFS_TOTAL_BYTES_PINNED_BATCH) < 0)
 		goto enospc;
->>>>>>> 632dab66
 
 commit:
 	return btrfs_commit_transaction(trans);
@@ -5941,11 +5928,7 @@
  * @fs_info - the fs_info for our fs.
  * @nr - the number of items to drop.
  *
-<<<<<<< HEAD
  * This drops the delayed ref head's count from the delayed refs rsv and frees
-=======
- * This drops the delayed ref head's count from the delayed refs rsv and free's
->>>>>>> 632dab66
  * any excess reservation we had.
  */
 void btrfs_delayed_refs_rsv_release(struct btrfs_fs_info *fs_info, int nr)
