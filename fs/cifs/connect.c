/*
 *   fs/cifs/connect.c
 *
 *   Copyright (C) International Business Machines  Corp., 2002,2011
 *   Author(s): Steve French (sfrench@us.ibm.com)
 *
 *   This library is free software; you can redistribute it and/or modify
 *   it under the terms of the GNU Lesser General Public License as published
 *   by the Free Software Foundation; either version 2.1 of the License, or
 *   (at your option) any later version.
 *
 *   This library is distributed in the hope that it will be useful,
 *   but WITHOUT ANY WARRANTY; without even the implied warranty of
 *   MERCHANTABILITY or FITNESS FOR A PARTICULAR PURPOSE.  See
 *   the GNU Lesser General Public License for more details.
 *
 *   You should have received a copy of the GNU Lesser General Public License
 *   along with this library; if not, write to the Free Software
 *   Foundation, Inc., 59 Temple Place, Suite 330, Boston, MA 02111-1307 USA
 */
#include <linux/fs.h>
#include <linux/net.h>
#include <linux/string.h>
#include <linux/sched/signal.h>
#include <linux/list.h>
#include <linux/wait.h>
#include <linux/slab.h>
#include <linux/pagemap.h>
#include <linux/ctype.h>
#include <linux/utsname.h>
#include <linux/mempool.h>
#include <linux/delay.h>
#include <linux/completion.h>
#include <linux/kthread.h>
#include <linux/pagevec.h>
#include <linux/freezer.h>
#include <linux/namei.h>
#include <linux/uuid.h>
#include <linux/uaccess.h>
#include <asm/processor.h>
#include <linux/inet.h>
#include <linux/module.h>
#include <keys/user-type.h>
#include <net/ipv6.h>
#include <linux/parser.h>
#include <linux/bvec.h>
#include "cifspdu.h"
#include "cifsglob.h"
#include "cifsproto.h"
#include "cifs_unicode.h"
#include "cifs_debug.h"
#include "cifs_fs_sb.h"
#include "ntlmssp.h"
#include "nterr.h"
#include "rfc1002pdu.h"
#include "fscache.h"
#include "smb2proto.h"
#include "smbdirect.h"

extern mempool_t *cifs_req_poolp;
extern bool disable_legacy_dialects;

/* FIXME: should these be tunable? */
#define TLINK_ERROR_EXPIRE	(1 * HZ)
#define TLINK_IDLE_EXPIRE	(600 * HZ)

enum {
	/* Mount options that take no arguments */
	Opt_user_xattr, Opt_nouser_xattr,
	Opt_forceuid, Opt_noforceuid,
	Opt_forcegid, Opt_noforcegid,
	Opt_noblocksend, Opt_noautotune,
	Opt_hard, Opt_soft, Opt_perm, Opt_noperm,
	Opt_mapposix, Opt_nomapposix,
	Opt_mapchars, Opt_nomapchars, Opt_sfu,
	Opt_nosfu, Opt_nodfs, Opt_posixpaths,
	Opt_noposixpaths, Opt_nounix, Opt_unix,
	Opt_nocase,
	Opt_brl, Opt_nobrl,
	Opt_handlecache, Opt_nohandlecache,
	Opt_forcemandatorylock, Opt_setuidfromacl, Opt_setuids,
	Opt_nosetuids, Opt_dynperm, Opt_nodynperm,
	Opt_nohard, Opt_nosoft,
	Opt_nointr, Opt_intr,
	Opt_nostrictsync, Opt_strictsync,
	Opt_serverino, Opt_noserverino,
	Opt_rwpidforward, Opt_cifsacl, Opt_nocifsacl,
	Opt_acl, Opt_noacl, Opt_locallease,
	Opt_sign, Opt_seal, Opt_noac,
	Opt_fsc, Opt_mfsymlinks,
	Opt_multiuser, Opt_sloppy, Opt_nosharesock,
	Opt_persistent, Opt_nopersistent,
	Opt_resilient, Opt_noresilient,
	Opt_domainauto, Opt_rdma,

	/* Mount options which take numeric value */
	Opt_backupuid, Opt_backupgid, Opt_uid,
	Opt_cruid, Opt_gid, Opt_file_mode,
	Opt_dirmode, Opt_port,
	Opt_rsize, Opt_wsize, Opt_actimeo,
	Opt_echo_interval, Opt_max_credits,
	Opt_snapshot,

	/* Mount options which take string value */
	Opt_user, Opt_pass, Opt_ip,
	Opt_domain, Opt_srcaddr, Opt_iocharset,
	Opt_netbiosname, Opt_servern,
	Opt_ver, Opt_vers, Opt_sec, Opt_cache,

	/* Mount options to be ignored */
	Opt_ignore,

	/* Options which could be blank */
	Opt_blank_pass,
	Opt_blank_user,
	Opt_blank_ip,

	Opt_err
};

static const match_table_t cifs_mount_option_tokens = {

	{ Opt_user_xattr, "user_xattr" },
	{ Opt_nouser_xattr, "nouser_xattr" },
	{ Opt_forceuid, "forceuid" },
	{ Opt_noforceuid, "noforceuid" },
	{ Opt_forcegid, "forcegid" },
	{ Opt_noforcegid, "noforcegid" },
	{ Opt_noblocksend, "noblocksend" },
	{ Opt_noautotune, "noautotune" },
	{ Opt_hard, "hard" },
	{ Opt_soft, "soft" },
	{ Opt_perm, "perm" },
	{ Opt_noperm, "noperm" },
	{ Opt_mapchars, "mapchars" }, /* SFU style */
	{ Opt_nomapchars, "nomapchars" },
	{ Opt_mapposix, "mapposix" }, /* SFM style */
	{ Opt_nomapposix, "nomapposix" },
	{ Opt_sfu, "sfu" },
	{ Opt_nosfu, "nosfu" },
	{ Opt_nodfs, "nodfs" },
	{ Opt_posixpaths, "posixpaths" },
	{ Opt_noposixpaths, "noposixpaths" },
	{ Opt_nounix, "nounix" },
	{ Opt_nounix, "nolinux" },
	{ Opt_nounix, "noposix" },
	{ Opt_unix, "unix" },
	{ Opt_unix, "linux" },
	{ Opt_unix, "posix" },
	{ Opt_nocase, "nocase" },
	{ Opt_nocase, "ignorecase" },
	{ Opt_brl, "brl" },
	{ Opt_nobrl, "nobrl" },
	{ Opt_handlecache, "handlecache" },
	{ Opt_nohandlecache, "nohandlecache" },
	{ Opt_nobrl, "nolock" },
	{ Opt_forcemandatorylock, "forcemandatorylock" },
	{ Opt_forcemandatorylock, "forcemand" },
	{ Opt_setuids, "setuids" },
	{ Opt_nosetuids, "nosetuids" },
	{ Opt_setuidfromacl, "idsfromsid" },
	{ Opt_dynperm, "dynperm" },
	{ Opt_nodynperm, "nodynperm" },
	{ Opt_nohard, "nohard" },
	{ Opt_nosoft, "nosoft" },
	{ Opt_nointr, "nointr" },
	{ Opt_intr, "intr" },
	{ Opt_nostrictsync, "nostrictsync" },
	{ Opt_strictsync, "strictsync" },
	{ Opt_serverino, "serverino" },
	{ Opt_noserverino, "noserverino" },
	{ Opt_rwpidforward, "rwpidforward" },
	{ Opt_cifsacl, "cifsacl" },
	{ Opt_nocifsacl, "nocifsacl" },
	{ Opt_acl, "acl" },
	{ Opt_noacl, "noacl" },
	{ Opt_locallease, "locallease" },
	{ Opt_sign, "sign" },
	{ Opt_seal, "seal" },
	{ Opt_noac, "noac" },
	{ Opt_fsc, "fsc" },
	{ Opt_mfsymlinks, "mfsymlinks" },
	{ Opt_multiuser, "multiuser" },
	{ Opt_sloppy, "sloppy" },
	{ Opt_nosharesock, "nosharesock" },
	{ Opt_persistent, "persistenthandles"},
	{ Opt_nopersistent, "nopersistenthandles"},
	{ Opt_resilient, "resilienthandles"},
	{ Opt_noresilient, "noresilienthandles"},
	{ Opt_domainauto, "domainauto"},
	{ Opt_rdma, "rdma"},

	{ Opt_backupuid, "backupuid=%s" },
	{ Opt_backupgid, "backupgid=%s" },
	{ Opt_uid, "uid=%s" },
	{ Opt_cruid, "cruid=%s" },
	{ Opt_gid, "gid=%s" },
	{ Opt_file_mode, "file_mode=%s" },
	{ Opt_dirmode, "dirmode=%s" },
	{ Opt_dirmode, "dir_mode=%s" },
	{ Opt_port, "port=%s" },
	{ Opt_rsize, "rsize=%s" },
	{ Opt_wsize, "wsize=%s" },
	{ Opt_actimeo, "actimeo=%s" },
	{ Opt_echo_interval, "echo_interval=%s" },
	{ Opt_max_credits, "max_credits=%s" },
	{ Opt_snapshot, "snapshot=%s" },

	{ Opt_blank_user, "user=" },
	{ Opt_blank_user, "username=" },
	{ Opt_user, "user=%s" },
	{ Opt_user, "username=%s" },
	{ Opt_blank_pass, "pass=" },
	{ Opt_blank_pass, "password=" },
	{ Opt_pass, "pass=%s" },
	{ Opt_pass, "password=%s" },
	{ Opt_blank_ip, "ip=" },
	{ Opt_blank_ip, "addr=" },
	{ Opt_ip, "ip=%s" },
	{ Opt_ip, "addr=%s" },
	{ Opt_ignore, "unc=%s" },
	{ Opt_ignore, "target=%s" },
	{ Opt_ignore, "path=%s" },
	{ Opt_domain, "dom=%s" },
	{ Opt_domain, "domain=%s" },
	{ Opt_domain, "workgroup=%s" },
	{ Opt_srcaddr, "srcaddr=%s" },
	{ Opt_ignore, "prefixpath=%s" },
	{ Opt_iocharset, "iocharset=%s" },
	{ Opt_netbiosname, "netbiosname=%s" },
	{ Opt_servern, "servern=%s" },
	{ Opt_ver, "ver=%s" },
	{ Opt_vers, "vers=%s" },
	{ Opt_sec, "sec=%s" },
	{ Opt_cache, "cache=%s" },

	{ Opt_ignore, "cred" },
	{ Opt_ignore, "credentials" },
	{ Opt_ignore, "cred=%s" },
	{ Opt_ignore, "credentials=%s" },
	{ Opt_ignore, "guest" },
	{ Opt_ignore, "rw" },
	{ Opt_ignore, "ro" },
	{ Opt_ignore, "suid" },
	{ Opt_ignore, "nosuid" },
	{ Opt_ignore, "exec" },
	{ Opt_ignore, "noexec" },
	{ Opt_ignore, "nodev" },
	{ Opt_ignore, "noauto" },
	{ Opt_ignore, "dev" },
	{ Opt_ignore, "mand" },
	{ Opt_ignore, "nomand" },
	{ Opt_ignore, "_netdev" },

	{ Opt_err, NULL }
};

enum {
	Opt_sec_krb5, Opt_sec_krb5i, Opt_sec_krb5p,
	Opt_sec_ntlmsspi, Opt_sec_ntlmssp,
	Opt_ntlm, Opt_sec_ntlmi, Opt_sec_ntlmv2,
	Opt_sec_ntlmv2i, Opt_sec_lanman,
	Opt_sec_none,

	Opt_sec_err
};

static const match_table_t cifs_secflavor_tokens = {
	{ Opt_sec_krb5, "krb5" },
	{ Opt_sec_krb5i, "krb5i" },
	{ Opt_sec_krb5p, "krb5p" },
	{ Opt_sec_ntlmsspi, "ntlmsspi" },
	{ Opt_sec_ntlmssp, "ntlmssp" },
	{ Opt_ntlm, "ntlm" },
	{ Opt_sec_ntlmi, "ntlmi" },
	{ Opt_sec_ntlmv2, "nontlm" },
	{ Opt_sec_ntlmv2, "ntlmv2" },
	{ Opt_sec_ntlmv2i, "ntlmv2i" },
	{ Opt_sec_lanman, "lanman" },
	{ Opt_sec_none, "none" },

	{ Opt_sec_err, NULL }
};

/* cache flavors */
enum {
	Opt_cache_loose,
	Opt_cache_strict,
	Opt_cache_none,
	Opt_cache_err
};

static const match_table_t cifs_cacheflavor_tokens = {
	{ Opt_cache_loose, "loose" },
	{ Opt_cache_strict, "strict" },
	{ Opt_cache_none, "none" },
	{ Opt_cache_err, NULL }
};

static const match_table_t cifs_smb_version_tokens = {
	{ Smb_1, SMB1_VERSION_STRING },
	{ Smb_20, SMB20_VERSION_STRING},
	{ Smb_21, SMB21_VERSION_STRING },
	{ Smb_30, SMB30_VERSION_STRING },
	{ Smb_302, SMB302_VERSION_STRING },
#ifdef CONFIG_CIFS_SMB311
	{ Smb_311, SMB311_VERSION_STRING },
	{ Smb_311, ALT_SMB311_VERSION_STRING },
#endif /* SMB311 */
	{ Smb_3any, SMB3ANY_VERSION_STRING },
	{ Smb_default, SMBDEFAULT_VERSION_STRING },
	{ Smb_version_err, NULL }
};

static int ip_connect(struct TCP_Server_Info *server);
static int generic_ip_connect(struct TCP_Server_Info *server);
static void tlink_rb_insert(struct rb_root *root, struct tcon_link *new_tlink);
static void cifs_prune_tlinks(struct work_struct *work);
static int cifs_setup_volume_info(struct smb_vol *volume_info, char *mount_data,
					const char *devname, bool is_smb3);

/*
 * cifs tcp session reconnection
 *
 * mark tcp session as reconnecting so temporarily locked
 * mark all smb sessions as reconnecting for tcp session
 * reconnect tcp session
 * wake up waiters on reconnection? - (not needed currently)
 */
int
cifs_reconnect(struct TCP_Server_Info *server)
{
	int rc = 0;
	struct list_head *tmp, *tmp2;
	struct cifs_ses *ses;
	struct cifs_tcon *tcon;
	struct mid_q_entry *mid_entry;
	struct list_head retry_list;

	spin_lock(&GlobalMid_Lock);
	if (server->tcpStatus == CifsExiting) {
		/* the demux thread will exit normally
		next time through the loop */
		spin_unlock(&GlobalMid_Lock);
		return rc;
	} else
		server->tcpStatus = CifsNeedReconnect;
	spin_unlock(&GlobalMid_Lock);
	server->maxBuf = 0;
	server->max_read = 0;

	cifs_dbg(FYI, "Reconnecting tcp session\n");

	/* before reconnecting the tcp session, mark the smb session (uid)
		and the tid bad so they are not used until reconnected */
	cifs_dbg(FYI, "%s: marking sessions and tcons for reconnect\n",
		 __func__);
	spin_lock(&cifs_tcp_ses_lock);
	list_for_each(tmp, &server->smb_ses_list) {
		ses = list_entry(tmp, struct cifs_ses, smb_ses_list);
		ses->need_reconnect = true;
		list_for_each(tmp2, &ses->tcon_list) {
			tcon = list_entry(tmp2, struct cifs_tcon, tcon_list);
			tcon->need_reconnect = true;
		}
		if (ses->tcon_ipc)
			ses->tcon_ipc->need_reconnect = true;
	}
	spin_unlock(&cifs_tcp_ses_lock);

	/* do not want to be sending data on a socket we are freeing */
	cifs_dbg(FYI, "%s: tearing down socket\n", __func__);
	mutex_lock(&server->srv_mutex);
	if (server->ssocket) {
		cifs_dbg(FYI, "State: 0x%x Flags: 0x%lx\n",
			 server->ssocket->state, server->ssocket->flags);
		kernel_sock_shutdown(server->ssocket, SHUT_WR);
		cifs_dbg(FYI, "Post shutdown state: 0x%x Flags: 0x%lx\n",
			 server->ssocket->state, server->ssocket->flags);
		sock_release(server->ssocket);
		server->ssocket = NULL;
	}
	server->sequence_number = 0;
	server->session_estab = false;
	kfree(server->session_key.response);
	server->session_key.response = NULL;
	server->session_key.len = 0;
	server->lstrp = jiffies;

	/* mark submitted MIDs for retry and issue callback */
	INIT_LIST_HEAD(&retry_list);
	cifs_dbg(FYI, "%s: moving mids to private list\n", __func__);
	spin_lock(&GlobalMid_Lock);
	list_for_each_safe(tmp, tmp2, &server->pending_mid_q) {
		mid_entry = list_entry(tmp, struct mid_q_entry, qhead);
		if (mid_entry->mid_state == MID_REQUEST_SUBMITTED)
			mid_entry->mid_state = MID_RETRY_NEEDED;
		list_move(&mid_entry->qhead, &retry_list);
	}
	spin_unlock(&GlobalMid_Lock);
	mutex_unlock(&server->srv_mutex);

	cifs_dbg(FYI, "%s: issuing mid callbacks\n", __func__);
	list_for_each_safe(tmp, tmp2, &retry_list) {
		mid_entry = list_entry(tmp, struct mid_q_entry, qhead);
		list_del_init(&mid_entry->qhead);
		mid_entry->callback(mid_entry);
	}

	do {
		try_to_freeze();

		/* we should try only the port we connected to before */
		mutex_lock(&server->srv_mutex);
		if (cifs_rdma_enabled(server))
			rc = smbd_reconnect(server);
		else
			rc = generic_ip_connect(server);
		if (rc) {
			cifs_dbg(FYI, "reconnect error %d\n", rc);
			mutex_unlock(&server->srv_mutex);
			msleep(3000);
		} else {
			atomic_inc(&tcpSesReconnectCount);
			spin_lock(&GlobalMid_Lock);
			if (server->tcpStatus != CifsExiting)
				server->tcpStatus = CifsNeedNegotiate;
			spin_unlock(&GlobalMid_Lock);
			mutex_unlock(&server->srv_mutex);
		}
	} while (server->tcpStatus == CifsNeedReconnect);

	if (server->tcpStatus == CifsNeedNegotiate)
		mod_delayed_work(cifsiod_wq, &server->echo, 0);

	return rc;
}

static void
cifs_echo_request(struct work_struct *work)
{
	int rc;
	struct TCP_Server_Info *server = container_of(work,
					struct TCP_Server_Info, echo.work);
	unsigned long echo_interval;

	/*
	 * If we need to renegotiate, set echo interval to zero to
	 * immediately call echo service where we can renegotiate.
	 */
	if (server->tcpStatus == CifsNeedNegotiate)
		echo_interval = 0;
	else
		echo_interval = server->echo_interval;

	/*
	 * We cannot send an echo if it is disabled.
	 * Also, no need to ping if we got a response recently.
	 */

	if (server->tcpStatus == CifsNeedReconnect ||
	    server->tcpStatus == CifsExiting ||
	    server->tcpStatus == CifsNew ||
	    (server->ops->can_echo && !server->ops->can_echo(server)) ||
	    time_before(jiffies, server->lstrp + echo_interval - HZ))
		goto requeue_echo;

	rc = server->ops->echo ? server->ops->echo(server) : -ENOSYS;
	if (rc)
		cifs_dbg(FYI, "Unable to send echo request to server: %s\n",
			 server->hostname);

requeue_echo:
	queue_delayed_work(cifsiod_wq, &server->echo, server->echo_interval);
}

static bool
allocate_buffers(struct TCP_Server_Info *server)
{
	if (!server->bigbuf) {
		server->bigbuf = (char *)cifs_buf_get();
		if (!server->bigbuf) {
			cifs_dbg(VFS, "No memory for large SMB response\n");
			msleep(3000);
			/* retry will check if exiting */
			return false;
		}
	} else if (server->large_buf) {
		/* we are reusing a dirty large buf, clear its start */
		memset(server->bigbuf, 0, HEADER_SIZE(server));
	}

	if (!server->smallbuf) {
		server->smallbuf = (char *)cifs_small_buf_get();
		if (!server->smallbuf) {
			cifs_dbg(VFS, "No memory for SMB response\n");
			msleep(1000);
			/* retry will check if exiting */
			return false;
		}
		/* beginning of smb buffer is cleared in our buf_get */
	} else {
		/* if existing small buf clear beginning */
		memset(server->smallbuf, 0, HEADER_SIZE(server));
	}

	return true;
}

static bool
server_unresponsive(struct TCP_Server_Info *server)
{
	/*
	 * We need to wait 2 echo intervals to make sure we handle such
	 * situations right:
	 * 1s  client sends a normal SMB request
	 * 2s  client gets a response
	 * 30s echo workqueue job pops, and decides we got a response recently
	 *     and don't need to send another
	 * ...
	 * 65s kernel_recvmsg times out, and we see that we haven't gotten
	 *     a response in >60s.
	 */
	if ((server->tcpStatus == CifsGood ||
	    server->tcpStatus == CifsNeedNegotiate) &&
	    time_after(jiffies, server->lstrp + 2 * server->echo_interval)) {
		cifs_dbg(VFS, "Server %s has not responded in %lu seconds. Reconnecting...\n",
			 server->hostname, (2 * server->echo_interval) / HZ);
		cifs_reconnect(server);
		wake_up(&server->response_q);
		return true;
	}

	return false;
}

static int
cifs_readv_from_socket(struct TCP_Server_Info *server, struct msghdr *smb_msg)
{
	int length = 0;
	int total_read;

	smb_msg->msg_control = NULL;
	smb_msg->msg_controllen = 0;

	for (total_read = 0; msg_data_left(smb_msg); total_read += length) {
		try_to_freeze();

		if (server_unresponsive(server))
			return -ECONNABORTED;
		if (cifs_rdma_enabled(server) && server->smbd_conn)
			length = smbd_recv(server->smbd_conn, smb_msg);
		else
			length = sock_recvmsg(server->ssocket, smb_msg, 0);

		if (server->tcpStatus == CifsExiting)
			return -ESHUTDOWN;

		if (server->tcpStatus == CifsNeedReconnect) {
			cifs_reconnect(server);
			return -ECONNABORTED;
		}

		if (length == -ERESTARTSYS ||
		    length == -EAGAIN ||
		    length == -EINTR) {
			/*
			 * Minimum sleep to prevent looping, allowing socket
			 * to clear and app threads to set tcpStatus
			 * CifsNeedReconnect if server hung.
			 */
			usleep_range(1000, 2000);
			length = 0;
			continue;
		}

		if (length <= 0) {
			cifs_dbg(FYI, "Received no data or error: %d\n", length);
			cifs_reconnect(server);
			return -ECONNABORTED;
		}
	}
	return total_read;
}

int
cifs_read_from_socket(struct TCP_Server_Info *server, char *buf,
		      unsigned int to_read)
{
	struct msghdr smb_msg;
	struct kvec iov = {.iov_base = buf, .iov_len = to_read};
	iov_iter_kvec(&smb_msg.msg_iter, READ | ITER_KVEC, &iov, 1, to_read);

	return cifs_readv_from_socket(server, &smb_msg);
}

int
cifs_read_page_from_socket(struct TCP_Server_Info *server, struct page *page,
	unsigned int page_offset, unsigned int to_read)
{
	struct msghdr smb_msg;
	struct bio_vec bv = {
		.bv_page = page, .bv_len = to_read, .bv_offset = page_offset};
	iov_iter_bvec(&smb_msg.msg_iter, READ | ITER_BVEC, &bv, 1, to_read);
	return cifs_readv_from_socket(server, &smb_msg);
}

static bool
is_smb_response(struct TCP_Server_Info *server, unsigned char type)
{
	/*
	 * The first byte big endian of the length field,
	 * is actually not part of the length but the type
	 * with the most common, zero, as regular data.
	 */
	switch (type) {
	case RFC1002_SESSION_MESSAGE:
		/* Regular SMB response */
		return true;
	case RFC1002_SESSION_KEEP_ALIVE:
		cifs_dbg(FYI, "RFC 1002 session keep alive\n");
		break;
	case RFC1002_POSITIVE_SESSION_RESPONSE:
		cifs_dbg(FYI, "RFC 1002 positive session response\n");
		break;
	case RFC1002_NEGATIVE_SESSION_RESPONSE:
		/*
		 * We get this from Windows 98 instead of an error on
		 * SMB negprot response.
		 */
		cifs_dbg(FYI, "RFC 1002 negative session response\n");
		/* give server a second to clean up */
		msleep(1000);
		/*
		 * Always try 445 first on reconnect since we get NACK
		 * on some if we ever connected to port 139 (the NACK
		 * is since we do not begin with RFC1001 session
		 * initialize frame).
		 */
		cifs_set_port((struct sockaddr *)&server->dstaddr, CIFS_PORT);
		cifs_reconnect(server);
		wake_up(&server->response_q);
		break;
	default:
		cifs_dbg(VFS, "RFC 1002 unknown response type 0x%x\n", type);
		cifs_reconnect(server);
	}

	return false;
}

void
dequeue_mid(struct mid_q_entry *mid, bool malformed)
{
#ifdef CONFIG_CIFS_STATS2
	mid->when_received = jiffies;
#endif
	spin_lock(&GlobalMid_Lock);
	if (!malformed)
		mid->mid_state = MID_RESPONSE_RECEIVED;
	else
		mid->mid_state = MID_RESPONSE_MALFORMED;
	list_del_init(&mid->qhead);
	spin_unlock(&GlobalMid_Lock);
}

static void
handle_mid(struct mid_q_entry *mid, struct TCP_Server_Info *server,
	   char *buf, int malformed)
{
	if (server->ops->check_trans2 &&
	    server->ops->check_trans2(mid, server, buf, malformed))
		return;
	mid->resp_buf = buf;
	mid->large_buf = server->large_buf;
	/* Was previous buf put in mpx struct for multi-rsp? */
	if (!mid->multiRsp) {
		/* smb buffer will be freed by user thread */
		if (server->large_buf)
			server->bigbuf = NULL;
		else
			server->smallbuf = NULL;
	}
	dequeue_mid(mid, malformed);
}

static void clean_demultiplex_info(struct TCP_Server_Info *server)
{
	int length;

	/* take it off the list, if it's not already */
	spin_lock(&cifs_tcp_ses_lock);
	list_del_init(&server->tcp_ses_list);
	spin_unlock(&cifs_tcp_ses_lock);

	spin_lock(&GlobalMid_Lock);
	server->tcpStatus = CifsExiting;
	spin_unlock(&GlobalMid_Lock);
	wake_up_all(&server->response_q);

	/* check if we have blocked requests that need to free */
	spin_lock(&server->req_lock);
	if (server->credits <= 0)
		server->credits = 1;
	spin_unlock(&server->req_lock);
	/*
	 * Although there should not be any requests blocked on this queue it
	 * can not hurt to be paranoid and try to wake up requests that may
	 * haven been blocked when more than 50 at time were on the wire to the
	 * same server - they now will see the session is in exit state and get
	 * out of SendReceive.
	 */
	wake_up_all(&server->request_q);
	/* give those requests time to exit */
	msleep(125);
	if (cifs_rdma_enabled(server) && server->smbd_conn) {
		smbd_destroy(server->smbd_conn);
		server->smbd_conn = NULL;
	}
	if (server->ssocket) {
		sock_release(server->ssocket);
		server->ssocket = NULL;
	}

	if (!list_empty(&server->pending_mid_q)) {
		struct list_head dispose_list;
		struct mid_q_entry *mid_entry;
		struct list_head *tmp, *tmp2;

		INIT_LIST_HEAD(&dispose_list);
		spin_lock(&GlobalMid_Lock);
		list_for_each_safe(tmp, tmp2, &server->pending_mid_q) {
			mid_entry = list_entry(tmp, struct mid_q_entry, qhead);
			cifs_dbg(FYI, "Clearing mid 0x%llx\n", mid_entry->mid);
			mid_entry->mid_state = MID_SHUTDOWN;
			list_move(&mid_entry->qhead, &dispose_list);
		}
		spin_unlock(&GlobalMid_Lock);

		/* now walk dispose list and issue callbacks */
		list_for_each_safe(tmp, tmp2, &dispose_list) {
			mid_entry = list_entry(tmp, struct mid_q_entry, qhead);
			cifs_dbg(FYI, "Callback mid 0x%llx\n", mid_entry->mid);
			list_del_init(&mid_entry->qhead);
			mid_entry->callback(mid_entry);
		}
		/* 1/8th of sec is more than enough time for them to exit */
		msleep(125);
	}

	if (!list_empty(&server->pending_mid_q)) {
		/*
		 * mpx threads have not exited yet give them at least the smb
		 * send timeout time for long ops.
		 *
		 * Due to delays on oplock break requests, we need to wait at
		 * least 45 seconds before giving up on a request getting a
		 * response and going ahead and killing cifsd.
		 */
		cifs_dbg(FYI, "Wait for exit from demultiplex thread\n");
		msleep(46000);
		/*
		 * If threads still have not exited they are probably never
		 * coming home not much else we can do but free the memory.
		 */
	}

	kfree(server->hostname);
	kfree(server);

	length = atomic_dec_return(&tcpSesAllocCount);
	if (length > 0)
		mempool_resize(cifs_req_poolp, length + cifs_min_rcv);
}

static int
standard_receive3(struct TCP_Server_Info *server, struct mid_q_entry *mid)
{
	int length;
	char *buf = server->smallbuf;
	unsigned int pdu_length = server->pdu_size;

	/* make sure this will fit in a large buffer */
	if (pdu_length > CIFSMaxBufSize + MAX_HEADER_SIZE(server) -
		server->vals->header_preamble_size) {
		cifs_dbg(VFS, "SMB response too long (%u bytes)\n", pdu_length);
		cifs_reconnect(server);
		wake_up(&server->response_q);
		return -ECONNABORTED;
	}

	/* switch to large buffer if too big for a small one */
	if (pdu_length > MAX_CIFS_SMALL_BUFFER_SIZE - 4) {
		server->large_buf = true;
		memcpy(server->bigbuf, buf, server->total_read);
		buf = server->bigbuf;
	}

	/* now read the rest */
	length = cifs_read_from_socket(server, buf + HEADER_SIZE(server) - 1,
				       pdu_length - HEADER_SIZE(server) + 1
				       + server->vals->header_preamble_size);

	if (length < 0)
		return length;
	server->total_read += length;

	dump_smb(buf, server->total_read);

	return cifs_handle_standard(server, mid);
}

int
cifs_handle_standard(struct TCP_Server_Info *server, struct mid_q_entry *mid)
{
	char *buf = server->large_buf ? server->bigbuf : server->smallbuf;
	int length;

	/*
	 * We know that we received enough to get to the MID as we
	 * checked the pdu_length earlier. Now check to see
	 * if the rest of the header is OK. We borrow the length
	 * var for the rest of the loop to avoid a new stack var.
	 *
	 * 48 bytes is enough to display the header and a little bit
	 * into the payload for debugging purposes.
	 */
	length = server->ops->check_message(buf, server->total_read, server);
	if (length != 0)
		cifs_dump_mem("Bad SMB: ", buf,
			min_t(unsigned int, server->total_read, 48));

	if (server->ops->is_session_expired &&
	    server->ops->is_session_expired(buf)) {
		cifs_reconnect(server);
		wake_up(&server->response_q);
		return -1;
	}

	if (server->ops->is_status_pending &&
	    server->ops->is_status_pending(buf, server, length))
		return -1;

	if (!mid)
		return length;

	handle_mid(mid, server, buf, length);
	return 0;
}

static int
cifs_demultiplex_thread(void *p)
{
	int length;
	struct TCP_Server_Info *server = p;
	unsigned int pdu_length;
	unsigned int next_offset;
	char *buf = NULL;
	struct task_struct *task_to_wake = NULL;
	struct mid_q_entry *mid_entry;

	current->flags |= PF_MEMALLOC;
	cifs_dbg(FYI, "Demultiplex PID: %d\n", task_pid_nr(current));

	length = atomic_inc_return(&tcpSesAllocCount);
	if (length > 1)
		mempool_resize(cifs_req_poolp, length + cifs_min_rcv);

	set_freezable();
	while (server->tcpStatus != CifsExiting) {
		if (try_to_freeze())
			continue;

		if (!allocate_buffers(server))
			continue;

		server->large_buf = false;
		buf = server->smallbuf;
		pdu_length = 4; /* enough to get RFC1001 header */

		length = cifs_read_from_socket(server, buf, pdu_length);
		if (length < 0)
			continue;

		if (server->vals->header_preamble_size == 0)
			server->total_read = 0;
		else
			server->total_read = length;

		/*
		 * The right amount was read from socket - 4 bytes,
		 * so we can now interpret the length field.
		 */
		pdu_length = get_rfc1002_length(buf);

		cifs_dbg(FYI, "RFC1002 header 0x%x\n", pdu_length);
		if (!is_smb_response(server, buf[0]))
			continue;
next_pdu:
		server->pdu_size = pdu_length;

		/* make sure we have enough to get to the MID */
		if (server->pdu_size < HEADER_SIZE(server) - 1 -
		    server->vals->header_preamble_size) {
			cifs_dbg(VFS, "SMB response too short (%u bytes)\n",
				 server->pdu_size);
			cifs_reconnect(server);
			wake_up(&server->response_q);
			continue;
		}

		/* read down to the MID */
		length = cifs_read_from_socket(server,
			     buf + server->vals->header_preamble_size,
			     HEADER_SIZE(server) - 1
			     - server->vals->header_preamble_size);
		if (length < 0)
			continue;
		server->total_read += length;

		if (server->ops->next_header) {
			next_offset = server->ops->next_header(buf);
			if (next_offset)
				server->pdu_size = next_offset;
		}

		if (server->ops->is_transform_hdr &&
		    server->ops->receive_transform &&
		    server->ops->is_transform_hdr(buf)) {
			length = server->ops->receive_transform(server,
								&mid_entry);
		} else {
			mid_entry = server->ops->find_mid(server, buf);

			if (!mid_entry || !mid_entry->receive)
				length = standard_receive3(server, mid_entry);
			else
				length = mid_entry->receive(server, mid_entry);
		}

		if (length < 0)
			continue;

		if (server->large_buf)
			buf = server->bigbuf;

		server->lstrp = jiffies;
		if (mid_entry != NULL) {
			mid_entry->resp_buf_size = server->pdu_size;
			if ((mid_entry->mid_flags & MID_WAIT_CANCELLED) &&
			     mid_entry->mid_state == MID_RESPONSE_RECEIVED &&
					server->ops->handle_cancelled_mid)
				server->ops->handle_cancelled_mid(
							mid_entry->resp_buf,
							server);

			if (!mid_entry->multiRsp || mid_entry->multiEnd)
				mid_entry->callback(mid_entry);
		} else if (server->ops->is_oplock_break &&
			   server->ops->is_oplock_break(buf, server)) {
			cifs_dbg(FYI, "Received oplock break\n");
		} else {
			cifs_dbg(VFS, "No task to wake, unknown frame received! NumMids %d\n",
				 atomic_read(&midCount));
			cifs_dump_mem("Received Data is: ", buf,
				      HEADER_SIZE(server));
#ifdef CONFIG_CIFS_DEBUG2
			if (server->ops->dump_detail)
				server->ops->dump_detail(buf, server);
			cifs_dump_mids(server);
#endif /* CIFS_DEBUG2 */
		}
		if (pdu_length > server->pdu_size) {
			if (!allocate_buffers(server))
				continue;
			pdu_length -= server->pdu_size;
			server->total_read = 0;
			server->large_buf = false;
			buf = server->smallbuf;
			goto next_pdu;
		}
	} /* end while !EXITING */

	/* buffer usually freed in free_mid - need to free it here on exit */
	cifs_buf_release(server->bigbuf);
	if (server->smallbuf) /* no sense logging a debug message if NULL */
		cifs_small_buf_release(server->smallbuf);

	task_to_wake = xchg(&server->tsk, NULL);
	clean_demultiplex_info(server);

	/* if server->tsk was NULL then wait for a signal before exiting */
	if (!task_to_wake) {
		set_current_state(TASK_INTERRUPTIBLE);
		while (!signal_pending(current)) {
			schedule();
			set_current_state(TASK_INTERRUPTIBLE);
		}
		set_current_state(TASK_RUNNING);
	}

	module_put_and_exit(0);
}

/* extract the host portion of the UNC string */
static char *
extract_hostname(const char *unc)
{
	const char *src;
	char *dst, *delim;
	unsigned int len;

	/* skip double chars at beginning of string */
	/* BB: check validity of these bytes? */
	src = unc + 2;

	/* delimiter between hostname and sharename is always '\\' now */
	delim = strchr(src, '\\');
	if (!delim)
		return ERR_PTR(-EINVAL);

	len = delim - src;
	dst = kmalloc((len + 1), GFP_KERNEL);
	if (dst == NULL)
		return ERR_PTR(-ENOMEM);

	memcpy(dst, src, len);
	dst[len] = '\0';

	return dst;
}

static int get_option_ul(substring_t args[], unsigned long *option)
{
	int rc;
	char *string;

	string = match_strdup(args);
	if (string == NULL)
		return -ENOMEM;
	rc = kstrtoul(string, 0, option);
	kfree(string);

	return rc;
}

static int get_option_uid(substring_t args[], kuid_t *result)
{
	unsigned long value;
	kuid_t uid;
	int rc;

	rc = get_option_ul(args, &value);
	if (rc)
		return rc;

	uid = make_kuid(current_user_ns(), value);
	if (!uid_valid(uid))
		return -EINVAL;

	*result = uid;
	return 0;
}

static int get_option_gid(substring_t args[], kgid_t *result)
{
	unsigned long value;
	kgid_t gid;
	int rc;

	rc = get_option_ul(args, &value);
	if (rc)
		return rc;

	gid = make_kgid(current_user_ns(), value);
	if (!gid_valid(gid))
		return -EINVAL;

	*result = gid;
	return 0;
}

static int cifs_parse_security_flavors(char *value,
				       struct smb_vol *vol)
{

	substring_t args[MAX_OPT_ARGS];

	/*
	 * With mount options, the last one should win. Reset any existing
	 * settings back to default.
	 */
	vol->sectype = Unspecified;
	vol->sign = false;

	switch (match_token(value, cifs_secflavor_tokens, args)) {
	case Opt_sec_krb5p:
		cifs_dbg(VFS, "sec=krb5p is not supported!\n");
		return 1;
	case Opt_sec_krb5i:
		vol->sign = true;
		/* Fallthrough */
	case Opt_sec_krb5:
		vol->sectype = Kerberos;
		break;
	case Opt_sec_ntlmsspi:
		vol->sign = true;
		/* Fallthrough */
	case Opt_sec_ntlmssp:
		vol->sectype = RawNTLMSSP;
		break;
	case Opt_sec_ntlmi:
		vol->sign = true;
		/* Fallthrough */
	case Opt_ntlm:
		vol->sectype = NTLM;
		break;
	case Opt_sec_ntlmv2i:
		vol->sign = true;
		/* Fallthrough */
	case Opt_sec_ntlmv2:
		vol->sectype = NTLMv2;
		break;
#ifdef CONFIG_CIFS_WEAK_PW_HASH
	case Opt_sec_lanman:
		vol->sectype = LANMAN;
		break;
#endif
	case Opt_sec_none:
		vol->nullauth = 1;
		break;
	default:
		cifs_dbg(VFS, "bad security option: %s\n", value);
		return 1;
	}

	return 0;
}

static int
cifs_parse_cache_flavor(char *value, struct smb_vol *vol)
{
	substring_t args[MAX_OPT_ARGS];

	switch (match_token(value, cifs_cacheflavor_tokens, args)) {
	case Opt_cache_loose:
		vol->direct_io = false;
		vol->strict_io = false;
		break;
	case Opt_cache_strict:
		vol->direct_io = false;
		vol->strict_io = true;
		break;
	case Opt_cache_none:
		vol->direct_io = true;
		vol->strict_io = false;
		break;
	default:
		cifs_dbg(VFS, "bad cache= option: %s\n", value);
		return 1;
	}
	return 0;
}

static int
cifs_parse_smb_version(char *value, struct smb_vol *vol, bool is_smb3)
{
	substring_t args[MAX_OPT_ARGS];

	switch (match_token(value, cifs_smb_version_tokens, args)) {
	case Smb_1:
		if (disable_legacy_dialects) {
			cifs_dbg(VFS, "mount with legacy dialect disabled\n");
			return 1;
		}
		if (is_smb3) {
			cifs_dbg(VFS, "vers=1.0 (cifs) not permitted when mounting with smb3\n");
			return 1;
		}
		vol->ops = &smb1_operations;
		vol->vals = &smb1_values;
		break;
	case Smb_20:
		if (disable_legacy_dialects) {
			cifs_dbg(VFS, "mount with legacy dialect disabled\n");
			return 1;
		}
		if (is_smb3) {
			cifs_dbg(VFS, "vers=2.0 not permitted when mounting with smb3\n");
			return 1;
		}
		vol->ops = &smb20_operations;
		vol->vals = &smb20_values;
		break;
	case Smb_21:
		vol->ops = &smb21_operations;
		vol->vals = &smb21_values;
		break;
	case Smb_30:
		vol->ops = &smb30_operations;
		vol->vals = &smb30_values;
		break;
	case Smb_302:
		vol->ops = &smb30_operations; /* currently identical with 3.0 */
		vol->vals = &smb302_values;
		break;
#ifdef CONFIG_CIFS_SMB311
	case Smb_311:
		vol->ops = &smb311_operations;
		vol->vals = &smb311_values;
		break;
#endif /* SMB311 */
	case Smb_3any:
		vol->ops = &smb30_operations; /* currently identical with 3.0 */
		vol->vals = &smb3any_values;
		break;
	case Smb_default:
		vol->ops = &smb30_operations; /* currently identical with 3.0 */
		vol->vals = &smbdefault_values;
		break;
	default:
		cifs_dbg(VFS, "Unknown vers= option specified: %s\n", value);
		return 1;
	}
	return 0;
}

/*
 * Parse a devname into substrings and populate the vol->UNC and vol->prepath
 * fields with the result. Returns 0 on success and an error otherwise.
 */
static int
cifs_parse_devname(const char *devname, struct smb_vol *vol)
{
	char *pos;
	const char *delims = "/\\";
	size_t len;

	/* make sure we have a valid UNC double delimiter prefix */
	len = strspn(devname, delims);
	if (len != 2)
		return -EINVAL;

	/* find delimiter between host and sharename */
	pos = strpbrk(devname + 2, delims);
	if (!pos)
		return -EINVAL;

	/* skip past delimiter */
	++pos;

	/* now go until next delimiter or end of string */
	len = strcspn(pos, delims);

	/* move "pos" up to delimiter or NULL */
	pos += len;
	vol->UNC = kstrndup(devname, pos - devname, GFP_KERNEL);
	if (!vol->UNC)
		return -ENOMEM;

	convert_delimiter(vol->UNC, '\\');

	/* skip any delimiter */
	if (*pos == '/' || *pos == '\\')
		pos++;

	/* If pos is NULL then no prepath */
	if (!*pos)
		return 0;

	vol->prepath = kstrdup(pos, GFP_KERNEL);
	if (!vol->prepath)
		return -ENOMEM;

	return 0;
}

static int
cifs_parse_mount_options(const char *mountdata, const char *devname,
			 struct smb_vol *vol, bool is_smb3)
{
	char *data, *end;
	char *mountdata_copy = NULL, *options;
	unsigned int  temp_len, i, j;
	char separator[2];
	short int override_uid = -1;
	short int override_gid = -1;
	bool uid_specified = false;
	bool gid_specified = false;
	bool sloppy = false;
	char *invalid = NULL;
	char *nodename = utsname()->nodename;
	char *string = NULL;
	char *tmp_end, *value;
	char delim;
	bool got_ip = false;
	bool got_version = false;
	unsigned short port = 0;
	struct sockaddr *dstaddr = (struct sockaddr *)&vol->dstaddr;

	separator[0] = ',';
	separator[1] = 0;
	delim = separator[0];

	/* ensure we always start with zeroed-out smb_vol */
	memset(vol, 0, sizeof(*vol));

	/*
	 * does not have to be perfect mapping since field is
	 * informational, only used for servers that do not support
	 * port 445 and it can be overridden at mount time
	 */
	memset(vol->source_rfc1001_name, 0x20, RFC1001_NAME_LEN);
	for (i = 0; i < strnlen(nodename, RFC1001_NAME_LEN); i++)
		vol->source_rfc1001_name[i] = toupper(nodename[i]);

	vol->source_rfc1001_name[RFC1001_NAME_LEN] = 0;
	/* null target name indicates to use *SMBSERVR default called name
	   if we end up sending RFC1001 session initialize */
	vol->target_rfc1001_name[0] = 0;
	vol->cred_uid = current_uid();
	vol->linux_uid = current_uid();
	vol->linux_gid = current_gid();

	/*
	 * default to SFM style remapping of seven reserved characters
	 * unless user overrides it or we negotiate CIFS POSIX where
	 * it is unnecessary.  Can not simultaneously use more than one mapping
	 * since then readdir could list files that open could not open
	 */
	vol->remap = true;

	/* default to only allowing write access to owner of the mount */
	vol->dir_mode = vol->file_mode = S_IRUGO | S_IXUGO | S_IWUSR;

	/* vol->retry default is 0 (i.e. "soft" limited retry not hard retry) */
	/* default is always to request posix paths. */
	vol->posix_paths = 1;
	/* default to using server inode numbers where available */
	vol->server_ino = 1;

	/* default is to use strict cifs caching semantics */
	vol->strict_io = true;

	vol->actimeo = CIFS_DEF_ACTIMEO;

	/* offer SMB2.1 and later (SMB3 etc). Secure and widely accepted */
	vol->ops = &smb30_operations;
	vol->vals = &smbdefault_values;

	vol->echo_interval = SMB_ECHO_INTERVAL_DEFAULT;

	if (!mountdata)
		goto cifs_parse_mount_err;

	mountdata_copy = kstrndup(mountdata, PAGE_SIZE, GFP_KERNEL);
	if (!mountdata_copy)
		goto cifs_parse_mount_err;

	options = mountdata_copy;
	end = options + strlen(options);

	if (strncmp(options, "sep=", 4) == 0) {
		if (options[4] != 0) {
			separator[0] = options[4];
			options += 5;
		} else {
			cifs_dbg(FYI, "Null separator not allowed\n");
		}
	}
	vol->backupuid_specified = false; /* no backup intent for a user */
	vol->backupgid_specified = false; /* no backup intent for a group */

	switch (cifs_parse_devname(devname, vol)) {
	case 0:
		break;
	case -ENOMEM:
		cifs_dbg(VFS, "Unable to allocate memory for devname.\n");
		goto cifs_parse_mount_err;
	case -EINVAL:
		cifs_dbg(VFS, "Malformed UNC in devname.\n");
		goto cifs_parse_mount_err;
	default:
		cifs_dbg(VFS, "Unknown error parsing devname.\n");
		goto cifs_parse_mount_err;
	}

	while ((data = strsep(&options, separator)) != NULL) {
		substring_t args[MAX_OPT_ARGS];
		unsigned long option;
		int token;

		if (!*data)
			continue;

		token = match_token(data, cifs_mount_option_tokens, args);

		switch (token) {

		/* Ingnore the following */
		case Opt_ignore:
			break;

		/* Boolean values */
		case Opt_user_xattr:
			vol->no_xattr = 0;
			break;
		case Opt_nouser_xattr:
			vol->no_xattr = 1;
			break;
		case Opt_forceuid:
			override_uid = 1;
			break;
		case Opt_noforceuid:
			override_uid = 0;
			break;
		case Opt_forcegid:
			override_gid = 1;
			break;
		case Opt_noforcegid:
			override_gid = 0;
			break;
		case Opt_noblocksend:
			vol->noblocksnd = 1;
			break;
		case Opt_noautotune:
			vol->noautotune = 1;
			break;
		case Opt_hard:
			vol->retry = 1;
			break;
		case Opt_soft:
			vol->retry = 0;
			break;
		case Opt_perm:
			vol->noperm = 0;
			break;
		case Opt_noperm:
			vol->noperm = 1;
			break;
		case Opt_mapchars:
			vol->sfu_remap = true;
			vol->remap = false; /* disable SFM mapping */
			break;
		case Opt_nomapchars:
			vol->sfu_remap = false;
			break;
		case Opt_mapposix:
			vol->remap = true;
			vol->sfu_remap = false; /* disable SFU mapping */
			break;
		case Opt_nomapposix:
			vol->remap = false;
			break;
		case Opt_sfu:
			vol->sfu_emul = 1;
			break;
		case Opt_nosfu:
			vol->sfu_emul = 0;
			break;
		case Opt_nodfs:
			vol->nodfs = 1;
			break;
		case Opt_posixpaths:
			vol->posix_paths = 1;
			break;
		case Opt_noposixpaths:
			vol->posix_paths = 0;
			break;
		case Opt_nounix:
			if (vol->linux_ext)
				cifs_dbg(VFS,
					"conflicting unix mount options\n");
			vol->no_linux_ext = 1;
			break;
		case Opt_unix:
			if (vol->no_linux_ext)
				cifs_dbg(VFS,
					"conflicting unix mount options\n");
			vol->linux_ext = 1;
			break;
		case Opt_nocase:
			vol->nocase = 1;
			break;
		case Opt_brl:
			vol->nobrl =  0;
			break;
		case Opt_nobrl:
			vol->nobrl =  1;
			/*
			 * turn off mandatory locking in mode
			 * if remote locking is turned off since the
			 * local vfs will do advisory
			 */
			if (vol->file_mode ==
				(S_IALLUGO & ~(S_ISUID | S_IXGRP)))
				vol->file_mode = S_IALLUGO;
			break;
		case Opt_nohandlecache:
			vol->nohandlecache = 1;
			break;
		case Opt_handlecache:
			vol->nohandlecache = 0;
			break;
		case Opt_forcemandatorylock:
			vol->mand_lock = 1;
			break;
		case Opt_setuids:
			vol->setuids = 1;
			break;
		case Opt_nosetuids:
			vol->setuids = 0;
			break;
		case Opt_setuidfromacl:
			vol->setuidfromacl = 1;
			break;
		case Opt_dynperm:
			vol->dynperm = true;
			break;
		case Opt_nodynperm:
			vol->dynperm = false;
			break;
		case Opt_nohard:
			vol->retry = 0;
			break;
		case Opt_nosoft:
			vol->retry = 1;
			break;
		case Opt_nointr:
			vol->intr = 0;
			break;
		case Opt_intr:
			vol->intr = 1;
			break;
		case Opt_nostrictsync:
			vol->nostrictsync = 1;
			break;
		case Opt_strictsync:
			vol->nostrictsync = 0;
			break;
		case Opt_serverino:
			vol->server_ino = 1;
			break;
		case Opt_noserverino:
			vol->server_ino = 0;
			break;
		case Opt_rwpidforward:
			vol->rwpidforward = 1;
			break;
		case Opt_cifsacl:
			vol->cifs_acl = 1;
			break;
		case Opt_nocifsacl:
			vol->cifs_acl = 0;
			break;
		case Opt_acl:
			vol->no_psx_acl = 0;
			break;
		case Opt_noacl:
			vol->no_psx_acl = 1;
			break;
		case Opt_locallease:
			vol->local_lease = 1;
			break;
		case Opt_sign:
			vol->sign = true;
			break;
		case Opt_seal:
			/* we do not do the following in secFlags because seal
			 * is a per tree connection (mount) not a per socket
			 * or per-smb connection option in the protocol
			 * vol->secFlg |= CIFSSEC_MUST_SEAL;
			 */
			vol->seal = 1;
			break;
		case Opt_noac:
			pr_warn("CIFS: Mount option noac not supported. Instead set /proc/fs/cifs/LookupCacheEnabled to 0\n");
			break;
		case Opt_fsc:
#ifndef CONFIG_CIFS_FSCACHE
			cifs_dbg(VFS, "FS-Cache support needs CONFIG_CIFS_FSCACHE kernel config option set\n");
			goto cifs_parse_mount_err;
#endif
			vol->fsc = true;
			break;
		case Opt_mfsymlinks:
			vol->mfsymlinks = true;
			break;
		case Opt_multiuser:
			vol->multiuser = true;
			break;
		case Opt_sloppy:
			sloppy = true;
			break;
		case Opt_nosharesock:
			vol->nosharesock = true;
			break;
		case Opt_nopersistent:
			vol->nopersistent = true;
			if (vol->persistent) {
				cifs_dbg(VFS,
				  "persistenthandles mount options conflict\n");
				goto cifs_parse_mount_err;
			}
			break;
		case Opt_persistent:
			vol->persistent = true;
			if ((vol->nopersistent) || (vol->resilient)) {
				cifs_dbg(VFS,
				  "persistenthandles mount options conflict\n");
				goto cifs_parse_mount_err;
			}
			break;
		case Opt_resilient:
			vol->resilient = true;
			if (vol->persistent) {
				cifs_dbg(VFS,
				  "persistenthandles mount options conflict\n");
				goto cifs_parse_mount_err;
			}
			break;
		case Opt_noresilient:
			vol->resilient = false; /* already the default */
			break;
		case Opt_domainauto:
			vol->domainauto = true;
			break;
		case Opt_rdma:
			vol->rdma = true;
			break;

		/* Numeric Values */
		case Opt_backupuid:
			if (get_option_uid(args, &vol->backupuid)) {
				cifs_dbg(VFS, "%s: Invalid backupuid value\n",
					 __func__);
				goto cifs_parse_mount_err;
			}
			vol->backupuid_specified = true;
			break;
		case Opt_backupgid:
			if (get_option_gid(args, &vol->backupgid)) {
				cifs_dbg(VFS, "%s: Invalid backupgid value\n",
					 __func__);
				goto cifs_parse_mount_err;
			}
			vol->backupgid_specified = true;
			break;
		case Opt_uid:
			if (get_option_uid(args, &vol->linux_uid)) {
				cifs_dbg(VFS, "%s: Invalid uid value\n",
					 __func__);
				goto cifs_parse_mount_err;
			}
			uid_specified = true;
			break;
		case Opt_cruid:
			if (get_option_uid(args, &vol->cred_uid)) {
				cifs_dbg(VFS, "%s: Invalid cruid value\n",
					 __func__);
				goto cifs_parse_mount_err;
			}
			break;
		case Opt_gid:
			if (get_option_gid(args, &vol->linux_gid)) {
				cifs_dbg(VFS, "%s: Invalid gid value\n",
					 __func__);
				goto cifs_parse_mount_err;
			}
			gid_specified = true;
			break;
		case Opt_file_mode:
			if (get_option_ul(args, &option)) {
				cifs_dbg(VFS, "%s: Invalid file_mode value\n",
					 __func__);
				goto cifs_parse_mount_err;
			}
			vol->file_mode = option;
			break;
		case Opt_dirmode:
			if (get_option_ul(args, &option)) {
				cifs_dbg(VFS, "%s: Invalid dir_mode value\n",
					 __func__);
				goto cifs_parse_mount_err;
			}
			vol->dir_mode = option;
			break;
		case Opt_port:
			if (get_option_ul(args, &option) ||
			    option > USHRT_MAX) {
				cifs_dbg(VFS, "%s: Invalid port value\n",
					 __func__);
				goto cifs_parse_mount_err;
			}
			port = (unsigned short)option;
			break;
		case Opt_rsize:
			if (get_option_ul(args, &option)) {
				cifs_dbg(VFS, "%s: Invalid rsize value\n",
					 __func__);
				goto cifs_parse_mount_err;
			}
			vol->rsize = option;
			break;
		case Opt_wsize:
			if (get_option_ul(args, &option)) {
				cifs_dbg(VFS, "%s: Invalid wsize value\n",
					 __func__);
				goto cifs_parse_mount_err;
			}
			vol->wsize = option;
			break;
		case Opt_actimeo:
			if (get_option_ul(args, &option)) {
				cifs_dbg(VFS, "%s: Invalid actimeo value\n",
					 __func__);
				goto cifs_parse_mount_err;
			}
			vol->actimeo = HZ * option;
			if (vol->actimeo > CIFS_MAX_ACTIMEO) {
				cifs_dbg(VFS, "attribute cache timeout too large\n");
				goto cifs_parse_mount_err;
			}
			break;
		case Opt_echo_interval:
			if (get_option_ul(args, &option)) {
				cifs_dbg(VFS, "%s: Invalid echo interval value\n",
					 __func__);
				goto cifs_parse_mount_err;
			}
			vol->echo_interval = option;
			break;
		case Opt_snapshot:
			if (get_option_ul(args, &option)) {
				cifs_dbg(VFS, "%s: Invalid snapshot time\n",
					 __func__);
				goto cifs_parse_mount_err;
			}
			vol->snapshot_time = option;
			break;
		case Opt_max_credits:
			if (get_option_ul(args, &option) || (option < 20) ||
			    (option > 60000)) {
				cifs_dbg(VFS, "%s: Invalid max_credits value\n",
					 __func__);
				goto cifs_parse_mount_err;
			}
			vol->max_credits = option;
			break;

		/* String Arguments */

		case Opt_blank_user:
			/* null user, ie. anonymous authentication */
			vol->nullauth = 1;
			vol->username = NULL;
			break;
		case Opt_user:
			string = match_strdup(args);
			if (string == NULL)
				goto out_nomem;

			if (strnlen(string, CIFS_MAX_USERNAME_LEN) >
							CIFS_MAX_USERNAME_LEN) {
				pr_warn("CIFS: username too long\n");
				goto cifs_parse_mount_err;
			}

			kfree(vol->username);
			vol->username = kstrdup(string, GFP_KERNEL);
			if (!vol->username)
				goto cifs_parse_mount_err;
			break;
		case Opt_blank_pass:
			/* passwords have to be handled differently
			 * to allow the character used for deliminator
			 * to be passed within them
			 */

			/*
			 * Check if this is a case where the  password
			 * starts with a delimiter
			 */
			tmp_end = strchr(data, '=');
			tmp_end++;
			if (!(tmp_end < end && tmp_end[1] == delim)) {
				/* No it is not. Set the password to NULL */
				kzfree(vol->password);
				vol->password = NULL;
				break;
			}
			/* Yes it is. Drop down to Opt_pass below.*/
		case Opt_pass:
			/* Obtain the value string */
			value = strchr(data, '=');
			value++;

			/* Set tmp_end to end of the string */
			tmp_end = (char *) value + strlen(value);

			/* Check if following character is the deliminator
			 * If yes, we have encountered a double deliminator
			 * reset the NULL character to the deliminator
			 */
			if (tmp_end < end && tmp_end[1] == delim) {
				tmp_end[0] = delim;

				/* Keep iterating until we get to a single
				 * deliminator OR the end
				 */
				while ((tmp_end = strchr(tmp_end, delim))
					!= NULL && (tmp_end[1] == delim)) {
						tmp_end = (char *) &tmp_end[2];
				}

				/* Reset var options to point to next element */
				if (tmp_end) {
					tmp_end[0] = '\0';
					options = (char *) &tmp_end[1];
				} else
					/* Reached the end of the mount option
					 * string */
					options = end;
			}

			kzfree(vol->password);
			/* Now build new password string */
			temp_len = strlen(value);
			vol->password = kzalloc(temp_len+1, GFP_KERNEL);
			if (vol->password == NULL) {
				pr_warn("CIFS: no memory for password\n");
				goto cifs_parse_mount_err;
			}

			for (i = 0, j = 0; i < temp_len; i++, j++) {
				vol->password[j] = value[i];
				if ((value[i] == delim) &&
				     value[i+1] == delim)
					/* skip the second deliminator */
					i++;
			}
			vol->password[j] = '\0';
			break;
		case Opt_blank_ip:
			/* FIXME: should this be an error instead? */
			got_ip = false;
			break;
		case Opt_ip:
			string = match_strdup(args);
			if (string == NULL)
				goto out_nomem;

			if (!cifs_convert_address(dstaddr, string,
					strlen(string))) {
				pr_err("CIFS: bad ip= option (%s).\n", string);
				goto cifs_parse_mount_err;
			}
			got_ip = true;
			break;
		case Opt_domain:
			string = match_strdup(args);
			if (string == NULL)
				goto out_nomem;

			if (strnlen(string, CIFS_MAX_DOMAINNAME_LEN)
					== CIFS_MAX_DOMAINNAME_LEN) {
				pr_warn("CIFS: domain name too long\n");
				goto cifs_parse_mount_err;
			}

			kfree(vol->domainname);
			vol->domainname = kstrdup(string, GFP_KERNEL);
			if (!vol->domainname) {
				pr_warn("CIFS: no memory for domainname\n");
				goto cifs_parse_mount_err;
			}
			cifs_dbg(FYI, "Domain name set\n");
			break;
		case Opt_srcaddr:
			string = match_strdup(args);
			if (string == NULL)
				goto out_nomem;

			if (!cifs_convert_address(
					(struct sockaddr *)&vol->srcaddr,
					string, strlen(string))) {
				pr_warn("CIFS: Could not parse srcaddr: %s\n",
					string);
				goto cifs_parse_mount_err;
			}
			break;
		case Opt_iocharset:
			string = match_strdup(args);
			if (string == NULL)
				goto out_nomem;

			if (strnlen(string, 1024) >= 65) {
				pr_warn("CIFS: iocharset name too long.\n");
				goto cifs_parse_mount_err;
			}

			 if (strncasecmp(string, "default", 7) != 0) {
				kfree(vol->iocharset);
				vol->iocharset = kstrdup(string,
							 GFP_KERNEL);
				if (!vol->iocharset) {
					pr_warn("CIFS: no memory for charset\n");
					goto cifs_parse_mount_err;
				}
			}
			/* if iocharset not set then load_nls_default
			 * is used by caller
			 */
			 cifs_dbg(FYI, "iocharset set to %s\n", string);
			break;
		case Opt_netbiosname:
			string = match_strdup(args);
			if (string == NULL)
				goto out_nomem;

			memset(vol->source_rfc1001_name, 0x20,
				RFC1001_NAME_LEN);
			/*
			 * FIXME: are there cases in which a comma can
			 * be valid in workstation netbios name (and
			 * need special handling)?
			 */
			for (i = 0; i < RFC1001_NAME_LEN; i++) {
				/* don't ucase netbiosname for user */
				if (string[i] == 0)
					break;
				vol->source_rfc1001_name[i] = string[i];
			}
			/* The string has 16th byte zero still from
			 * set at top of the function
			 */
			if (i == RFC1001_NAME_LEN && string[i] != 0)
				pr_warn("CIFS: netbiosname longer than 15 truncated.\n");
			break;
		case Opt_servern:
			/* servernetbiosname specified override *SMBSERVER */
			string = match_strdup(args);
			if (string == NULL)
				goto out_nomem;

			/* last byte, type, is 0x20 for servr type */
			memset(vol->target_rfc1001_name, 0x20,
				RFC1001_NAME_LEN_WITH_NULL);

			/* BB are there cases in which a comma can be
			   valid in this workstation netbios name
			   (and need special handling)? */

			/* user or mount helper must uppercase the
			   netbios name */
			for (i = 0; i < 15; i++) {
				if (string[i] == 0)
					break;
				vol->target_rfc1001_name[i] = string[i];
			}
			/* The string has 16th byte zero still from
			   set at top of the function  */
			if (i == RFC1001_NAME_LEN && string[i] != 0)
				pr_warn("CIFS: server netbiosname longer than 15 truncated.\n");
			break;
		case Opt_ver:
			/* version of mount userspace tools, not dialect */
			string = match_strdup(args);
			if (string == NULL)
				goto out_nomem;

			/* If interface changes in mount.cifs bump to new ver */
			if (strncasecmp(string, "1", 1) == 0) {
				if (strlen(string) > 1) {
					pr_warn("Bad mount helper ver=%s. Did "
						"you want SMB1 (CIFS) dialect "
						"and mean to type vers=1.0 "
						"instead?\n", string);
					goto cifs_parse_mount_err;
				}
				/* This is the default */
				break;
			}
			/* For all other value, error */
			pr_warn("CIFS: Invalid mount helper version specified\n");
			goto cifs_parse_mount_err;
		case Opt_vers:
			/* protocol version (dialect) */
			string = match_strdup(args);
			if (string == NULL)
				goto out_nomem;

			if (cifs_parse_smb_version(string, vol, is_smb3) != 0)
				goto cifs_parse_mount_err;
			got_version = true;
			break;
		case Opt_sec:
			string = match_strdup(args);
			if (string == NULL)
				goto out_nomem;

			if (cifs_parse_security_flavors(string, vol) != 0)
				goto cifs_parse_mount_err;
			break;
		case Opt_cache:
			string = match_strdup(args);
			if (string == NULL)
				goto out_nomem;

			if (cifs_parse_cache_flavor(string, vol) != 0)
				goto cifs_parse_mount_err;
			break;
		default:
			/*
			 * An option we don't recognize. Save it off for later
			 * if we haven't already found one
			 */
			if (!invalid)
				invalid = data;
			break;
		}
		/* Free up any allocated string */
		kfree(string);
		string = NULL;
	}

	if (!sloppy && invalid) {
		pr_err("CIFS: Unknown mount option \"%s\"\n", invalid);
		goto cifs_parse_mount_err;
	}

	if (vol->rdma && vol->vals->protocol_id < SMB30_PROT_ID) {
		cifs_dbg(VFS, "SMB Direct requires Version >=3.0\n");
		goto cifs_parse_mount_err;
	}

#ifndef CONFIG_KEYS
	/* Muliuser mounts require CONFIG_KEYS support */
	if (vol->multiuser) {
		cifs_dbg(VFS, "Multiuser mounts require kernels with CONFIG_KEYS enabled\n");
		goto cifs_parse_mount_err;
	}
#endif
	if (!vol->UNC) {
		cifs_dbg(VFS, "CIFS mount error: No usable UNC path provided in device string!\n");
		goto cifs_parse_mount_err;
	}

	/* make sure UNC has a share name */
	if (!strchr(vol->UNC + 3, '\\')) {
		cifs_dbg(VFS, "Malformed UNC. Unable to find share name.\n");
		goto cifs_parse_mount_err;
	}

	if (!got_ip) {
		int len;
		const char *slash;

		/* No ip= option specified? Try to get it from UNC */
		/* Use the address part of the UNC. */
		slash = strchr(&vol->UNC[2], '\\');
		len = slash - &vol->UNC[2];
		if (!cifs_convert_address(dstaddr, &vol->UNC[2], len)) {
			pr_err("Unable to determine destination address.\n");
			goto cifs_parse_mount_err;
		}
	}

	/* set the port that we got earlier */
	cifs_set_port(dstaddr, port);

	if (uid_specified)
		vol->override_uid = override_uid;
	else if (override_uid == 1)
		pr_notice("CIFS: ignoring forceuid mount option specified with no uid= option.\n");

	if (gid_specified)
		vol->override_gid = override_gid;
	else if (override_gid == 1)
		pr_notice("CIFS: ignoring forcegid mount option specified with no gid= option.\n");

	if (got_version == false)
		pr_warn("No dialect specified on mount. Default has changed to "
			"a more secure dialect, SMB2.1 or later (e.g. SMB3), from CIFS "
			"(SMB1). To use the less secure SMB1 dialect to access "
			"old servers which do not support SMB3 (or SMB2.1) specify vers=1.0"
			" on mount.\n");

	kfree(mountdata_copy);
	return 0;

out_nomem:
	pr_warn("Could not allocate temporary buffer\n");
cifs_parse_mount_err:
	kfree(string);
	kfree(mountdata_copy);
	return 1;
}

/** Returns true if srcaddr isn't specified and rhs isn't
 * specified, or if srcaddr is specified and
 * matches the IP address of the rhs argument.
 */
static bool
srcip_matches(struct sockaddr *srcaddr, struct sockaddr *rhs)
{
	switch (srcaddr->sa_family) {
	case AF_UNSPEC:
		return (rhs->sa_family == AF_UNSPEC);
	case AF_INET: {
		struct sockaddr_in *saddr4 = (struct sockaddr_in *)srcaddr;
		struct sockaddr_in *vaddr4 = (struct sockaddr_in *)rhs;
		return (saddr4->sin_addr.s_addr == vaddr4->sin_addr.s_addr);
	}
	case AF_INET6: {
		struct sockaddr_in6 *saddr6 = (struct sockaddr_in6 *)srcaddr;
		struct sockaddr_in6 *vaddr6 = (struct sockaddr_in6 *)rhs;
		return ipv6_addr_equal(&saddr6->sin6_addr, &vaddr6->sin6_addr);
	}
	default:
		WARN_ON(1);
		return false; /* don't expect to be here */
	}
}

/*
 * If no port is specified in addr structure, we try to match with 445 port
 * and if it fails - with 139 ports. It should be called only if address
 * families of server and addr are equal.
 */
static bool
match_port(struct TCP_Server_Info *server, struct sockaddr *addr)
{
	__be16 port, *sport;

	switch (addr->sa_family) {
	case AF_INET:
		sport = &((struct sockaddr_in *) &server->dstaddr)->sin_port;
		port = ((struct sockaddr_in *) addr)->sin_port;
		break;
	case AF_INET6:
		sport = &((struct sockaddr_in6 *) &server->dstaddr)->sin6_port;
		port = ((struct sockaddr_in6 *) addr)->sin6_port;
		break;
	default:
		WARN_ON(1);
		return false;
	}

	if (!port) {
		port = htons(CIFS_PORT);
		if (port == *sport)
			return true;

		port = htons(RFC1001_PORT);
	}

	return port == *sport;
}

static bool
match_address(struct TCP_Server_Info *server, struct sockaddr *addr,
	      struct sockaddr *srcaddr)
{
	switch (addr->sa_family) {
	case AF_INET: {
		struct sockaddr_in *addr4 = (struct sockaddr_in *)addr;
		struct sockaddr_in *srv_addr4 =
					(struct sockaddr_in *)&server->dstaddr;

		if (addr4->sin_addr.s_addr != srv_addr4->sin_addr.s_addr)
			return false;
		break;
	}
	case AF_INET6: {
		struct sockaddr_in6 *addr6 = (struct sockaddr_in6 *)addr;
		struct sockaddr_in6 *srv_addr6 =
					(struct sockaddr_in6 *)&server->dstaddr;

		if (!ipv6_addr_equal(&addr6->sin6_addr,
				     &srv_addr6->sin6_addr))
			return false;
		if (addr6->sin6_scope_id != srv_addr6->sin6_scope_id)
			return false;
		break;
	}
	default:
		WARN_ON(1);
		return false; /* don't expect to be here */
	}

	if (!srcip_matches(srcaddr, (struct sockaddr *)&server->srcaddr))
		return false;

	return true;
}

static bool
match_security(struct TCP_Server_Info *server, struct smb_vol *vol)
{
	/*
	 * The select_sectype function should either return the vol->sectype
	 * that was specified, or "Unspecified" if that sectype was not
	 * compatible with the given NEGOTIATE request.
	 */
	if (server->ops->select_sectype(server, vol->sectype)
	     == Unspecified)
		return false;

	/*
	 * Now check if signing mode is acceptable. No need to check
	 * global_secflags at this point since if MUST_SIGN is set then
	 * the server->sign had better be too.
	 */
	if (vol->sign && !server->sign)
		return false;

	return true;
}

static int match_server(struct TCP_Server_Info *server, struct smb_vol *vol)
{
	struct sockaddr *addr = (struct sockaddr *)&vol->dstaddr;

	if (vol->nosharesock)
		return 0;

	/* BB update this for smb3any and default case */
	if ((server->vals != vol->vals) || (server->ops != vol->ops))
		return 0;

	if (!net_eq(cifs_net_ns(server), current->nsproxy->net_ns))
		return 0;

	if (!match_address(server, addr,
			   (struct sockaddr *)&vol->srcaddr))
		return 0;

	if (!match_port(server, addr))
		return 0;

	if (!match_security(server, vol))
		return 0;

	if (server->echo_interval != vol->echo_interval * HZ)
		return 0;

	if (server->rdma != vol->rdma)
		return 0;

	return 1;
}

static struct TCP_Server_Info *
cifs_find_tcp_session(struct smb_vol *vol)
{
	struct TCP_Server_Info *server;

	spin_lock(&cifs_tcp_ses_lock);
	list_for_each_entry(server, &cifs_tcp_ses_list, tcp_ses_list) {
		if (!match_server(server, vol))
			continue;

		++server->srv_count;
		spin_unlock(&cifs_tcp_ses_lock);
		cifs_dbg(FYI, "Existing tcp session with server found\n");
		return server;
	}
	spin_unlock(&cifs_tcp_ses_lock);
	return NULL;
}

void
cifs_put_tcp_session(struct TCP_Server_Info *server, int from_reconnect)
{
	struct task_struct *task;

	spin_lock(&cifs_tcp_ses_lock);
	if (--server->srv_count > 0) {
		spin_unlock(&cifs_tcp_ses_lock);
		return;
	}

	put_net(cifs_net_ns(server));

	list_del_init(&server->tcp_ses_list);
	spin_unlock(&cifs_tcp_ses_lock);

	cancel_delayed_work_sync(&server->echo);

	if (from_reconnect)
		/*
		 * Avoid deadlock here: reconnect work calls
		 * cifs_put_tcp_session() at its end. Need to be sure
		 * that reconnect work does nothing with server pointer after
		 * that step.
		 */
		cancel_delayed_work(&server->reconnect);
	else
		cancel_delayed_work_sync(&server->reconnect);

	spin_lock(&GlobalMid_Lock);
	server->tcpStatus = CifsExiting;
	spin_unlock(&GlobalMid_Lock);

	cifs_crypto_secmech_release(server);
	cifs_fscache_release_client_cookie(server);

	kfree(server->session_key.response);
	server->session_key.response = NULL;
	server->session_key.len = 0;

	task = xchg(&server->tsk, NULL);
	if (task)
		force_sig(SIGKILL, task);
}

static struct TCP_Server_Info *
cifs_get_tcp_session(struct smb_vol *volume_info)
{
	struct TCP_Server_Info *tcp_ses = NULL;
	int rc;

	cifs_dbg(FYI, "UNC: %s\n", volume_info->UNC);

	/* see if we already have a matching tcp_ses */
	tcp_ses = cifs_find_tcp_session(volume_info);
	if (tcp_ses)
		return tcp_ses;

	tcp_ses = kzalloc(sizeof(struct TCP_Server_Info), GFP_KERNEL);
	if (!tcp_ses) {
		rc = -ENOMEM;
		goto out_err;
	}

	tcp_ses->ops = volume_info->ops;
	tcp_ses->vals = volume_info->vals;
	cifs_set_net_ns(tcp_ses, get_net(current->nsproxy->net_ns));
	tcp_ses->hostname = extract_hostname(volume_info->UNC);
	if (IS_ERR(tcp_ses->hostname)) {
		rc = PTR_ERR(tcp_ses->hostname);
		goto out_err_crypto_release;
	}

	tcp_ses->noblocksnd = volume_info->noblocksnd;
	tcp_ses->noautotune = volume_info->noautotune;
	tcp_ses->tcp_nodelay = volume_info->sockopt_tcp_nodelay;
	tcp_ses->rdma = volume_info->rdma;
	tcp_ses->in_flight = 0;
	tcp_ses->credits = 1;
	init_waitqueue_head(&tcp_ses->response_q);
	init_waitqueue_head(&tcp_ses->request_q);
	INIT_LIST_HEAD(&tcp_ses->pending_mid_q);
	mutex_init(&tcp_ses->srv_mutex);
	memcpy(tcp_ses->workstation_RFC1001_name,
		volume_info->source_rfc1001_name, RFC1001_NAME_LEN_WITH_NULL);
	memcpy(tcp_ses->server_RFC1001_name,
		volume_info->target_rfc1001_name, RFC1001_NAME_LEN_WITH_NULL);
	tcp_ses->session_estab = false;
	tcp_ses->sequence_number = 0;
	tcp_ses->lstrp = jiffies;
	spin_lock_init(&tcp_ses->req_lock);
	INIT_LIST_HEAD(&tcp_ses->tcp_ses_list);
	INIT_LIST_HEAD(&tcp_ses->smb_ses_list);
	INIT_DELAYED_WORK(&tcp_ses->echo, cifs_echo_request);
	INIT_DELAYED_WORK(&tcp_ses->reconnect, smb2_reconnect_server);
	mutex_init(&tcp_ses->reconnect_mutex);
	memcpy(&tcp_ses->srcaddr, &volume_info->srcaddr,
	       sizeof(tcp_ses->srcaddr));
	memcpy(&tcp_ses->dstaddr, &volume_info->dstaddr,
		sizeof(tcp_ses->dstaddr));
	generate_random_uuid(tcp_ses->client_guid);
	/*
	 * at this point we are the only ones with the pointer
	 * to the struct since the kernel thread not created yet
	 * no need to spinlock this init of tcpStatus or srv_count
	 */
	tcp_ses->tcpStatus = CifsNew;
	++tcp_ses->srv_count;

	if (volume_info->echo_interval >= SMB_ECHO_INTERVAL_MIN &&
		volume_info->echo_interval <= SMB_ECHO_INTERVAL_MAX)
		tcp_ses->echo_interval = volume_info->echo_interval * HZ;
	else
		tcp_ses->echo_interval = SMB_ECHO_INTERVAL_DEFAULT * HZ;
	if (tcp_ses->rdma) {
#ifndef CONFIG_CIFS_SMB_DIRECT
		cifs_dbg(VFS, "CONFIG_CIFS_SMB_DIRECT is not enabled\n");
		rc = -ENOENT;
		goto out_err_crypto_release;
#endif
		tcp_ses->smbd_conn = smbd_get_connection(
			tcp_ses, (struct sockaddr *)&volume_info->dstaddr);
		if (tcp_ses->smbd_conn) {
			cifs_dbg(VFS, "RDMA transport established\n");
			rc = 0;
			goto smbd_connected;
		} else {
			rc = -ENOENT;
			goto out_err_crypto_release;
		}
	}
	rc = ip_connect(tcp_ses);
	if (rc < 0) {
		cifs_dbg(VFS, "Error connecting to socket. Aborting operation.\n");
		goto out_err_crypto_release;
	}
smbd_connected:
	/*
	 * since we're in a cifs function already, we know that
	 * this will succeed. No need for try_module_get().
	 */
	__module_get(THIS_MODULE);
	tcp_ses->tsk = kthread_run(cifs_demultiplex_thread,
				  tcp_ses, "cifsd");
	if (IS_ERR(tcp_ses->tsk)) {
		rc = PTR_ERR(tcp_ses->tsk);
		cifs_dbg(VFS, "error %d create cifsd thread\n", rc);
		module_put(THIS_MODULE);
		goto out_err_crypto_release;
	}
	tcp_ses->tcpStatus = CifsNeedNegotiate;

	/* thread spawned, put it on the list */
	spin_lock(&cifs_tcp_ses_lock);
	list_add(&tcp_ses->tcp_ses_list, &cifs_tcp_ses_list);
	spin_unlock(&cifs_tcp_ses_lock);

	cifs_fscache_get_client_cookie(tcp_ses);

	/* queue echo request delayed work */
	queue_delayed_work(cifsiod_wq, &tcp_ses->echo, tcp_ses->echo_interval);

	return tcp_ses;

out_err_crypto_release:
	cifs_crypto_secmech_release(tcp_ses);

	put_net(cifs_net_ns(tcp_ses));

out_err:
	if (tcp_ses) {
		if (!IS_ERR(tcp_ses->hostname))
			kfree(tcp_ses->hostname);
		if (tcp_ses->ssocket)
			sock_release(tcp_ses->ssocket);
		kfree(tcp_ses);
	}
	return ERR_PTR(rc);
}

static int match_session(struct cifs_ses *ses, struct smb_vol *vol)
{
	if (vol->sectype != Unspecified &&
	    vol->sectype != ses->sectype)
		return 0;

	switch (ses->sectype) {
	case Kerberos:
		if (!uid_eq(vol->cred_uid, ses->cred_uid))
			return 0;
		break;
	default:
		/* NULL username means anonymous session */
		if (ses->user_name == NULL) {
			if (!vol->nullauth)
				return 0;
			break;
		}

		/* anything else takes username/password */
		if (strncmp(ses->user_name,
			    vol->username ? vol->username : "",
			    CIFS_MAX_USERNAME_LEN))
			return 0;
		if ((vol->username && strlen(vol->username) != 0) &&
		    ses->password != NULL &&
		    strncmp(ses->password,
			    vol->password ? vol->password : "",
			    CIFS_MAX_PASSWORD_LEN))
			return 0;
	}
	return 1;
}

/**
 * cifs_setup_ipc - helper to setup the IPC tcon for the session
 *
 * A new IPC connection is made and stored in the session
 * tcon_ipc. The IPC tcon has the same lifetime as the session.
 */
static int
cifs_setup_ipc(struct cifs_ses *ses, struct smb_vol *volume_info)
{
	int rc = 0, xid;
	struct cifs_tcon *tcon;
	struct nls_table *nls_codepage;
	char unc[SERVER_NAME_LENGTH + sizeof("//x/IPC$")] = {0};
	bool seal = false;

	/*
	 * If the mount request that resulted in the creation of the
	 * session requires encryption, force IPC to be encrypted too.
	 */
	if (volume_info->seal) {
		if (ses->server->capabilities & SMB2_GLOBAL_CAP_ENCRYPTION)
			seal = true;
		else {
			cifs_dbg(VFS,
				 "IPC: server doesn't support encryption\n");
			return -EOPNOTSUPP;
		}
	}

	tcon = tconInfoAlloc();
	if (tcon == NULL)
		return -ENOMEM;

	snprintf(unc, sizeof(unc), "\\\\%s\\IPC$", ses->serverName);

	/* cannot fail */
	nls_codepage = load_nls_default();

	xid = get_xid();
	tcon->ses = ses;
	tcon->ipc = true;
	tcon->seal = seal;
	rc = ses->server->ops->tree_connect(xid, ses, unc, tcon, nls_codepage);
	free_xid(xid);

	if (rc) {
		cifs_dbg(VFS, "failed to connect to IPC (rc=%d)\n", rc);
		tconInfoFree(tcon);
		goto out;
	}

	cifs_dbg(FYI, "IPC tcon rc = %d ipc tid = %d\n", rc, tcon->tid);

	ses->tcon_ipc = tcon;
out:
	unload_nls(nls_codepage);
	return rc;
}

/**
 * cifs_free_ipc - helper to release the session IPC tcon
 *
 * Needs to be called everytime a session is destroyed
 */
static int
cifs_free_ipc(struct cifs_ses *ses)
{
	int rc = 0, xid;
	struct cifs_tcon *tcon = ses->tcon_ipc;

	if (tcon == NULL)
		return 0;

	if (ses->server->ops->tree_disconnect) {
		xid = get_xid();
		rc = ses->server->ops->tree_disconnect(xid, tcon);
		free_xid(xid);
	}

	if (rc)
		cifs_dbg(FYI, "failed to disconnect IPC tcon (rc=%d)\n", rc);

	tconInfoFree(tcon);
	ses->tcon_ipc = NULL;
	return rc;
}

static struct cifs_ses *
cifs_find_smb_ses(struct TCP_Server_Info *server, struct smb_vol *vol)
{
	struct cifs_ses *ses;

	spin_lock(&cifs_tcp_ses_lock);
	list_for_each_entry(ses, &server->smb_ses_list, smb_ses_list) {
		if (ses->status == CifsExiting)
			continue;
		if (!match_session(ses, vol))
			continue;
		++ses->ses_count;
		spin_unlock(&cifs_tcp_ses_lock);
		return ses;
	}
	spin_unlock(&cifs_tcp_ses_lock);
	return NULL;
}

static void
cifs_put_smb_ses(struct cifs_ses *ses)
{
	unsigned int rc, xid;
	struct TCP_Server_Info *server = ses->server;

	cifs_dbg(FYI, "%s: ses_count=%d\n", __func__, ses->ses_count);

	spin_lock(&cifs_tcp_ses_lock);
	if (ses->status == CifsExiting) {
		spin_unlock(&cifs_tcp_ses_lock);
		return;
	}
	if (--ses->ses_count > 0) {
		spin_unlock(&cifs_tcp_ses_lock);
		return;
	}
	if (ses->status == CifsGood)
		ses->status = CifsExiting;
	spin_unlock(&cifs_tcp_ses_lock);

	cifs_free_ipc(ses);

	if (ses->status == CifsExiting && server->ops->logoff) {
		xid = get_xid();
		rc = server->ops->logoff(xid, ses);
		if (rc)
			cifs_dbg(VFS, "%s: Session Logoff failure rc=%d\n",
				__func__, rc);
		_free_xid(xid);
	}

	spin_lock(&cifs_tcp_ses_lock);
	list_del_init(&ses->smb_ses_list);
	spin_unlock(&cifs_tcp_ses_lock);

	sesInfoFree(ses);
	cifs_put_tcp_session(server, 0);
}

#ifdef CONFIG_KEYS

/* strlen("cifs:a:") + CIFS_MAX_DOMAINNAME_LEN + 1 */
#define CIFSCREDS_DESC_SIZE (7 + CIFS_MAX_DOMAINNAME_LEN + 1)

/* Populate username and pw fields from keyring if possible */
static int
cifs_set_cifscreds(struct smb_vol *vol, struct cifs_ses *ses)
{
	int rc = 0;
	const char *delim, *payload;
	char *desc;
	ssize_t len;
	struct key *key;
	struct TCP_Server_Info *server = ses->server;
	struct sockaddr_in *sa;
	struct sockaddr_in6 *sa6;
	const struct user_key_payload *upayload;

	desc = kmalloc(CIFSCREDS_DESC_SIZE, GFP_KERNEL);
	if (!desc)
		return -ENOMEM;

	/* try to find an address key first */
	switch (server->dstaddr.ss_family) {
	case AF_INET:
		sa = (struct sockaddr_in *)&server->dstaddr;
		sprintf(desc, "cifs:a:%pI4", &sa->sin_addr.s_addr);
		break;
	case AF_INET6:
		sa6 = (struct sockaddr_in6 *)&server->dstaddr;
		sprintf(desc, "cifs:a:%pI6c", &sa6->sin6_addr.s6_addr);
		break;
	default:
		cifs_dbg(FYI, "Bad ss_family (%hu)\n",
			 server->dstaddr.ss_family);
		rc = -EINVAL;
		goto out_err;
	}

	cifs_dbg(FYI, "%s: desc=%s\n", __func__, desc);
	key = request_key(&key_type_logon, desc, "");
	if (IS_ERR(key)) {
		if (!ses->domainName) {
			cifs_dbg(FYI, "domainName is NULL\n");
			rc = PTR_ERR(key);
			goto out_err;
		}

		/* didn't work, try to find a domain key */
		sprintf(desc, "cifs:d:%s", ses->domainName);
		cifs_dbg(FYI, "%s: desc=%s\n", __func__, desc);
		key = request_key(&key_type_logon, desc, "");
		if (IS_ERR(key)) {
			rc = PTR_ERR(key);
			goto out_err;
		}
	}

	down_read(&key->sem);
	upayload = user_key_payload_locked(key);
	if (IS_ERR_OR_NULL(upayload)) {
		rc = upayload ? PTR_ERR(upayload) : -EINVAL;
		goto out_key_put;
	}

	/* find first : in payload */
	payload = upayload->data;
	delim = strnchr(payload, upayload->datalen, ':');
	cifs_dbg(FYI, "payload=%s\n", payload);
	if (!delim) {
		cifs_dbg(FYI, "Unable to find ':' in payload (datalen=%d)\n",
			 upayload->datalen);
		rc = -EINVAL;
		goto out_key_put;
	}

	len = delim - payload;
	if (len > CIFS_MAX_USERNAME_LEN || len <= 0) {
		cifs_dbg(FYI, "Bad value from username search (len=%zd)\n",
			 len);
		rc = -EINVAL;
		goto out_key_put;
	}

	vol->username = kstrndup(payload, len, GFP_KERNEL);
	if (!vol->username) {
		cifs_dbg(FYI, "Unable to allocate %zd bytes for username\n",
			 len);
		rc = -ENOMEM;
		goto out_key_put;
	}
	cifs_dbg(FYI, "%s: username=%s\n", __func__, vol->username);

	len = key->datalen - (len + 1);
	if (len > CIFS_MAX_PASSWORD_LEN || len <= 0) {
		cifs_dbg(FYI, "Bad len for password search (len=%zd)\n", len);
		rc = -EINVAL;
		kfree(vol->username);
		vol->username = NULL;
		goto out_key_put;
	}

	++delim;
	vol->password = kstrndup(delim, len, GFP_KERNEL);
	if (!vol->password) {
		cifs_dbg(FYI, "Unable to allocate %zd bytes for password\n",
			 len);
		rc = -ENOMEM;
		kfree(vol->username);
		vol->username = NULL;
		goto out_key_put;
	}

out_key_put:
	up_read(&key->sem);
	key_put(key);
out_err:
	kfree(desc);
	cifs_dbg(FYI, "%s: returning %d\n", __func__, rc);
	return rc;
}
#else /* ! CONFIG_KEYS */
static inline int
cifs_set_cifscreds(struct smb_vol *vol __attribute__((unused)),
		   struct cifs_ses *ses __attribute__((unused)))
{
	return -ENOSYS;
}
#endif /* CONFIG_KEYS */

/**
 * cifs_get_smb_ses - get a session matching @volume_info data from @server
 *
 * This function assumes it is being called from cifs_mount() where we
 * already got a server reference (server refcount +1). See
 * cifs_get_tcon() for refcount explanations.
 */
static struct cifs_ses *
cifs_get_smb_ses(struct TCP_Server_Info *server, struct smb_vol *volume_info)
{
	int rc = -ENOMEM;
	unsigned int xid;
	struct cifs_ses *ses;
	struct sockaddr_in *addr = (struct sockaddr_in *)&server->dstaddr;
	struct sockaddr_in6 *addr6 = (struct sockaddr_in6 *)&server->dstaddr;

	xid = get_xid();

	ses = cifs_find_smb_ses(server, volume_info);
	if (ses) {
		cifs_dbg(FYI, "Existing smb sess found (status=%d)\n",
			 ses->status);

		mutex_lock(&ses->session_mutex);
		rc = cifs_negotiate_protocol(xid, ses);
		if (rc) {
			mutex_unlock(&ses->session_mutex);
			/* problem -- put our ses reference */
			cifs_put_smb_ses(ses);
			free_xid(xid);
			return ERR_PTR(rc);
		}
		if (ses->need_reconnect) {
			cifs_dbg(FYI, "Session needs reconnect\n");
			rc = cifs_setup_session(xid, ses,
						volume_info->local_nls);
			if (rc) {
				mutex_unlock(&ses->session_mutex);
				/* problem -- put our reference */
				cifs_put_smb_ses(ses);
				free_xid(xid);
				return ERR_PTR(rc);
			}
		}
		mutex_unlock(&ses->session_mutex);

		/* existing SMB ses has a server reference already */
		cifs_put_tcp_session(server, 0);
		free_xid(xid);
		return ses;
	}

	cifs_dbg(FYI, "Existing smb sess not found\n");
	ses = sesInfoAlloc();
	if (ses == NULL)
		goto get_ses_fail;

	/* new SMB session uses our server ref */
	ses->server = server;
	if (server->dstaddr.ss_family == AF_INET6)
		sprintf(ses->serverName, "%pI6", &addr6->sin6_addr);
	else
		sprintf(ses->serverName, "%pI4", &addr->sin_addr);

	if (volume_info->username) {
		ses->user_name = kstrdup(volume_info->username, GFP_KERNEL);
		if (!ses->user_name)
			goto get_ses_fail;
	}

	/* volume_info->password freed at unmount */
	if (volume_info->password) {
		ses->password = kstrdup(volume_info->password, GFP_KERNEL);
		if (!ses->password)
			goto get_ses_fail;
	}
	if (volume_info->domainname) {
		ses->domainName = kstrdup(volume_info->domainname, GFP_KERNEL);
		if (!ses->domainName)
			goto get_ses_fail;
	}
	if (volume_info->domainauto)
		ses->domainAuto = volume_info->domainauto;
	ses->cred_uid = volume_info->cred_uid;
	ses->linux_uid = volume_info->linux_uid;

	ses->sectype = volume_info->sectype;
	ses->sign = volume_info->sign;

	mutex_lock(&ses->session_mutex);
	rc = cifs_negotiate_protocol(xid, ses);
	if (!rc)
		rc = cifs_setup_session(xid, ses, volume_info->local_nls);
	mutex_unlock(&ses->session_mutex);
	if (rc)
		goto get_ses_fail;

	/* success, put it on the list */
	spin_lock(&cifs_tcp_ses_lock);
	list_add(&ses->smb_ses_list, &server->smb_ses_list);
	spin_unlock(&cifs_tcp_ses_lock);

	free_xid(xid);

	cifs_setup_ipc(ses, volume_info);

	return ses;

get_ses_fail:
	sesInfoFree(ses);
	free_xid(xid);
	return ERR_PTR(rc);
}

static int match_tcon(struct cifs_tcon *tcon, struct smb_vol *volume_info)
{
	if (tcon->tidStatus == CifsExiting)
		return 0;
	if (strncmp(tcon->treeName, volume_info->UNC, MAX_TREE_SIZE))
		return 0;
	if (tcon->seal != volume_info->seal)
		return 0;
	if (tcon->snapshot_time != volume_info->snapshot_time)
		return 0;
	return 1;
}

static struct cifs_tcon *
cifs_find_tcon(struct cifs_ses *ses, struct smb_vol *volume_info)
{
	struct list_head *tmp;
	struct cifs_tcon *tcon;

	spin_lock(&cifs_tcp_ses_lock);
	list_for_each(tmp, &ses->tcon_list) {
		tcon = list_entry(tmp, struct cifs_tcon, tcon_list);
		if (!match_tcon(tcon, volume_info))
			continue;
		++tcon->tc_count;
		spin_unlock(&cifs_tcp_ses_lock);
		return tcon;
	}
	spin_unlock(&cifs_tcp_ses_lock);
	return NULL;
}

void
cifs_put_tcon(struct cifs_tcon *tcon)
{
	unsigned int xid;
	struct cifs_ses *ses;

	/*
	 * IPC tcon share the lifetime of their session and are
	 * destroyed in the session put function
	 */
	if (tcon == NULL || tcon->ipc)
		return;

	ses = tcon->ses;
	cifs_dbg(FYI, "%s: tc_count=%d\n", __func__, tcon->tc_count);
	spin_lock(&cifs_tcp_ses_lock);
	if (--tcon->tc_count > 0) {
		spin_unlock(&cifs_tcp_ses_lock);
		return;
	}

	list_del_init(&tcon->tcon_list);
	spin_unlock(&cifs_tcp_ses_lock);

	xid = get_xid();
	if (ses->server->ops->tree_disconnect)
		ses->server->ops->tree_disconnect(xid, tcon);
	_free_xid(xid);

	cifs_fscache_release_super_cookie(tcon);
	tconInfoFree(tcon);
	cifs_put_smb_ses(ses);
}

/**
 * cifs_get_tcon - get a tcon matching @volume_info data from @ses
 *
 * - tcon refcount is the number of mount points using the tcon.
 * - ses refcount is the number of tcon using the session.
 *
 * 1. This function assumes it is being called from cifs_mount() where
 *    we already got a session reference (ses refcount +1).
 *
 * 2. Since we're in the context of adding a mount point, the end
 *    result should be either:
 *
 * a) a new tcon already allocated with refcount=1 (1 mount point) and
 *    its session refcount incremented (1 new tcon). This +1 was
 *    already done in (1).
 *
 * b) an existing tcon with refcount+1 (add a mount point to it) and
 *    identical ses refcount (no new tcon). Because of (1) we need to
 *    decrement the ses refcount.
 */
static struct cifs_tcon *
cifs_get_tcon(struct cifs_ses *ses, struct smb_vol *volume_info)
{
	int rc, xid;
	struct cifs_tcon *tcon;

	tcon = cifs_find_tcon(ses, volume_info);
	if (tcon) {
		/*
		 * tcon has refcount already incremented but we need to
		 * decrement extra ses reference gotten by caller (case b)
		 */
		cifs_dbg(FYI, "Found match on UNC path\n");
		cifs_put_smb_ses(ses);
		return tcon;
	}

	if (!ses->server->ops->tree_connect) {
		rc = -ENOSYS;
		goto out_fail;
	}

	tcon = tconInfoAlloc();
	if (tcon == NULL) {
		rc = -ENOMEM;
		goto out_fail;
	}

	if (volume_info->snapshot_time) {
		if (ses->server->vals->protocol_id == 0) {
			cifs_dbg(VFS,
			     "Use SMB2 or later for snapshot mount option\n");
			rc = -EOPNOTSUPP;
			goto out_fail;
		} else
			tcon->snapshot_time = volume_info->snapshot_time;
	}

	tcon->ses = ses;
	if (volume_info->password) {
		tcon->password = kstrdup(volume_info->password, GFP_KERNEL);
		if (!tcon->password) {
			rc = -ENOMEM;
			goto out_fail;
		}
	}

	if (volume_info->seal) {
		if (ses->server->vals->protocol_id == 0) {
			cifs_dbg(VFS,
				 "SMB3 or later required for encryption\n");
			rc = -EOPNOTSUPP;
			goto out_fail;
		} else if (tcon->ses->server->capabilities &
					SMB2_GLOBAL_CAP_ENCRYPTION)
			tcon->seal = true;
		else {
			cifs_dbg(VFS, "Encryption is not supported on share\n");
			rc = -EOPNOTSUPP;
			goto out_fail;
		}
	}

#ifdef CONFIG_CIFS_SMB311
	if ((volume_info->linux_ext) && (ses->server->posix_ext_supported)) {
<<<<<<< HEAD
		if (ses->server->vals->protocol_id == SMB311_PROT_ID)
			tcon->posix_extensions = true;
=======
		if (ses->server->vals->protocol_id == SMB311_PROT_ID) {
			tcon->posix_extensions = true;
			printk_once(KERN_WARNING
				"SMB3.11 POSIX Extensions are experimental\n");
		}
>>>>>>> e5eb92e4
	}
#endif /* 311 */

	/*
	 * BB Do we need to wrap session_mutex around this TCon call and Unix
	 * SetFS as we do on SessSetup and reconnect?
	 */
	xid = get_xid();
	rc = ses->server->ops->tree_connect(xid, ses, volume_info->UNC, tcon,
					    volume_info->local_nls);
	free_xid(xid);
	cifs_dbg(FYI, "Tcon rc = %d\n", rc);
	if (rc)
		goto out_fail;

	if (volume_info->nodfs) {
		tcon->Flags &= ~SMB_SHARE_IS_IN_DFS;
		cifs_dbg(FYI, "DFS disabled (%d)\n", tcon->Flags);
	}
	tcon->use_persistent = false;
	/* check if SMB2 or later, CIFS does not support persistent handles */
	if (volume_info->persistent) {
		if (ses->server->vals->protocol_id == 0) {
			cifs_dbg(VFS,
			     "SMB3 or later required for persistent handles\n");
			rc = -EOPNOTSUPP;
			goto out_fail;
		} else if (ses->server->capabilities &
			   SMB2_GLOBAL_CAP_PERSISTENT_HANDLES)
			tcon->use_persistent = true;
		else /* persistent handles requested but not supported */ {
			cifs_dbg(VFS,
				"Persistent handles not supported on share\n");
			rc = -EOPNOTSUPP;
			goto out_fail;
		}
	} else if ((tcon->capabilities & SMB2_SHARE_CAP_CONTINUOUS_AVAILABILITY)
	     && (ses->server->capabilities & SMB2_GLOBAL_CAP_PERSISTENT_HANDLES)
	     && (volume_info->nopersistent == false)) {
		cifs_dbg(FYI, "enabling persistent handles\n");
		tcon->use_persistent = true;
	} else if (volume_info->resilient) {
		if (ses->server->vals->protocol_id == 0) {
			cifs_dbg(VFS,
			     "SMB2.1 or later required for resilient handles\n");
			rc = -EOPNOTSUPP;
			goto out_fail;
		}
		tcon->use_resilient = true;
	}

	/*
	 * We can have only one retry value for a connection to a share so for
	 * resources mounted more than once to the same server share the last
	 * value passed in for the retry flag is used.
	 */
	tcon->retry = volume_info->retry;
	tcon->nocase = volume_info->nocase;
	tcon->nohandlecache = volume_info->nohandlecache;
	tcon->local_lease = volume_info->local_lease;
	INIT_LIST_HEAD(&tcon->pending_opens);

	spin_lock(&cifs_tcp_ses_lock);
	list_add(&tcon->tcon_list, &ses->tcon_list);
	spin_unlock(&cifs_tcp_ses_lock);

	cifs_fscache_get_super_cookie(tcon);

	return tcon;

out_fail:
	tconInfoFree(tcon);
	return ERR_PTR(rc);
}

void
cifs_put_tlink(struct tcon_link *tlink)
{
	if (!tlink || IS_ERR(tlink))
		return;

	if (!atomic_dec_and_test(&tlink->tl_count) ||
	    test_bit(TCON_LINK_IN_TREE, &tlink->tl_flags)) {
		tlink->tl_time = jiffies;
		return;
	}

	if (!IS_ERR(tlink_tcon(tlink)))
		cifs_put_tcon(tlink_tcon(tlink));
	kfree(tlink);
	return;
}

static int
compare_mount_options(struct super_block *sb, struct cifs_mnt_data *mnt_data)
{
	struct cifs_sb_info *old = CIFS_SB(sb);
	struct cifs_sb_info *new = mnt_data->cifs_sb;

	if ((sb->s_flags & CIFS_MS_MASK) != (mnt_data->flags & CIFS_MS_MASK))
		return 0;

	if ((old->mnt_cifs_flags & CIFS_MOUNT_MASK) !=
	    (new->mnt_cifs_flags & CIFS_MOUNT_MASK))
		return 0;

	/*
	 * We want to share sb only if we don't specify an r/wsize or
	 * specified r/wsize is greater than or equal to existing one.
	 */
	if (new->wsize && new->wsize < old->wsize)
		return 0;

	if (new->rsize && new->rsize < old->rsize)
		return 0;

	if (!uid_eq(old->mnt_uid, new->mnt_uid) || !gid_eq(old->mnt_gid, new->mnt_gid))
		return 0;

	if (old->mnt_file_mode != new->mnt_file_mode ||
	    old->mnt_dir_mode != new->mnt_dir_mode)
		return 0;

	if (strcmp(old->local_nls->charset, new->local_nls->charset))
		return 0;

	if (old->actimeo != new->actimeo)
		return 0;

	return 1;
}

static int
match_prepath(struct super_block *sb, struct cifs_mnt_data *mnt_data)
{
	struct cifs_sb_info *old = CIFS_SB(sb);
	struct cifs_sb_info *new = mnt_data->cifs_sb;
	bool old_set = old->mnt_cifs_flags & CIFS_MOUNT_USE_PREFIX_PATH;
	bool new_set = new->mnt_cifs_flags & CIFS_MOUNT_USE_PREFIX_PATH;

	if (old_set && new_set && !strcmp(new->prepath, old->prepath))
		return 1;
	else if (!old_set && !new_set)
		return 1;

	return 0;
}

int
cifs_match_super(struct super_block *sb, void *data)
{
	struct cifs_mnt_data *mnt_data = (struct cifs_mnt_data *)data;
	struct smb_vol *volume_info;
	struct cifs_sb_info *cifs_sb;
	struct TCP_Server_Info *tcp_srv;
	struct cifs_ses *ses;
	struct cifs_tcon *tcon;
	struct tcon_link *tlink;
	int rc = 0;

	spin_lock(&cifs_tcp_ses_lock);
	cifs_sb = CIFS_SB(sb);
	tlink = cifs_get_tlink(cifs_sb_master_tlink(cifs_sb));
	if (IS_ERR(tlink)) {
		spin_unlock(&cifs_tcp_ses_lock);
		return rc;
	}
	tcon = tlink_tcon(tlink);
	ses = tcon->ses;
	tcp_srv = ses->server;

	volume_info = mnt_data->vol;

	if (!match_server(tcp_srv, volume_info) ||
	    !match_session(ses, volume_info) ||
	    !match_tcon(tcon, volume_info) ||
	    !match_prepath(sb, mnt_data)) {
		rc = 0;
		goto out;
	}

	rc = compare_mount_options(sb, mnt_data);
out:
	spin_unlock(&cifs_tcp_ses_lock);
	cifs_put_tlink(tlink);
	return rc;
}

int
get_dfs_path(const unsigned int xid, struct cifs_ses *ses, const char *old_path,
	     const struct nls_table *nls_codepage, unsigned int *num_referrals,
	     struct dfs_info3_param **referrals, int remap)
{
	int rc = 0;

	if (!ses->server->ops->get_dfs_refer)
		return -ENOSYS;

	*num_referrals = 0;
	*referrals = NULL;

	rc = ses->server->ops->get_dfs_refer(xid, ses, old_path,
					     referrals, num_referrals,
					     nls_codepage, remap);
	return rc;
}

#ifdef CONFIG_DEBUG_LOCK_ALLOC
static struct lock_class_key cifs_key[2];
static struct lock_class_key cifs_slock_key[2];

static inline void
cifs_reclassify_socket4(struct socket *sock)
{
	struct sock *sk = sock->sk;
	BUG_ON(!sock_allow_reclassification(sk));
	sock_lock_init_class_and_name(sk, "slock-AF_INET-CIFS",
		&cifs_slock_key[0], "sk_lock-AF_INET-CIFS", &cifs_key[0]);
}

static inline void
cifs_reclassify_socket6(struct socket *sock)
{
	struct sock *sk = sock->sk;
	BUG_ON(!sock_allow_reclassification(sk));
	sock_lock_init_class_and_name(sk, "slock-AF_INET6-CIFS",
		&cifs_slock_key[1], "sk_lock-AF_INET6-CIFS", &cifs_key[1]);
}
#else
static inline void
cifs_reclassify_socket4(struct socket *sock)
{
}

static inline void
cifs_reclassify_socket6(struct socket *sock)
{
}
#endif

/* See RFC1001 section 14 on representation of Netbios names */
static void rfc1002mangle(char *target, char *source, unsigned int length)
{
	unsigned int i, j;

	for (i = 0, j = 0; i < (length); i++) {
		/* mask a nibble at a time and encode */
		target[j] = 'A' + (0x0F & (source[i] >> 4));
		target[j+1] = 'A' + (0x0F & source[i]);
		j += 2;
	}

}

static int
bind_socket(struct TCP_Server_Info *server)
{
	int rc = 0;
	if (server->srcaddr.ss_family != AF_UNSPEC) {
		/* Bind to the specified local IP address */
		struct socket *socket = server->ssocket;
		rc = socket->ops->bind(socket,
				       (struct sockaddr *) &server->srcaddr,
				       sizeof(server->srcaddr));
		if (rc < 0) {
			struct sockaddr_in *saddr4;
			struct sockaddr_in6 *saddr6;
			saddr4 = (struct sockaddr_in *)&server->srcaddr;
			saddr6 = (struct sockaddr_in6 *)&server->srcaddr;
			if (saddr6->sin6_family == AF_INET6)
				cifs_dbg(VFS, "Failed to bind to: %pI6c, error: %d\n",
					 &saddr6->sin6_addr, rc);
			else
				cifs_dbg(VFS, "Failed to bind to: %pI4, error: %d\n",
					 &saddr4->sin_addr.s_addr, rc);
		}
	}
	return rc;
}

static int
ip_rfc1001_connect(struct TCP_Server_Info *server)
{
	int rc = 0;
	/*
	 * some servers require RFC1001 sessinit before sending
	 * negprot - BB check reconnection in case where second
	 * sessinit is sent but no second negprot
	 */
	struct rfc1002_session_packet *ses_init_buf;
	struct smb_hdr *smb_buf;
	ses_init_buf = kzalloc(sizeof(struct rfc1002_session_packet),
			       GFP_KERNEL);
	if (ses_init_buf) {
		ses_init_buf->trailer.session_req.called_len = 32;

		if (server->server_RFC1001_name[0] != 0)
			rfc1002mangle(ses_init_buf->trailer.
				      session_req.called_name,
				      server->server_RFC1001_name,
				      RFC1001_NAME_LEN_WITH_NULL);
		else
			rfc1002mangle(ses_init_buf->trailer.
				      session_req.called_name,
				      DEFAULT_CIFS_CALLED_NAME,
				      RFC1001_NAME_LEN_WITH_NULL);

		ses_init_buf->trailer.session_req.calling_len = 32;

		/*
		 * calling name ends in null (byte 16) from old smb
		 * convention.
		 */
		if (server->workstation_RFC1001_name[0] != 0)
			rfc1002mangle(ses_init_buf->trailer.
				      session_req.calling_name,
				      server->workstation_RFC1001_name,
				      RFC1001_NAME_LEN_WITH_NULL);
		else
			rfc1002mangle(ses_init_buf->trailer.
				      session_req.calling_name,
				      "LINUX_CIFS_CLNT",
				      RFC1001_NAME_LEN_WITH_NULL);

		ses_init_buf->trailer.session_req.scope1 = 0;
		ses_init_buf->trailer.session_req.scope2 = 0;
		smb_buf = (struct smb_hdr *)ses_init_buf;

		/* sizeof RFC1002_SESSION_REQUEST with no scope */
		smb_buf->smb_buf_length = cpu_to_be32(0x81000044);
		rc = smb_send(server, smb_buf, 0x44);
		kfree(ses_init_buf);
		/*
		 * RFC1001 layer in at least one server
		 * requires very short break before negprot
		 * presumably because not expecting negprot
		 * to follow so fast.  This is a simple
		 * solution that works without
		 * complicating the code and causes no
		 * significant slowing down on mount
		 * for everyone else
		 */
		usleep_range(1000, 2000);
	}
	/*
	 * else the negprot may still work without this
	 * even though malloc failed
	 */

	return rc;
}

static int
generic_ip_connect(struct TCP_Server_Info *server)
{
	int rc = 0;
	__be16 sport;
	int slen, sfamily;
	struct socket *socket = server->ssocket;
	struct sockaddr *saddr;

	saddr = (struct sockaddr *) &server->dstaddr;

	if (server->dstaddr.ss_family == AF_INET6) {
		sport = ((struct sockaddr_in6 *) saddr)->sin6_port;
		slen = sizeof(struct sockaddr_in6);
		sfamily = AF_INET6;
	} else {
		sport = ((struct sockaddr_in *) saddr)->sin_port;
		slen = sizeof(struct sockaddr_in);
		sfamily = AF_INET;
	}

	if (socket == NULL) {
		rc = __sock_create(cifs_net_ns(server), sfamily, SOCK_STREAM,
				   IPPROTO_TCP, &socket, 1);
		if (rc < 0) {
			cifs_dbg(VFS, "Error %d creating socket\n", rc);
			server->ssocket = NULL;
			return rc;
		}

		/* BB other socket options to set KEEPALIVE, NODELAY? */
		cifs_dbg(FYI, "Socket created\n");
		server->ssocket = socket;
		socket->sk->sk_allocation = GFP_NOFS;
		if (sfamily == AF_INET6)
			cifs_reclassify_socket6(socket);
		else
			cifs_reclassify_socket4(socket);
	}

	rc = bind_socket(server);
	if (rc < 0)
		return rc;

	/*
	 * Eventually check for other socket options to change from
	 * the default. sock_setsockopt not used because it expects
	 * user space buffer
	 */
	socket->sk->sk_rcvtimeo = 7 * HZ;
	socket->sk->sk_sndtimeo = 5 * HZ;

	/* make the bufsizes depend on wsize/rsize and max requests */
	if (server->noautotune) {
		if (socket->sk->sk_sndbuf < (200 * 1024))
			socket->sk->sk_sndbuf = 200 * 1024;
		if (socket->sk->sk_rcvbuf < (140 * 1024))
			socket->sk->sk_rcvbuf = 140 * 1024;
	}

	if (server->tcp_nodelay) {
		int val = 1;
		rc = kernel_setsockopt(socket, SOL_TCP, TCP_NODELAY,
				(char *)&val, sizeof(val));
		if (rc)
			cifs_dbg(FYI, "set TCP_NODELAY socket option error %d\n",
				 rc);
	}

	cifs_dbg(FYI, "sndbuf %d rcvbuf %d rcvtimeo 0x%lx\n",
		 socket->sk->sk_sndbuf,
		 socket->sk->sk_rcvbuf, socket->sk->sk_rcvtimeo);

	rc = socket->ops->connect(socket, saddr, slen, 0);
	if (rc < 0) {
		cifs_dbg(FYI, "Error %d connecting to server\n", rc);
		sock_release(socket);
		server->ssocket = NULL;
		return rc;
	}

	if (sport == htons(RFC1001_PORT))
		rc = ip_rfc1001_connect(server);

	return rc;
}

static int
ip_connect(struct TCP_Server_Info *server)
{
	__be16 *sport;
	struct sockaddr_in6 *addr6 = (struct sockaddr_in6 *)&server->dstaddr;
	struct sockaddr_in *addr = (struct sockaddr_in *)&server->dstaddr;

	if (server->dstaddr.ss_family == AF_INET6)
		sport = &addr6->sin6_port;
	else
		sport = &addr->sin_port;

	if (*sport == 0) {
		int rc;

		/* try with 445 port at first */
		*sport = htons(CIFS_PORT);

		rc = generic_ip_connect(server);
		if (rc >= 0)
			return rc;

		/* if it failed, try with 139 port */
		*sport = htons(RFC1001_PORT);
	}

	return generic_ip_connect(server);
}

void reset_cifs_unix_caps(unsigned int xid, struct cifs_tcon *tcon,
			  struct cifs_sb_info *cifs_sb, struct smb_vol *vol_info)
{
	/* if we are reconnecting then should we check to see if
	 * any requested capabilities changed locally e.g. via
	 * remount but we can not do much about it here
	 * if they have (even if we could detect it by the following)
	 * Perhaps we could add a backpointer to array of sb from tcon
	 * or if we change to make all sb to same share the same
	 * sb as NFS - then we only have one backpointer to sb.
	 * What if we wanted to mount the server share twice once with
	 * and once without posixacls or posix paths? */
	__u64 saved_cap = le64_to_cpu(tcon->fsUnixInfo.Capability);

	if (vol_info && vol_info->no_linux_ext) {
		tcon->fsUnixInfo.Capability = 0;
		tcon->unix_ext = 0; /* Unix Extensions disabled */
		cifs_dbg(FYI, "Linux protocol extensions disabled\n");
		return;
	} else if (vol_info)
		tcon->unix_ext = 1; /* Unix Extensions supported */

	if (tcon->unix_ext == 0) {
		cifs_dbg(FYI, "Unix extensions disabled so not set on reconnect\n");
		return;
	}

	if (!CIFSSMBQFSUnixInfo(xid, tcon)) {
		__u64 cap = le64_to_cpu(tcon->fsUnixInfo.Capability);
		cifs_dbg(FYI, "unix caps which server supports %lld\n", cap);
		/* check for reconnect case in which we do not
		   want to change the mount behavior if we can avoid it */
		if (vol_info == NULL) {
			/* turn off POSIX ACL and PATHNAMES if not set
			   originally at mount time */
			if ((saved_cap & CIFS_UNIX_POSIX_ACL_CAP) == 0)
				cap &= ~CIFS_UNIX_POSIX_ACL_CAP;
			if ((saved_cap & CIFS_UNIX_POSIX_PATHNAMES_CAP) == 0) {
				if (cap & CIFS_UNIX_POSIX_PATHNAMES_CAP)
					cifs_dbg(VFS, "POSIXPATH support change\n");
				cap &= ~CIFS_UNIX_POSIX_PATHNAMES_CAP;
			} else if ((cap & CIFS_UNIX_POSIX_PATHNAMES_CAP) == 0) {
				cifs_dbg(VFS, "possible reconnect error\n");
				cifs_dbg(VFS, "server disabled POSIX path support\n");
			}
		}

		if (cap & CIFS_UNIX_TRANSPORT_ENCRYPTION_MANDATORY_CAP)
			cifs_dbg(VFS, "per-share encryption not supported yet\n");

		cap &= CIFS_UNIX_CAP_MASK;
		if (vol_info && vol_info->no_psx_acl)
			cap &= ~CIFS_UNIX_POSIX_ACL_CAP;
		else if (CIFS_UNIX_POSIX_ACL_CAP & cap) {
			cifs_dbg(FYI, "negotiated posix acl support\n");
			if (cifs_sb)
				cifs_sb->mnt_cifs_flags |=
					CIFS_MOUNT_POSIXACL;
		}

		if (vol_info && vol_info->posix_paths == 0)
			cap &= ~CIFS_UNIX_POSIX_PATHNAMES_CAP;
		else if (cap & CIFS_UNIX_POSIX_PATHNAMES_CAP) {
			cifs_dbg(FYI, "negotiate posix pathnames\n");
			if (cifs_sb)
				cifs_sb->mnt_cifs_flags |=
					CIFS_MOUNT_POSIX_PATHS;
		}

		cifs_dbg(FYI, "Negotiate caps 0x%x\n", (int)cap);
#ifdef CONFIG_CIFS_DEBUG2
		if (cap & CIFS_UNIX_FCNTL_CAP)
			cifs_dbg(FYI, "FCNTL cap\n");
		if (cap & CIFS_UNIX_EXTATTR_CAP)
			cifs_dbg(FYI, "EXTATTR cap\n");
		if (cap & CIFS_UNIX_POSIX_PATHNAMES_CAP)
			cifs_dbg(FYI, "POSIX path cap\n");
		if (cap & CIFS_UNIX_XATTR_CAP)
			cifs_dbg(FYI, "XATTR cap\n");
		if (cap & CIFS_UNIX_POSIX_ACL_CAP)
			cifs_dbg(FYI, "POSIX ACL cap\n");
		if (cap & CIFS_UNIX_LARGE_READ_CAP)
			cifs_dbg(FYI, "very large read cap\n");
		if (cap & CIFS_UNIX_LARGE_WRITE_CAP)
			cifs_dbg(FYI, "very large write cap\n");
		if (cap & CIFS_UNIX_TRANSPORT_ENCRYPTION_CAP)
			cifs_dbg(FYI, "transport encryption cap\n");
		if (cap & CIFS_UNIX_TRANSPORT_ENCRYPTION_MANDATORY_CAP)
			cifs_dbg(FYI, "mandatory transport encryption cap\n");
#endif /* CIFS_DEBUG2 */
		if (CIFSSMBSetFSUnixInfo(xid, tcon, cap)) {
			if (vol_info == NULL) {
				cifs_dbg(FYI, "resetting capabilities failed\n");
			} else
				cifs_dbg(VFS, "Negotiating Unix capabilities with the server failed. Consider mounting with the Unix Extensions disabled if problems are found by specifying the nounix mount option.\n");

		}
	}
}

int cifs_setup_cifs_sb(struct smb_vol *pvolume_info,
			struct cifs_sb_info *cifs_sb)
{
	INIT_DELAYED_WORK(&cifs_sb->prune_tlinks, cifs_prune_tlinks);

	spin_lock_init(&cifs_sb->tlink_tree_lock);
	cifs_sb->tlink_tree = RB_ROOT;

	/*
	 * Temporarily set r/wsize for matching superblock. If we end up using
	 * new sb then client will later negotiate it downward if needed.
	 */
	cifs_sb->rsize = pvolume_info->rsize;
	cifs_sb->wsize = pvolume_info->wsize;

	cifs_sb->mnt_uid = pvolume_info->linux_uid;
	cifs_sb->mnt_gid = pvolume_info->linux_gid;
	cifs_sb->mnt_file_mode = pvolume_info->file_mode;
	cifs_sb->mnt_dir_mode = pvolume_info->dir_mode;
	cifs_dbg(FYI, "file mode: 0x%hx  dir mode: 0x%hx\n",
		 cifs_sb->mnt_file_mode, cifs_sb->mnt_dir_mode);

	cifs_sb->actimeo = pvolume_info->actimeo;
	cifs_sb->local_nls = pvolume_info->local_nls;

	if (pvolume_info->noperm)
		cifs_sb->mnt_cifs_flags |= CIFS_MOUNT_NO_PERM;
	if (pvolume_info->setuids)
		cifs_sb->mnt_cifs_flags |= CIFS_MOUNT_SET_UID;
	if (pvolume_info->setuidfromacl)
		cifs_sb->mnt_cifs_flags |= CIFS_MOUNT_UID_FROM_ACL;
	if (pvolume_info->server_ino)
		cifs_sb->mnt_cifs_flags |= CIFS_MOUNT_SERVER_INUM;
	if (pvolume_info->remap)
		cifs_sb->mnt_cifs_flags |= CIFS_MOUNT_MAP_SFM_CHR;
	if (pvolume_info->sfu_remap)
		cifs_sb->mnt_cifs_flags |= CIFS_MOUNT_MAP_SPECIAL_CHR;
	if (pvolume_info->no_xattr)
		cifs_sb->mnt_cifs_flags |= CIFS_MOUNT_NO_XATTR;
	if (pvolume_info->sfu_emul)
		cifs_sb->mnt_cifs_flags |= CIFS_MOUNT_UNX_EMUL;
	if (pvolume_info->nobrl)
		cifs_sb->mnt_cifs_flags |= CIFS_MOUNT_NO_BRL;
	if (pvolume_info->nohandlecache)
		cifs_sb->mnt_cifs_flags |= CIFS_MOUNT_NO_HANDLE_CACHE;
	if (pvolume_info->nostrictsync)
		cifs_sb->mnt_cifs_flags |= CIFS_MOUNT_NOSSYNC;
	if (pvolume_info->mand_lock)
		cifs_sb->mnt_cifs_flags |= CIFS_MOUNT_NOPOSIXBRL;
	if (pvolume_info->rwpidforward)
		cifs_sb->mnt_cifs_flags |= CIFS_MOUNT_RWPIDFORWARD;
	if (pvolume_info->cifs_acl)
		cifs_sb->mnt_cifs_flags |= CIFS_MOUNT_CIFS_ACL;
	if (pvolume_info->backupuid_specified) {
		cifs_sb->mnt_cifs_flags |= CIFS_MOUNT_CIFS_BACKUPUID;
		cifs_sb->mnt_backupuid = pvolume_info->backupuid;
	}
	if (pvolume_info->backupgid_specified) {
		cifs_sb->mnt_cifs_flags |= CIFS_MOUNT_CIFS_BACKUPGID;
		cifs_sb->mnt_backupgid = pvolume_info->backupgid;
	}
	if (pvolume_info->override_uid)
		cifs_sb->mnt_cifs_flags |= CIFS_MOUNT_OVERR_UID;
	if (pvolume_info->override_gid)
		cifs_sb->mnt_cifs_flags |= CIFS_MOUNT_OVERR_GID;
	if (pvolume_info->dynperm)
		cifs_sb->mnt_cifs_flags |= CIFS_MOUNT_DYNPERM;
	if (pvolume_info->fsc)
		cifs_sb->mnt_cifs_flags |= CIFS_MOUNT_FSCACHE;
	if (pvolume_info->multiuser)
		cifs_sb->mnt_cifs_flags |= (CIFS_MOUNT_MULTIUSER |
					    CIFS_MOUNT_NO_PERM);
	if (pvolume_info->strict_io)
		cifs_sb->mnt_cifs_flags |= CIFS_MOUNT_STRICT_IO;
	if (pvolume_info->direct_io) {
		cifs_dbg(FYI, "mounting share using direct i/o\n");
		cifs_sb->mnt_cifs_flags |= CIFS_MOUNT_DIRECT_IO;
	}
	if (pvolume_info->mfsymlinks) {
		if (pvolume_info->sfu_emul) {
			/*
			 * Our SFU ("Services for Unix" emulation does not allow
			 * creating symlinks but does allow reading existing SFU
			 * symlinks (it does allow both creating and reading SFU
			 * style mknod and FIFOs though). When "mfsymlinks" and
			 * "sfu" are both enabled at the same time, it allows
			 * reading both types of symlinks, but will only create
			 * them with mfsymlinks format. This allows better
			 * Apple compatibility (probably better for Samba too)
			 * while still recognizing old Windows style symlinks.
			 */
			cifs_dbg(VFS, "mount options mfsymlinks and sfu both enabled\n");
		}
		cifs_sb->mnt_cifs_flags |= CIFS_MOUNT_MF_SYMLINKS;
	}

	if ((pvolume_info->cifs_acl) && (pvolume_info->dynperm))
		cifs_dbg(VFS, "mount option dynperm ignored if cifsacl mount option supported\n");

	if (pvolume_info->prepath) {
		cifs_sb->prepath = kstrdup(pvolume_info->prepath, GFP_KERNEL);
		if (cifs_sb->prepath == NULL)
			return -ENOMEM;
	}

	return 0;
}

static void
cleanup_volume_info_contents(struct smb_vol *volume_info)
{
	kfree(volume_info->username);
	kzfree(volume_info->password);
	kfree(volume_info->UNC);
	kfree(volume_info->domainname);
	kfree(volume_info->iocharset);
	kfree(volume_info->prepath);
}

void
cifs_cleanup_volume_info(struct smb_vol *volume_info)
{
	if (!volume_info)
		return;
	cleanup_volume_info_contents(volume_info);
	kfree(volume_info);
}


#ifdef CONFIG_CIFS_DFS_UPCALL
/*
 * cifs_build_path_to_root returns full path to root when we do not have an
 * exiting connection (tcon)
 */
static char *
build_unc_path_to_root(const struct smb_vol *vol,
		const struct cifs_sb_info *cifs_sb)
{
	char *full_path, *pos;
	unsigned int pplen = vol->prepath ? strlen(vol->prepath) + 1 : 0;
	unsigned int unc_len = strnlen(vol->UNC, MAX_TREE_SIZE + 1);

	full_path = kmalloc(unc_len + pplen + 1, GFP_KERNEL);
	if (full_path == NULL)
		return ERR_PTR(-ENOMEM);

	strncpy(full_path, vol->UNC, unc_len);
	pos = full_path + unc_len;

	if (pplen) {
		*pos = CIFS_DIR_SEP(cifs_sb);
		strncpy(pos + 1, vol->prepath, pplen);
		pos += pplen;
	}

	*pos = '\0'; /* add trailing null */
	convert_delimiter(full_path, CIFS_DIR_SEP(cifs_sb));
	cifs_dbg(FYI, "%s: full_path=%s\n", __func__, full_path);
	return full_path;
}

/*
 * Perform a dfs referral query for a share and (optionally) prefix
 *
 * If a referral is found, cifs_sb->mountdata will be (re-)allocated
 * to a string containing updated options for the submount.  Otherwise it
 * will be left untouched.
 *
 * Returns the rc from get_dfs_path to the caller, which can be used to
 * determine whether there were referrals.
 */
static int
expand_dfs_referral(const unsigned int xid, struct cifs_ses *ses,
		    struct smb_vol *volume_info, struct cifs_sb_info *cifs_sb,
		    int check_prefix)
{
	int rc;
	unsigned int num_referrals = 0;
	struct dfs_info3_param *referrals = NULL;
	char *full_path = NULL, *ref_path = NULL, *mdata = NULL;

	full_path = build_unc_path_to_root(volume_info, cifs_sb);
	if (IS_ERR(full_path))
		return PTR_ERR(full_path);

	/* For DFS paths, skip the first '\' of the UNC */
	ref_path = check_prefix ? full_path + 1 : volume_info->UNC + 1;

	rc = get_dfs_path(xid, ses, ref_path, cifs_sb->local_nls,
			  &num_referrals, &referrals, cifs_remap(cifs_sb));

	if (!rc && num_referrals > 0) {
		char *fake_devname = NULL;

		mdata = cifs_compose_mount_options(cifs_sb->mountdata,
						   full_path + 1, referrals,
						   &fake_devname);

		free_dfs_info_array(referrals, num_referrals);

		if (IS_ERR(mdata)) {
			rc = PTR_ERR(mdata);
			mdata = NULL;
		} else {
			cleanup_volume_info_contents(volume_info);
			rc = cifs_setup_volume_info(volume_info, mdata,
							fake_devname, false);
		}
		kfree(fake_devname);
		kfree(cifs_sb->mountdata);
		cifs_sb->mountdata = mdata;
	}
	kfree(full_path);
	return rc;
}
#endif

static int
cifs_setup_volume_info(struct smb_vol *volume_info, char *mount_data,
			const char *devname, bool is_smb3)
{
	int rc = 0;

	if (cifs_parse_mount_options(mount_data, devname, volume_info, is_smb3))
		return -EINVAL;

	if (volume_info->nullauth) {
		cifs_dbg(FYI, "Anonymous login\n");
		kfree(volume_info->username);
		volume_info->username = NULL;
	} else if (volume_info->username) {
		/* BB fixme parse for domain name here */
		cifs_dbg(FYI, "Username: %s\n", volume_info->username);
	} else {
		cifs_dbg(VFS, "No username specified\n");
	/* In userspace mount helper we can get user name from alternate
	   locations such as env variables and files on disk */
		return -EINVAL;
	}

	/* this is needed for ASCII cp to Unicode converts */
	if (volume_info->iocharset == NULL) {
		/* load_nls_default cannot return null */
		volume_info->local_nls = load_nls_default();
	} else {
		volume_info->local_nls = load_nls(volume_info->iocharset);
		if (volume_info->local_nls == NULL) {
			cifs_dbg(VFS, "CIFS mount error: iocharset %s not found\n",
				 volume_info->iocharset);
			return -ELIBACC;
		}
	}

	return rc;
}

struct smb_vol *
cifs_get_volume_info(char *mount_data, const char *devname, bool is_smb3)
{
	int rc;
	struct smb_vol *volume_info;

	volume_info = kmalloc(sizeof(struct smb_vol), GFP_KERNEL);
	if (!volume_info)
		return ERR_PTR(-ENOMEM);

	rc = cifs_setup_volume_info(volume_info, mount_data, devname, is_smb3);
	if (rc) {
		cifs_cleanup_volume_info(volume_info);
		volume_info = ERR_PTR(rc);
	}

	return volume_info;
}

static int
cifs_are_all_path_components_accessible(struct TCP_Server_Info *server,
					unsigned int xid,
					struct cifs_tcon *tcon,
					struct cifs_sb_info *cifs_sb,
					char *full_path)
{
	int rc;
	char *s;
	char sep, tmp;

	sep = CIFS_DIR_SEP(cifs_sb);
	s = full_path;

	rc = server->ops->is_path_accessible(xid, tcon, cifs_sb, "");
	while (rc == 0) {
		/* skip separators */
		while (*s == sep)
			s++;
		if (!*s)
			break;
		/* next separator */
		while (*s && *s != sep)
			s++;

		/*
		 * temporarily null-terminate the path at the end of
		 * the current component
		 */
		tmp = *s;
		*s = 0;
		rc = server->ops->is_path_accessible(xid, tcon, cifs_sb,
						     full_path);
		*s = tmp;
	}
	return rc;
}

int
cifs_mount(struct cifs_sb_info *cifs_sb, struct smb_vol *volume_info)
{
	int rc;
	unsigned int xid;
	struct cifs_ses *ses;
	struct cifs_tcon *tcon;
	struct TCP_Server_Info *server;
	char   *full_path;
	struct tcon_link *tlink;
#ifdef CONFIG_CIFS_DFS_UPCALL
	int referral_walks_count = 0;
#endif

#ifdef CONFIG_CIFS_DFS_UPCALL
try_mount_again:
	/* cleanup activities if we're chasing a referral */
	if (referral_walks_count) {
		if (tcon)
			cifs_put_tcon(tcon);
		else if (ses)
			cifs_put_smb_ses(ses);

		cifs_sb->mnt_cifs_flags &= ~CIFS_MOUNT_POSIX_PATHS;

		free_xid(xid);
	}
#endif
	rc = 0;
	tcon = NULL;
	ses = NULL;
	server = NULL;
	full_path = NULL;
	tlink = NULL;

	xid = get_xid();

	/* get a reference to a tcp session */
	server = cifs_get_tcp_session(volume_info);
	if (IS_ERR(server)) {
		rc = PTR_ERR(server);
		goto out;
	}
	if ((volume_info->max_credits < 20) ||
	     (volume_info->max_credits > 60000))
		server->max_credits = SMB2_MAX_CREDITS_AVAILABLE;
	else
		server->max_credits = volume_info->max_credits;
	/* get a reference to a SMB session */
	ses = cifs_get_smb_ses(server, volume_info);
	if (IS_ERR(ses)) {
		rc = PTR_ERR(ses);
		ses = NULL;
		goto mount_fail_check;
	}

	if ((volume_info->persistent == true) && ((ses->server->capabilities &
		SMB2_GLOBAL_CAP_PERSISTENT_HANDLES) == 0)) {
		cifs_dbg(VFS, "persistent handles not supported by server\n");
		rc = -EOPNOTSUPP;
		goto mount_fail_check;
	}

	/* search for existing tcon to this server share */
	tcon = cifs_get_tcon(ses, volume_info);
	if (IS_ERR(tcon)) {
		rc = PTR_ERR(tcon);
		tcon = NULL;
		if (rc == -EACCES)
			goto mount_fail_check;

		goto remote_path_check;
	}

#ifdef CONFIG_CIFS_SMB311
	/* if new SMB3.11 POSIX extensions are supported do not remap / and \ */
	if (tcon->posix_extensions)
		cifs_sb->mnt_cifs_flags |= CIFS_MOUNT_POSIX_PATHS;
#endif /* SMB3.11 */

	/* tell server which Unix caps we support */
	if (cap_unix(tcon->ses)) {
		/* reset of caps checks mount to see if unix extensions
		   disabled for just this mount */
		reset_cifs_unix_caps(xid, tcon, cifs_sb, volume_info);
		if ((tcon->ses->server->tcpStatus == CifsNeedReconnect) &&
		    (le64_to_cpu(tcon->fsUnixInfo.Capability) &
		     CIFS_UNIX_TRANSPORT_ENCRYPTION_MANDATORY_CAP)) {
			rc = -EACCES;
			goto mount_fail_check;
		}
	} else
		tcon->unix_ext = 0; /* server does not support them */

	/* do not care if a following call succeed - informational */
	if (!tcon->pipe && server->ops->qfs_tcon)
		server->ops->qfs_tcon(xid, tcon);

	cifs_sb->wsize = server->ops->negotiate_wsize(tcon, volume_info);
	cifs_sb->rsize = server->ops->negotiate_rsize(tcon, volume_info);

remote_path_check:
#ifdef CONFIG_CIFS_DFS_UPCALL
	/*
	 * Perform an unconditional check for whether there are DFS
	 * referrals for this path without prefix, to provide support
	 * for DFS referrals from w2k8 servers which don't seem to respond
	 * with PATH_NOT_COVERED to requests that include the prefix.
	 * Chase the referral if found, otherwise continue normally.
	 */
	if (referral_walks_count == 0) {
		int refrc = expand_dfs_referral(xid, ses, volume_info, cifs_sb,
						false);
		if (!refrc) {
			referral_walks_count++;
			goto try_mount_again;
		}
	}
#endif

	/* check if a whole path is not remote */
	if (!rc && tcon) {
		if (!server->ops->is_path_accessible) {
			rc = -ENOSYS;
			goto mount_fail_check;
		}
		/*
		 * cifs_build_path_to_root works only when we have a valid tcon
		 */
		full_path = cifs_build_path_to_root(volume_info, cifs_sb, tcon,
					tcon->Flags & SMB_SHARE_IS_IN_DFS);
		if (full_path == NULL) {
			rc = -ENOMEM;
			goto mount_fail_check;
		}
		rc = server->ops->is_path_accessible(xid, tcon, cifs_sb,
						     full_path);
		if (rc != 0 && rc != -EREMOTE) {
			kfree(full_path);
			goto mount_fail_check;
		}

		if (rc != -EREMOTE) {
			rc = cifs_are_all_path_components_accessible(server,
							     xid, tcon, cifs_sb,
							     full_path);
			if (rc != 0) {
				cifs_dbg(VFS, "cannot query dirs between root and final path, "
					 "enabling CIFS_MOUNT_USE_PREFIX_PATH\n");
				cifs_sb->mnt_cifs_flags |= CIFS_MOUNT_USE_PREFIX_PATH;
				rc = 0;
			}
		}
		kfree(full_path);
	}

	/* get referral if needed */
	if (rc == -EREMOTE) {
#ifdef CONFIG_CIFS_DFS_UPCALL
		if (referral_walks_count > MAX_NESTED_LINKS) {
			/*
			 * BB: when we implement proper loop detection,
			 *     we will remove this check. But now we need it
			 *     to prevent an indefinite loop if 'DFS tree' is
			 *     misconfigured (i.e. has loops).
			 */
			rc = -ELOOP;
			goto mount_fail_check;
		}

		rc = expand_dfs_referral(xid, ses, volume_info, cifs_sb, true);

		if (!rc) {
			referral_walks_count++;
			goto try_mount_again;
		}
		goto mount_fail_check;
#else /* No DFS support, return error on mount */
		rc = -EOPNOTSUPP;
#endif
	}

	if (rc)
		goto mount_fail_check;

	/* now, hang the tcon off of the superblock */
	tlink = kzalloc(sizeof *tlink, GFP_KERNEL);
	if (tlink == NULL) {
		rc = -ENOMEM;
		goto mount_fail_check;
	}

	tlink->tl_uid = ses->linux_uid;
	tlink->tl_tcon = tcon;
	tlink->tl_time = jiffies;
	set_bit(TCON_LINK_MASTER, &tlink->tl_flags);
	set_bit(TCON_LINK_IN_TREE, &tlink->tl_flags);

	cifs_sb->master_tlink = tlink;
	spin_lock(&cifs_sb->tlink_tree_lock);
	tlink_rb_insert(&cifs_sb->tlink_tree, tlink);
	spin_unlock(&cifs_sb->tlink_tree_lock);

	queue_delayed_work(cifsiod_wq, &cifs_sb->prune_tlinks,
				TLINK_IDLE_EXPIRE);

mount_fail_check:
	/* on error free sesinfo and tcon struct if needed */
	if (rc) {
		/* If find_unc succeeded then rc == 0 so we can not end */
		/* up accidentally freeing someone elses tcon struct */
		if (tcon)
			cifs_put_tcon(tcon);
		else if (ses)
			cifs_put_smb_ses(ses);
		else
			cifs_put_tcp_session(server, 0);
	}

out:
	free_xid(xid);
	return rc;
}

/*
 * Issue a TREE_CONNECT request.
 */
int
CIFSTCon(const unsigned int xid, struct cifs_ses *ses,
	 const char *tree, struct cifs_tcon *tcon,
	 const struct nls_table *nls_codepage)
{
	struct smb_hdr *smb_buffer;
	struct smb_hdr *smb_buffer_response;
	TCONX_REQ *pSMB;
	TCONX_RSP *pSMBr;
	unsigned char *bcc_ptr;
	int rc = 0;
	int length;
	__u16 bytes_left, count;

	if (ses == NULL)
		return -EIO;

	smb_buffer = cifs_buf_get();
	if (smb_buffer == NULL)
		return -ENOMEM;

	smb_buffer_response = smb_buffer;

	header_assemble(smb_buffer, SMB_COM_TREE_CONNECT_ANDX,
			NULL /*no tid */ , 4 /*wct */ );

	smb_buffer->Mid = get_next_mid(ses->server);
	smb_buffer->Uid = ses->Suid;
	pSMB = (TCONX_REQ *) smb_buffer;
	pSMBr = (TCONX_RSP *) smb_buffer_response;

	pSMB->AndXCommand = 0xFF;
	pSMB->Flags = cpu_to_le16(TCON_EXTENDED_SECINFO);
	bcc_ptr = &pSMB->Password[0];
	if (tcon->pipe || (ses->server->sec_mode & SECMODE_USER)) {
		pSMB->PasswordLength = cpu_to_le16(1);	/* minimum */
		*bcc_ptr = 0; /* password is null byte */
		bcc_ptr++;              /* skip password */
		/* already aligned so no need to do it below */
	} else {
		pSMB->PasswordLength = cpu_to_le16(CIFS_AUTH_RESP_SIZE);
		/* BB FIXME add code to fail this if NTLMv2 or Kerberos
		   specified as required (when that support is added to
		   the vfs in the future) as only NTLM or the much
		   weaker LANMAN (which we do not send by default) is accepted
		   by Samba (not sure whether other servers allow
		   NTLMv2 password here) */
#ifdef CONFIG_CIFS_WEAK_PW_HASH
		if ((global_secflags & CIFSSEC_MAY_LANMAN) &&
		    (ses->sectype == LANMAN))
			calc_lanman_hash(tcon->password, ses->server->cryptkey,
					 ses->server->sec_mode &
					    SECMODE_PW_ENCRYPT ? true : false,
					 bcc_ptr);
		else
#endif /* CIFS_WEAK_PW_HASH */
		rc = SMBNTencrypt(tcon->password, ses->server->cryptkey,
					bcc_ptr, nls_codepage);
		if (rc) {
			cifs_dbg(FYI, "%s Can't generate NTLM rsp. Error: %d\n",
				 __func__, rc);
			cifs_buf_release(smb_buffer);
			return rc;
		}

		bcc_ptr += CIFS_AUTH_RESP_SIZE;
		if (ses->capabilities & CAP_UNICODE) {
			/* must align unicode strings */
			*bcc_ptr = 0; /* null byte password */
			bcc_ptr++;
		}
	}

	if (ses->server->sign)
		smb_buffer->Flags2 |= SMBFLG2_SECURITY_SIGNATURE;

	if (ses->capabilities & CAP_STATUS32) {
		smb_buffer->Flags2 |= SMBFLG2_ERR_STATUS;
	}
	if (ses->capabilities & CAP_DFS) {
		smb_buffer->Flags2 |= SMBFLG2_DFS;
	}
	if (ses->capabilities & CAP_UNICODE) {
		smb_buffer->Flags2 |= SMBFLG2_UNICODE;
		length =
		    cifs_strtoUTF16((__le16 *) bcc_ptr, tree,
			6 /* max utf8 char length in bytes */ *
			(/* server len*/ + 256 /* share len */), nls_codepage);
		bcc_ptr += 2 * length;	/* convert num 16 bit words to bytes */
		bcc_ptr += 2;	/* skip trailing null */
	} else {		/* ASCII */
		strcpy(bcc_ptr, tree);
		bcc_ptr += strlen(tree) + 1;
	}
	strcpy(bcc_ptr, "?????");
	bcc_ptr += strlen("?????");
	bcc_ptr += 1;
	count = bcc_ptr - &pSMB->Password[0];
	pSMB->hdr.smb_buf_length = cpu_to_be32(be32_to_cpu(
					pSMB->hdr.smb_buf_length) + count);
	pSMB->ByteCount = cpu_to_le16(count);

	rc = SendReceive(xid, ses, smb_buffer, smb_buffer_response, &length,
			 0);

	/* above now done in SendReceive */
	if (rc == 0) {
		bool is_unicode;

		tcon->tidStatus = CifsGood;
		tcon->need_reconnect = false;
		tcon->tid = smb_buffer_response->Tid;
		bcc_ptr = pByteArea(smb_buffer_response);
		bytes_left = get_bcc(smb_buffer_response);
		length = strnlen(bcc_ptr, bytes_left - 2);
		if (smb_buffer->Flags2 & SMBFLG2_UNICODE)
			is_unicode = true;
		else
			is_unicode = false;


		/* skip service field (NB: this field is always ASCII) */
		if (length == 3) {
			if ((bcc_ptr[0] == 'I') && (bcc_ptr[1] == 'P') &&
			    (bcc_ptr[2] == 'C')) {
				cifs_dbg(FYI, "IPC connection\n");
				tcon->ipc = true;
				tcon->pipe = true;
			}
		} else if (length == 2) {
			if ((bcc_ptr[0] == 'A') && (bcc_ptr[1] == ':')) {
				/* the most common case */
				cifs_dbg(FYI, "disk share connection\n");
			}
		}
		bcc_ptr += length + 1;
		bytes_left -= (length + 1);
		strlcpy(tcon->treeName, tree, sizeof(tcon->treeName));

		/* mostly informational -- no need to fail on error here */
		kfree(tcon->nativeFileSystem);
		tcon->nativeFileSystem = cifs_strndup_from_utf16(bcc_ptr,
						      bytes_left, is_unicode,
						      nls_codepage);

		cifs_dbg(FYI, "nativeFileSystem=%s\n", tcon->nativeFileSystem);

		if ((smb_buffer_response->WordCount == 3) ||
			 (smb_buffer_response->WordCount == 7))
			/* field is in same location */
			tcon->Flags = le16_to_cpu(pSMBr->OptionalSupport);
		else
			tcon->Flags = 0;
		cifs_dbg(FYI, "Tcon flags: 0x%x\n", tcon->Flags);
	}

	cifs_buf_release(smb_buffer);
	return rc;
}

static void delayed_free(struct rcu_head *p)
{
	struct cifs_sb_info *sbi = container_of(p, struct cifs_sb_info, rcu);
	unload_nls(sbi->local_nls);
	kfree(sbi);
}

void
cifs_umount(struct cifs_sb_info *cifs_sb)
{
	struct rb_root *root = &cifs_sb->tlink_tree;
	struct rb_node *node;
	struct tcon_link *tlink;

	cancel_delayed_work_sync(&cifs_sb->prune_tlinks);

	spin_lock(&cifs_sb->tlink_tree_lock);
	while ((node = rb_first(root))) {
		tlink = rb_entry(node, struct tcon_link, tl_rbnode);
		cifs_get_tlink(tlink);
		clear_bit(TCON_LINK_IN_TREE, &tlink->tl_flags);
		rb_erase(node, root);

		spin_unlock(&cifs_sb->tlink_tree_lock);
		cifs_put_tlink(tlink);
		spin_lock(&cifs_sb->tlink_tree_lock);
	}
	spin_unlock(&cifs_sb->tlink_tree_lock);

	kfree(cifs_sb->mountdata);
	kfree(cifs_sb->prepath);
	call_rcu(&cifs_sb->rcu, delayed_free);
}

int
cifs_negotiate_protocol(const unsigned int xid, struct cifs_ses *ses)
{
	int rc = 0;
	struct TCP_Server_Info *server = ses->server;

	if (!server->ops->need_neg || !server->ops->negotiate)
		return -ENOSYS;

	/* only send once per connect */
	if (!server->ops->need_neg(server))
		return 0;

	set_credits(server, 1);

	rc = server->ops->negotiate(xid, ses);
	if (rc == 0) {
		spin_lock(&GlobalMid_Lock);
		if (server->tcpStatus == CifsNeedNegotiate)
			server->tcpStatus = CifsGood;
		else
			rc = -EHOSTDOWN;
		spin_unlock(&GlobalMid_Lock);
	}

	return rc;
}

int
cifs_setup_session(const unsigned int xid, struct cifs_ses *ses,
		   struct nls_table *nls_info)
{
	int rc = -ENOSYS;
	struct TCP_Server_Info *server = ses->server;

	ses->capabilities = server->capabilities;
	if (linuxExtEnabled == 0)
		ses->capabilities &= (~server->vals->cap_unix);

	cifs_dbg(FYI, "Security Mode: 0x%x Capabilities: 0x%x TimeAdjust: %d\n",
		 server->sec_mode, server->capabilities, server->timeAdj);

	if (ses->auth_key.response) {
		cifs_dbg(FYI, "Free previous auth_key.response = %p\n",
			 ses->auth_key.response);
		kfree(ses->auth_key.response);
		ses->auth_key.response = NULL;
		ses->auth_key.len = 0;
	}

	if (server->ops->sess_setup)
		rc = server->ops->sess_setup(xid, ses, nls_info);

	if (rc)
		cifs_dbg(VFS, "Send error in SessSetup = %d\n", rc);

	return rc;
}

static int
cifs_set_vol_auth(struct smb_vol *vol, struct cifs_ses *ses)
{
	vol->sectype = ses->sectype;

	/* krb5 is special, since we don't need username or pw */
	if (vol->sectype == Kerberos)
		return 0;

	return cifs_set_cifscreds(vol, ses);
}

static struct cifs_tcon *
cifs_construct_tcon(struct cifs_sb_info *cifs_sb, kuid_t fsuid)
{
	int rc;
	struct cifs_tcon *master_tcon = cifs_sb_master_tcon(cifs_sb);
	struct cifs_ses *ses;
	struct cifs_tcon *tcon = NULL;
	struct smb_vol *vol_info;

	vol_info = kzalloc(sizeof(*vol_info), GFP_KERNEL);
	if (vol_info == NULL)
		return ERR_PTR(-ENOMEM);

	vol_info->local_nls = cifs_sb->local_nls;
	vol_info->linux_uid = fsuid;
	vol_info->cred_uid = fsuid;
	vol_info->UNC = master_tcon->treeName;
	vol_info->retry = master_tcon->retry;
	vol_info->nocase = master_tcon->nocase;
	vol_info->nohandlecache = master_tcon->nohandlecache;
	vol_info->local_lease = master_tcon->local_lease;
	vol_info->no_linux_ext = !master_tcon->unix_ext;
	vol_info->sectype = master_tcon->ses->sectype;
	vol_info->sign = master_tcon->ses->sign;

	rc = cifs_set_vol_auth(vol_info, master_tcon->ses);
	if (rc) {
		tcon = ERR_PTR(rc);
		goto out;
	}

	/* get a reference for the same TCP session */
	spin_lock(&cifs_tcp_ses_lock);
	++master_tcon->ses->server->srv_count;
	spin_unlock(&cifs_tcp_ses_lock);

	ses = cifs_get_smb_ses(master_tcon->ses->server, vol_info);
	if (IS_ERR(ses)) {
		tcon = (struct cifs_tcon *)ses;
		cifs_put_tcp_session(master_tcon->ses->server, 0);
		goto out;
	}

	tcon = cifs_get_tcon(ses, vol_info);
	if (IS_ERR(tcon)) {
		cifs_put_smb_ses(ses);
		goto out;
	}

#ifdef CONFIG_CIFS_SMB311
	/* if new SMB3.11 POSIX extensions are supported do not remap / and \ */
	if (tcon->posix_extensions)
		cifs_sb->mnt_cifs_flags |= CIFS_MOUNT_POSIX_PATHS;
#endif /* SMB3.11 */
	if (cap_unix(ses))
		reset_cifs_unix_caps(0, tcon, NULL, vol_info);

out:
	kfree(vol_info->username);
	kzfree(vol_info->password);
	kfree(vol_info);

	return tcon;
}

struct cifs_tcon *
cifs_sb_master_tcon(struct cifs_sb_info *cifs_sb)
{
	return tlink_tcon(cifs_sb_master_tlink(cifs_sb));
}

/* find and return a tlink with given uid */
static struct tcon_link *
tlink_rb_search(struct rb_root *root, kuid_t uid)
{
	struct rb_node *node = root->rb_node;
	struct tcon_link *tlink;

	while (node) {
		tlink = rb_entry(node, struct tcon_link, tl_rbnode);

		if (uid_gt(tlink->tl_uid, uid))
			node = node->rb_left;
		else if (uid_lt(tlink->tl_uid, uid))
			node = node->rb_right;
		else
			return tlink;
	}
	return NULL;
}

/* insert a tcon_link into the tree */
static void
tlink_rb_insert(struct rb_root *root, struct tcon_link *new_tlink)
{
	struct rb_node **new = &(root->rb_node), *parent = NULL;
	struct tcon_link *tlink;

	while (*new) {
		tlink = rb_entry(*new, struct tcon_link, tl_rbnode);
		parent = *new;

		if (uid_gt(tlink->tl_uid, new_tlink->tl_uid))
			new = &((*new)->rb_left);
		else
			new = &((*new)->rb_right);
	}

	rb_link_node(&new_tlink->tl_rbnode, parent, new);
	rb_insert_color(&new_tlink->tl_rbnode, root);
}

/*
 * Find or construct an appropriate tcon given a cifs_sb and the fsuid of the
 * current task.
 *
 * If the superblock doesn't refer to a multiuser mount, then just return
 * the master tcon for the mount.
 *
 * First, search the rbtree for an existing tcon for this fsuid. If one
 * exists, then check to see if it's pending construction. If it is then wait
 * for construction to complete. Once it's no longer pending, check to see if
 * it failed and either return an error or retry construction, depending on
 * the timeout.
 *
 * If one doesn't exist then insert a new tcon_link struct into the tree and
 * try to construct a new one.
 */
struct tcon_link *
cifs_sb_tlink(struct cifs_sb_info *cifs_sb)
{
	int ret;
	kuid_t fsuid = current_fsuid();
	struct tcon_link *tlink, *newtlink;

	if (!(cifs_sb->mnt_cifs_flags & CIFS_MOUNT_MULTIUSER))
		return cifs_get_tlink(cifs_sb_master_tlink(cifs_sb));

	spin_lock(&cifs_sb->tlink_tree_lock);
	tlink = tlink_rb_search(&cifs_sb->tlink_tree, fsuid);
	if (tlink)
		cifs_get_tlink(tlink);
	spin_unlock(&cifs_sb->tlink_tree_lock);

	if (tlink == NULL) {
		newtlink = kzalloc(sizeof(*tlink), GFP_KERNEL);
		if (newtlink == NULL)
			return ERR_PTR(-ENOMEM);
		newtlink->tl_uid = fsuid;
		newtlink->tl_tcon = ERR_PTR(-EACCES);
		set_bit(TCON_LINK_PENDING, &newtlink->tl_flags);
		set_bit(TCON_LINK_IN_TREE, &newtlink->tl_flags);
		cifs_get_tlink(newtlink);

		spin_lock(&cifs_sb->tlink_tree_lock);
		/* was one inserted after previous search? */
		tlink = tlink_rb_search(&cifs_sb->tlink_tree, fsuid);
		if (tlink) {
			cifs_get_tlink(tlink);
			spin_unlock(&cifs_sb->tlink_tree_lock);
			kfree(newtlink);
			goto wait_for_construction;
		}
		tlink = newtlink;
		tlink_rb_insert(&cifs_sb->tlink_tree, tlink);
		spin_unlock(&cifs_sb->tlink_tree_lock);
	} else {
wait_for_construction:
		ret = wait_on_bit(&tlink->tl_flags, TCON_LINK_PENDING,
				  TASK_INTERRUPTIBLE);
		if (ret) {
			cifs_put_tlink(tlink);
			return ERR_PTR(-ERESTARTSYS);
		}

		/* if it's good, return it */
		if (!IS_ERR(tlink->tl_tcon))
			return tlink;

		/* return error if we tried this already recently */
		if (time_before(jiffies, tlink->tl_time + TLINK_ERROR_EXPIRE)) {
			cifs_put_tlink(tlink);
			return ERR_PTR(-EACCES);
		}

		if (test_and_set_bit(TCON_LINK_PENDING, &tlink->tl_flags))
			goto wait_for_construction;
	}

	tlink->tl_tcon = cifs_construct_tcon(cifs_sb, fsuid);
	clear_bit(TCON_LINK_PENDING, &tlink->tl_flags);
	wake_up_bit(&tlink->tl_flags, TCON_LINK_PENDING);

	if (IS_ERR(tlink->tl_tcon)) {
		cifs_put_tlink(tlink);
		return ERR_PTR(-EACCES);
	}

	return tlink;
}

/*
 * periodic workqueue job that scans tcon_tree for a superblock and closes
 * out tcons.
 */
static void
cifs_prune_tlinks(struct work_struct *work)
{
	struct cifs_sb_info *cifs_sb = container_of(work, struct cifs_sb_info,
						    prune_tlinks.work);
	struct rb_root *root = &cifs_sb->tlink_tree;
	struct rb_node *node;
	struct rb_node *tmp;
	struct tcon_link *tlink;

	/*
	 * Because we drop the spinlock in the loop in order to put the tlink
	 * it's not guarded against removal of links from the tree. The only
	 * places that remove entries from the tree are this function and
	 * umounts. Because this function is non-reentrant and is canceled
	 * before umount can proceed, this is safe.
	 */
	spin_lock(&cifs_sb->tlink_tree_lock);
	node = rb_first(root);
	while (node != NULL) {
		tmp = node;
		node = rb_next(tmp);
		tlink = rb_entry(tmp, struct tcon_link, tl_rbnode);

		if (test_bit(TCON_LINK_MASTER, &tlink->tl_flags) ||
		    atomic_read(&tlink->tl_count) != 0 ||
		    time_after(tlink->tl_time + TLINK_IDLE_EXPIRE, jiffies))
			continue;

		cifs_get_tlink(tlink);
		clear_bit(TCON_LINK_IN_TREE, &tlink->tl_flags);
		rb_erase(tmp, root);

		spin_unlock(&cifs_sb->tlink_tree_lock);
		cifs_put_tlink(tlink);
		spin_lock(&cifs_sb->tlink_tree_lock);
	}
	spin_unlock(&cifs_sb->tlink_tree_lock);

	queue_delayed_work(cifsiod_wq, &cifs_sb->prune_tlinks,
				TLINK_IDLE_EXPIRE);
}<|MERGE_RESOLUTION|>--- conflicted
+++ resolved
@@ -3026,16 +3026,11 @@
 
 #ifdef CONFIG_CIFS_SMB311
 	if ((volume_info->linux_ext) && (ses->server->posix_ext_supported)) {
-<<<<<<< HEAD
-		if (ses->server->vals->protocol_id == SMB311_PROT_ID)
-			tcon->posix_extensions = true;
-=======
 		if (ses->server->vals->protocol_id == SMB311_PROT_ID) {
 			tcon->posix_extensions = true;
 			printk_once(KERN_WARNING
 				"SMB3.11 POSIX Extensions are experimental\n");
 		}
->>>>>>> e5eb92e4
 	}
 #endif /* 311 */
 
