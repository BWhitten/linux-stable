/*
 *   Copyright (C) 2017, Microsoft Corporation.
 *
 *   Author(s): Long Li <longli@microsoft.com>
 *
 *   This program is free software;  you can redistribute it and/or modify
 *   it under the terms of the GNU General Public License as published by
 *   the Free Software Foundation; either version 2 of the License, or
 *   (at your option) any later version.
 *
 *   This program is distributed in the hope that it will be useful,
 *   but WITHOUT ANY WARRANTY;  without even the implied warranty of
 *   MERCHANTABILITY or FITNESS FOR A PARTICULAR PURPOSE.  See
 *   the GNU General Public License for more details.
 */
#include <linux/module.h>
#include <linux/highmem.h>
#include "smbdirect.h"
#include "cifs_debug.h"
#include "cifsproto.h"
<<<<<<< HEAD
=======
#include "smb2proto.h"
>>>>>>> e5eb92e4

static struct smbd_response *get_empty_queue_buffer(
		struct smbd_connection *info);
static struct smbd_response *get_receive_buffer(
		struct smbd_connection *info);
static void put_receive_buffer(
		struct smbd_connection *info,
		struct smbd_response *response);
static int allocate_receive_buffers(struct smbd_connection *info, int num_buf);
static void destroy_receive_buffers(struct smbd_connection *info);

static void put_empty_packet(
		struct smbd_connection *info, struct smbd_response *response);
static void enqueue_reassembly(
		struct smbd_connection *info,
		struct smbd_response *response, int data_length);
static struct smbd_response *_get_first_reassembly(
		struct smbd_connection *info);

static int smbd_post_recv(
		struct smbd_connection *info,
		struct smbd_response *response);

static int smbd_post_send_empty(struct smbd_connection *info);
static int smbd_post_send_data(
		struct smbd_connection *info,
		struct kvec *iov, int n_vec, int remaining_data_length);
static int smbd_post_send_page(struct smbd_connection *info,
		struct page *page, unsigned long offset,
		size_t size, int remaining_data_length);

static void destroy_mr_list(struct smbd_connection *info);
static int allocate_mr_list(struct smbd_connection *info);

/* SMBD version number */
#define SMBD_V1	0x0100

/* Port numbers for SMBD transport */
#define SMB_PORT	445
#define SMBD_PORT	5445

/* Address lookup and resolve timeout in ms */
#define RDMA_RESOLVE_TIMEOUT	5000

/* SMBD negotiation timeout in seconds */
#define SMBD_NEGOTIATE_TIMEOUT	120

/* SMBD minimum receive size and fragmented sized defined in [MS-SMBD] */
#define SMBD_MIN_RECEIVE_SIZE		128
#define SMBD_MIN_FRAGMENTED_SIZE	131072

/*
 * Default maximum number of RDMA read/write outstanding on this connection
 * This value is possibly decreased during QP creation on hardware limit
 */
#define SMBD_CM_RESPONDER_RESOURCES	32

/* Maximum number of retries on data transfer operations */
#define SMBD_CM_RETRY			6
/* No need to retry on Receiver Not Ready since SMBD manages credits */
#define SMBD_CM_RNR_RETRY		0

/*
 * User configurable initial values per SMBD transport connection
 * as defined in [MS-SMBD] 3.1.1.1
 * Those may change after a SMBD negotiation
 */
/* The local peer's maximum number of credits to grant to the peer */
int smbd_receive_credit_max = 255;

/* The remote peer's credit request of local peer */
int smbd_send_credit_target = 255;

/* The maximum single message size can be sent to remote peer */
int smbd_max_send_size = 1364;

/*  The maximum fragmented upper-layer payload receive size supported */
int smbd_max_fragmented_recv_size = 1024 * 1024;

/*  The maximum single-message size which can be received */
int smbd_max_receive_size = 8192;

/* The timeout to initiate send of a keepalive message on idle */
int smbd_keep_alive_interval = 120;

/*
 * User configurable initial values for RDMA transport
 * The actual values used may be lower and are limited to hardware capabilities
 */
/* Default maximum number of SGEs in a RDMA write/read */
int smbd_max_frmr_depth = 2048;

/* If payload is less than this byte, use RDMA send/recv not read/write */
int rdma_readwrite_threshold = 4096;

/* Transport logging functions
 * Logging are defined as classes. They can be OR'ed to define the actual
 * logging level via module parameter smbd_logging_class
 * e.g. cifs.smbd_logging_class=0xa0 will log all log_rdma_recv() and
 * log_rdma_event()
 */
#define LOG_OUTGOING			0x1
#define LOG_INCOMING			0x2
#define LOG_READ			0x4
#define LOG_WRITE			0x8
#define LOG_RDMA_SEND			0x10
#define LOG_RDMA_RECV			0x20
#define LOG_KEEP_ALIVE			0x40
#define LOG_RDMA_EVENT			0x80
#define LOG_RDMA_MR			0x100
static unsigned int smbd_logging_class;
module_param(smbd_logging_class, uint, 0644);
MODULE_PARM_DESC(smbd_logging_class,
	"Logging class for SMBD transport 0x0 to 0x100");

#define ERR		0x0
#define INFO		0x1
static unsigned int smbd_logging_level = ERR;
module_param(smbd_logging_level, uint, 0644);
MODULE_PARM_DESC(smbd_logging_level,
	"Logging level for SMBD transport, 0 (default): error, 1: info");

#define log_rdma(level, class, fmt, args...)				\
do {									\
	if (level <= smbd_logging_level || class & smbd_logging_class)	\
		cifs_dbg(VFS, "%s:%d " fmt, __func__, __LINE__, ##args);\
} while (0)

#define log_outgoing(level, fmt, args...) \
		log_rdma(level, LOG_OUTGOING, fmt, ##args)
#define log_incoming(level, fmt, args...) \
		log_rdma(level, LOG_INCOMING, fmt, ##args)
#define log_read(level, fmt, args...)	log_rdma(level, LOG_READ, fmt, ##args)
#define log_write(level, fmt, args...)	log_rdma(level, LOG_WRITE, fmt, ##args)
#define log_rdma_send(level, fmt, args...) \
		log_rdma(level, LOG_RDMA_SEND, fmt, ##args)
#define log_rdma_recv(level, fmt, args...) \
		log_rdma(level, LOG_RDMA_RECV, fmt, ##args)
#define log_keep_alive(level, fmt, args...) \
		log_rdma(level, LOG_KEEP_ALIVE, fmt, ##args)
#define log_rdma_event(level, fmt, args...) \
		log_rdma(level, LOG_RDMA_EVENT, fmt, ##args)
#define log_rdma_mr(level, fmt, args...) \
		log_rdma(level, LOG_RDMA_MR, fmt, ##args)

/*
 * Destroy the transport and related RDMA and memory resources
 * Need to go through all the pending counters and make sure on one is using
 * the transport while it is destroyed
 */
static void smbd_destroy_rdma_work(struct work_struct *work)
{
	struct smbd_response *response;
	struct smbd_connection *info =
		container_of(work, struct smbd_connection, destroy_work);
	unsigned long flags;

	log_rdma_event(INFO, "destroying qp\n");
	ib_drain_qp(info->id->qp);
	rdma_destroy_qp(info->id);

	/* Unblock all I/O waiting on the send queue */
	wake_up_interruptible_all(&info->wait_send_queue);

	log_rdma_event(INFO, "cancelling idle timer\n");
	cancel_delayed_work_sync(&info->idle_timer_work);
	log_rdma_event(INFO, "cancelling send immediate work\n");
	cancel_delayed_work_sync(&info->send_immediate_work);

	log_rdma_event(INFO, "wait for all send to finish\n");
	wait_event(info->wait_smbd_send_pending,
		info->smbd_send_pending == 0);

	log_rdma_event(INFO, "wait for all recv to finish\n");
	wake_up_interruptible(&info->wait_reassembly_queue);
	wait_event(info->wait_smbd_recv_pending,
		info->smbd_recv_pending == 0);

	log_rdma_event(INFO, "wait for all send posted to IB to finish\n");
	wait_event(info->wait_send_pending,
		atomic_read(&info->send_pending) == 0);
	wait_event(info->wait_send_payload_pending,
		atomic_read(&info->send_payload_pending) == 0);

	log_rdma_event(INFO, "freeing mr list\n");
	wake_up_interruptible_all(&info->wait_mr);
	wait_event(info->wait_for_mr_cleanup,
		atomic_read(&info->mr_used_count) == 0);
	destroy_mr_list(info);

	/* It's not posssible for upper layer to get to reassembly */
	log_rdma_event(INFO, "drain the reassembly queue\n");
	do {
		spin_lock_irqsave(&info->reassembly_queue_lock, flags);
		response = _get_first_reassembly(info);
		if (response) {
			list_del(&response->list);
			spin_unlock_irqrestore(
				&info->reassembly_queue_lock, flags);
			put_receive_buffer(info, response);
		} else
			spin_unlock_irqrestore(&info->reassembly_queue_lock, flags);
	} while (response);

	info->reassembly_data_length = 0;

	log_rdma_event(INFO, "free receive buffers\n");
	wait_event(info->wait_receive_queues,
		info->count_receive_queue + info->count_empty_packet_queue
			== info->receive_credit_max);
	destroy_receive_buffers(info);

	ib_free_cq(info->send_cq);
	ib_free_cq(info->recv_cq);
	ib_dealloc_pd(info->pd);
	rdma_destroy_id(info->id);

	/* free mempools */
	mempool_destroy(info->request_mempool);
	kmem_cache_destroy(info->request_cache);

	mempool_destroy(info->response_mempool);
	kmem_cache_destroy(info->response_cache);

	info->transport_status = SMBD_DESTROYED;
	wake_up_all(&info->wait_destroy);
}

static int smbd_process_disconnected(struct smbd_connection *info)
{
	schedule_work(&info->destroy_work);
	return 0;
}

static void smbd_disconnect_rdma_work(struct work_struct *work)
{
	struct smbd_connection *info =
		container_of(work, struct smbd_connection, disconnect_work);

	if (info->transport_status == SMBD_CONNECTED) {
		info->transport_status = SMBD_DISCONNECTING;
		rdma_disconnect(info->id);
	}
}

static void smbd_disconnect_rdma_connection(struct smbd_connection *info)
{
	queue_work(info->workqueue, &info->disconnect_work);
}

/* Upcall from RDMA CM */
static int smbd_conn_upcall(
		struct rdma_cm_id *id, struct rdma_cm_event *event)
{
	struct smbd_connection *info = id->context;

	log_rdma_event(INFO, "event=%d status=%d\n",
		event->event, event->status);

	switch (event->event) {
	case RDMA_CM_EVENT_ADDR_RESOLVED:
	case RDMA_CM_EVENT_ROUTE_RESOLVED:
		info->ri_rc = 0;
		complete(&info->ri_done);
		break;

	case RDMA_CM_EVENT_ADDR_ERROR:
		info->ri_rc = -EHOSTUNREACH;
		complete(&info->ri_done);
		break;

	case RDMA_CM_EVENT_ROUTE_ERROR:
		info->ri_rc = -ENETUNREACH;
		complete(&info->ri_done);
		break;

	case RDMA_CM_EVENT_ESTABLISHED:
		log_rdma_event(INFO, "connected event=%d\n", event->event);
		info->transport_status = SMBD_CONNECTED;
		wake_up_interruptible(&info->conn_wait);
		break;

	case RDMA_CM_EVENT_CONNECT_ERROR:
	case RDMA_CM_EVENT_UNREACHABLE:
	case RDMA_CM_EVENT_REJECTED:
		log_rdma_event(INFO, "connecting failed event=%d\n", event->event);
		info->transport_status = SMBD_DISCONNECTED;
		wake_up_interruptible(&info->conn_wait);
		break;

	case RDMA_CM_EVENT_DEVICE_REMOVAL:
	case RDMA_CM_EVENT_DISCONNECTED:
		/* This happenes when we fail the negotiation */
		if (info->transport_status == SMBD_NEGOTIATE_FAILED) {
			info->transport_status = SMBD_DISCONNECTED;
			wake_up(&info->conn_wait);
			break;
		}

		info->transport_status = SMBD_DISCONNECTED;
		smbd_process_disconnected(info);
		break;

	default:
		break;
	}

	return 0;
}

/* Upcall from RDMA QP */
static void
smbd_qp_async_error_upcall(struct ib_event *event, void *context)
{
	struct smbd_connection *info = context;

	log_rdma_event(ERR, "%s on device %s info %p\n",
		ib_event_msg(event->event), event->device->name, info);

	switch (event->event) {
	case IB_EVENT_CQ_ERR:
	case IB_EVENT_QP_FATAL:
		smbd_disconnect_rdma_connection(info);

	default:
		break;
	}
}

static inline void *smbd_request_payload(struct smbd_request *request)
{
	return (void *)request->packet;
}

static inline void *smbd_response_payload(struct smbd_response *response)
{
	return (void *)response->packet;
}

/* Called when a RDMA send is done */
static void send_done(struct ib_cq *cq, struct ib_wc *wc)
{
	int i;
	struct smbd_request *request =
		container_of(wc->wr_cqe, struct smbd_request, cqe);

	log_rdma_send(INFO, "smbd_request %p completed wc->status=%d\n",
		request, wc->status);

	if (wc->status != IB_WC_SUCCESS || wc->opcode != IB_WC_SEND) {
		log_rdma_send(ERR, "wc->status=%d wc->opcode=%d\n",
			wc->status, wc->opcode);
		smbd_disconnect_rdma_connection(request->info);
	}

	for (i = 0; i < request->num_sge; i++)
		ib_dma_unmap_single(request->info->id->device,
			request->sge[i].addr,
			request->sge[i].length,
			DMA_TO_DEVICE);

	if (request->has_payload) {
		if (atomic_dec_and_test(&request->info->send_payload_pending))
			wake_up(&request->info->wait_send_payload_pending);
	} else {
		if (atomic_dec_and_test(&request->info->send_pending))
			wake_up(&request->info->wait_send_pending);
	}

	mempool_free(request, request->info->request_mempool);
}

static void dump_smbd_negotiate_resp(struct smbd_negotiate_resp *resp)
{
	log_rdma_event(INFO, "resp message min_version %u max_version %u "
		"negotiated_version %u credits_requested %u "
		"credits_granted %u status %u max_readwrite_size %u "
		"preferred_send_size %u max_receive_size %u "
		"max_fragmented_size %u\n",
		resp->min_version, resp->max_version, resp->negotiated_version,
		resp->credits_requested, resp->credits_granted, resp->status,
		resp->max_readwrite_size, resp->preferred_send_size,
		resp->max_receive_size, resp->max_fragmented_size);
}

/*
 * Process a negotiation response message, according to [MS-SMBD]3.1.5.7
 * response, packet_length: the negotiation response message
 * return value: true if negotiation is a success, false if failed
 */
static bool process_negotiation_response(
		struct smbd_response *response, int packet_length)
{
	struct smbd_connection *info = response->info;
	struct smbd_negotiate_resp *packet = smbd_response_payload(response);

	if (packet_length < sizeof(struct smbd_negotiate_resp)) {
		log_rdma_event(ERR,
			"error: packet_length=%d\n", packet_length);
		return false;
	}

	if (le16_to_cpu(packet->negotiated_version) != SMBD_V1) {
		log_rdma_event(ERR, "error: negotiated_version=%x\n",
			le16_to_cpu(packet->negotiated_version));
		return false;
	}
	info->protocol = le16_to_cpu(packet->negotiated_version);

	if (packet->credits_requested == 0) {
		log_rdma_event(ERR, "error: credits_requested==0\n");
		return false;
	}
	info->receive_credit_target = le16_to_cpu(packet->credits_requested);

	if (packet->credits_granted == 0) {
		log_rdma_event(ERR, "error: credits_granted==0\n");
		return false;
	}
	atomic_set(&info->send_credits, le16_to_cpu(packet->credits_granted));

	atomic_set(&info->receive_credits, 0);

	if (le32_to_cpu(packet->preferred_send_size) > info->max_receive_size) {
		log_rdma_event(ERR, "error: preferred_send_size=%d\n",
			le32_to_cpu(packet->preferred_send_size));
		return false;
	}
	info->max_receive_size = le32_to_cpu(packet->preferred_send_size);

	if (le32_to_cpu(packet->max_receive_size) < SMBD_MIN_RECEIVE_SIZE) {
		log_rdma_event(ERR, "error: max_receive_size=%d\n",
			le32_to_cpu(packet->max_receive_size));
		return false;
	}
	info->max_send_size = min_t(int, info->max_send_size,
					le32_to_cpu(packet->max_receive_size));

	if (le32_to_cpu(packet->max_fragmented_size) <
			SMBD_MIN_FRAGMENTED_SIZE) {
		log_rdma_event(ERR, "error: max_fragmented_size=%d\n",
			le32_to_cpu(packet->max_fragmented_size));
		return false;
	}
	info->max_fragmented_send_size =
		le32_to_cpu(packet->max_fragmented_size);
	info->rdma_readwrite_threshold =
		rdma_readwrite_threshold > info->max_fragmented_send_size ?
		info->max_fragmented_send_size :
		rdma_readwrite_threshold;


	info->max_readwrite_size = min_t(u32,
			le32_to_cpu(packet->max_readwrite_size),
			info->max_frmr_depth * PAGE_SIZE);
	info->max_frmr_depth = info->max_readwrite_size / PAGE_SIZE;

	return true;
}

/*
 * Check and schedule to send an immediate packet
 * This is used to extend credtis to remote peer to keep the transport busy
 */
static void check_and_send_immediate(struct smbd_connection *info)
{
	if (info->transport_status != SMBD_CONNECTED)
		return;

	info->send_immediate = true;

	/*
	 * Promptly send a packet if our peer is running low on receive
	 * credits
	 */
	if (atomic_read(&info->receive_credits) <
		info->receive_credit_target - 1)
		queue_delayed_work(
			info->workqueue, &info->send_immediate_work, 0);
}

static void smbd_post_send_credits(struct work_struct *work)
{
	int ret = 0;
	int use_receive_queue = 1;
	int rc;
	struct smbd_response *response;
	struct smbd_connection *info =
		container_of(work, struct smbd_connection,
			post_send_credits_work);

	if (info->transport_status != SMBD_CONNECTED) {
		wake_up(&info->wait_receive_queues);
		return;
	}

	if (info->receive_credit_target >
		atomic_read(&info->receive_credits)) {
		while (true) {
			if (use_receive_queue)
				response = get_receive_buffer(info);
			else
				response = get_empty_queue_buffer(info);
			if (!response) {
				/* now switch to emtpy packet queue */
				if (use_receive_queue) {
					use_receive_queue = 0;
					continue;
				} else
					break;
			}

			response->type = SMBD_TRANSFER_DATA;
			response->first_segment = false;
			rc = smbd_post_recv(info, response);
			if (rc) {
				log_rdma_recv(ERR,
					"post_recv failed rc=%d\n", rc);
				put_receive_buffer(info, response);
				break;
			}

			ret++;
		}
	}

	spin_lock(&info->lock_new_credits_offered);
	info->new_credits_offered += ret;
	spin_unlock(&info->lock_new_credits_offered);

	atomic_add(ret, &info->receive_credits);

	/* Check if we can post new receive and grant credits to peer */
	check_and_send_immediate(info);
}

static void smbd_recv_done_work(struct work_struct *work)
{
	struct smbd_connection *info =
		container_of(work, struct smbd_connection, recv_done_work);

	/*
	 * We may have new send credits granted from remote peer
	 * If any sender is blcoked on lack of credets, unblock it
	 */
	if (atomic_read(&info->send_credits))
		wake_up_interruptible(&info->wait_send_queue);

	/*
	 * Check if we need to send something to remote peer to
	 * grant more credits or respond to KEEP_ALIVE packet
	 */
	check_and_send_immediate(info);
}

/* Called from softirq, when recv is done */
static void recv_done(struct ib_cq *cq, struct ib_wc *wc)
{
	struct smbd_data_transfer *data_transfer;
	struct smbd_response *response =
		container_of(wc->wr_cqe, struct smbd_response, cqe);
	struct smbd_connection *info = response->info;
	int data_length = 0;

	log_rdma_recv(INFO, "response=%p type=%d wc status=%d wc opcode %d "
		      "byte_len=%d pkey_index=%x\n",
		response, response->type, wc->status, wc->opcode,
		wc->byte_len, wc->pkey_index);

	if (wc->status != IB_WC_SUCCESS || wc->opcode != IB_WC_RECV) {
		log_rdma_recv(INFO, "wc->status=%d opcode=%d\n",
			wc->status, wc->opcode);
		smbd_disconnect_rdma_connection(info);
		goto error;
	}

	ib_dma_sync_single_for_cpu(
		wc->qp->device,
		response->sge.addr,
		response->sge.length,
		DMA_FROM_DEVICE);

	switch (response->type) {
	/* SMBD negotiation response */
	case SMBD_NEGOTIATE_RESP:
		dump_smbd_negotiate_resp(smbd_response_payload(response));
		info->full_packet_received = true;
		info->negotiate_done =
			process_negotiation_response(response, wc->byte_len);
		complete(&info->negotiate_completion);
		break;

	/* SMBD data transfer packet */
	case SMBD_TRANSFER_DATA:
		data_transfer = smbd_response_payload(response);
		data_length = le32_to_cpu(data_transfer->data_length);

		/*
		 * If this is a packet with data playload place the data in
		 * reassembly queue and wake up the reading thread
		 */
		if (data_length) {
			if (info->full_packet_received)
				response->first_segment = true;

			if (le32_to_cpu(data_transfer->remaining_data_length))
				info->full_packet_received = false;
			else
				info->full_packet_received = true;

			enqueue_reassembly(
				info,
				response,
				data_length);
		} else
			put_empty_packet(info, response);

		if (data_length)
			wake_up_interruptible(&info->wait_reassembly_queue);

		atomic_dec(&info->receive_credits);
		info->receive_credit_target =
			le16_to_cpu(data_transfer->credits_requested);
		atomic_add(le16_to_cpu(data_transfer->credits_granted),
			&info->send_credits);

		log_incoming(INFO, "data flags %d data_offset %d "
			"data_length %d remaining_data_length %d\n",
			le16_to_cpu(data_transfer->flags),
			le32_to_cpu(data_transfer->data_offset),
			le32_to_cpu(data_transfer->data_length),
			le32_to_cpu(data_transfer->remaining_data_length));

		/* Send a KEEP_ALIVE response right away if requested */
		info->keep_alive_requested = KEEP_ALIVE_NONE;
		if (le16_to_cpu(data_transfer->flags) &
				SMB_DIRECT_RESPONSE_REQUESTED) {
			info->keep_alive_requested = KEEP_ALIVE_PENDING;
		}

		queue_work(info->workqueue, &info->recv_done_work);
		return;

	default:
		log_rdma_recv(ERR,
			"unexpected response type=%d\n", response->type);
	}

error:
	put_receive_buffer(info, response);
}

static struct rdma_cm_id *smbd_create_id(
		struct smbd_connection *info,
		struct sockaddr *dstaddr, int port)
{
	struct rdma_cm_id *id;
	int rc;
	__be16 *sport;

	id = rdma_create_id(&init_net, smbd_conn_upcall, info,
		RDMA_PS_TCP, IB_QPT_RC);
	if (IS_ERR(id)) {
		rc = PTR_ERR(id);
		log_rdma_event(ERR, "rdma_create_id() failed %i\n", rc);
		return id;
	}

	if (dstaddr->sa_family == AF_INET6)
		sport = &((struct sockaddr_in6 *)dstaddr)->sin6_port;
	else
		sport = &((struct sockaddr_in *)dstaddr)->sin_port;

	*sport = htons(port);

	init_completion(&info->ri_done);
	info->ri_rc = -ETIMEDOUT;

	rc = rdma_resolve_addr(id, NULL, (struct sockaddr *)dstaddr,
		RDMA_RESOLVE_TIMEOUT);
	if (rc) {
		log_rdma_event(ERR, "rdma_resolve_addr() failed %i\n", rc);
		goto out;
	}
	wait_for_completion_interruptible_timeout(
		&info->ri_done, msecs_to_jiffies(RDMA_RESOLVE_TIMEOUT));
	rc = info->ri_rc;
	if (rc) {
		log_rdma_event(ERR, "rdma_resolve_addr() completed %i\n", rc);
		goto out;
	}

	info->ri_rc = -ETIMEDOUT;
	rc = rdma_resolve_route(id, RDMA_RESOLVE_TIMEOUT);
	if (rc) {
		log_rdma_event(ERR, "rdma_resolve_route() failed %i\n", rc);
		goto out;
	}
	wait_for_completion_interruptible_timeout(
		&info->ri_done, msecs_to_jiffies(RDMA_RESOLVE_TIMEOUT));
	rc = info->ri_rc;
	if (rc) {
		log_rdma_event(ERR, "rdma_resolve_route() completed %i\n", rc);
		goto out;
	}

	return id;

out:
	rdma_destroy_id(id);
	return ERR_PTR(rc);
}

/*
 * Test if FRWR (Fast Registration Work Requests) is supported on the device
 * This implementation requries FRWR on RDMA read/write
 * return value: true if it is supported
 */
static bool frwr_is_supported(struct ib_device_attr *attrs)
{
	if (!(attrs->device_cap_flags & IB_DEVICE_MEM_MGT_EXTENSIONS))
		return false;
	if (attrs->max_fast_reg_page_list_len == 0)
		return false;
	return true;
}

static int smbd_ia_open(
		struct smbd_connection *info,
		struct sockaddr *dstaddr, int port)
{
	int rc;

	info->id = smbd_create_id(info, dstaddr, port);
	if (IS_ERR(info->id)) {
		rc = PTR_ERR(info->id);
		goto out1;
	}

	if (!frwr_is_supported(&info->id->device->attrs)) {
		log_rdma_event(ERR,
			"Fast Registration Work Requests "
			"(FRWR) is not supported\n");
		log_rdma_event(ERR,
			"Device capability flags = %llx "
			"max_fast_reg_page_list_len = %u\n",
			info->id->device->attrs.device_cap_flags,
			info->id->device->attrs.max_fast_reg_page_list_len);
		rc = -EPROTONOSUPPORT;
		goto out2;
	}
	info->max_frmr_depth = min_t(int,
		smbd_max_frmr_depth,
		info->id->device->attrs.max_fast_reg_page_list_len);
	info->mr_type = IB_MR_TYPE_MEM_REG;
	if (info->id->device->attrs.device_cap_flags & IB_DEVICE_SG_GAPS_REG)
		info->mr_type = IB_MR_TYPE_SG_GAPS;

	info->pd = ib_alloc_pd(info->id->device, 0);
	if (IS_ERR(info->pd)) {
		rc = PTR_ERR(info->pd);
		log_rdma_event(ERR, "ib_alloc_pd() returned %d\n", rc);
		goto out2;
	}

	return 0;

out2:
	rdma_destroy_id(info->id);
	info->id = NULL;

out1:
	return rc;
}

/*
 * Send a negotiation request message to the peer
 * The negotiation procedure is in [MS-SMBD] 3.1.5.2 and 3.1.5.3
 * After negotiation, the transport is connected and ready for
 * carrying upper layer SMB payload
 */
static int smbd_post_send_negotiate_req(struct smbd_connection *info)
{
	struct ib_send_wr send_wr, *send_wr_fail;
	int rc = -ENOMEM;
	struct smbd_request *request;
	struct smbd_negotiate_req *packet;

	request = mempool_alloc(info->request_mempool, GFP_KERNEL);
	if (!request)
		return rc;

	request->info = info;

	packet = smbd_request_payload(request);
	packet->min_version = cpu_to_le16(SMBD_V1);
	packet->max_version = cpu_to_le16(SMBD_V1);
	packet->reserved = 0;
	packet->credits_requested = cpu_to_le16(info->send_credit_target);
	packet->preferred_send_size = cpu_to_le32(info->max_send_size);
	packet->max_receive_size = cpu_to_le32(info->max_receive_size);
	packet->max_fragmented_size =
		cpu_to_le32(info->max_fragmented_recv_size);

	request->num_sge = 1;
	request->sge[0].addr = ib_dma_map_single(
				info->id->device, (void *)packet,
				sizeof(*packet), DMA_TO_DEVICE);
	if (ib_dma_mapping_error(info->id->device, request->sge[0].addr)) {
		rc = -EIO;
		goto dma_mapping_failed;
	}

	request->sge[0].length = sizeof(*packet);
	request->sge[0].lkey = info->pd->local_dma_lkey;

	ib_dma_sync_single_for_device(
		info->id->device, request->sge[0].addr,
		request->sge[0].length, DMA_TO_DEVICE);

	request->cqe.done = send_done;

	send_wr.next = NULL;
	send_wr.wr_cqe = &request->cqe;
	send_wr.sg_list = request->sge;
	send_wr.num_sge = request->num_sge;
	send_wr.opcode = IB_WR_SEND;
	send_wr.send_flags = IB_SEND_SIGNALED;

	log_rdma_send(INFO, "sge addr=%llx length=%x lkey=%x\n",
		request->sge[0].addr,
		request->sge[0].length, request->sge[0].lkey);

	request->has_payload = false;
	atomic_inc(&info->send_pending);
	rc = ib_post_send(info->id->qp, &send_wr, &send_wr_fail);
	if (!rc)
		return 0;

	/* if we reach here, post send failed */
	log_rdma_send(ERR, "ib_post_send failed rc=%d\n", rc);
	atomic_dec(&info->send_pending);
	ib_dma_unmap_single(info->id->device, request->sge[0].addr,
		request->sge[0].length, DMA_TO_DEVICE);

	smbd_disconnect_rdma_connection(info);

dma_mapping_failed:
	mempool_free(request, info->request_mempool);
	return rc;
}

/*
 * Extend the credits to remote peer
 * This implements [MS-SMBD] 3.1.5.9
 * The idea is that we should extend credits to remote peer as quickly as
 * it's allowed, to maintain data flow. We allocate as much receive
 * buffer as possible, and extend the receive credits to remote peer
 * return value: the new credtis being granted.
 */
static int manage_credits_prior_sending(struct smbd_connection *info)
{
	int new_credits;

	spin_lock(&info->lock_new_credits_offered);
	new_credits = info->new_credits_offered;
	info->new_credits_offered = 0;
	spin_unlock(&info->lock_new_credits_offered);

	return new_credits;
}

/*
 * Check if we need to send a KEEP_ALIVE message
 * The idle connection timer triggers a KEEP_ALIVE message when expires
 * SMB_DIRECT_RESPONSE_REQUESTED is set in the message flag to have peer send
 * back a response.
 * return value:
 * 1 if SMB_DIRECT_RESPONSE_REQUESTED needs to be set
 * 0: otherwise
 */
static int manage_keep_alive_before_sending(struct smbd_connection *info)
{
	if (info->keep_alive_requested == KEEP_ALIVE_PENDING) {
		info->keep_alive_requested = KEEP_ALIVE_SENT;
		return 1;
	}
	return 0;
}

/*
 * Build and prepare the SMBD packet header
 * This function waits for avaialbe send credits and build a SMBD packet
 * header. The caller then optional append payload to the packet after
 * the header
 * intput values
 * size: the size of the payload
 * remaining_data_length: remaining data to send if this is part of a
 * fragmented packet
 * output values
 * request_out: the request allocated from this function
 * return values: 0 on success, otherwise actual error code returned
 */
static int smbd_create_header(struct smbd_connection *info,
		int size, int remaining_data_length,
		struct smbd_request **request_out)
{
	struct smbd_request *request;
	struct smbd_data_transfer *packet;
	int header_length;
	int rc;

	/* Wait for send credits. A SMBD packet needs one credit */
	rc = wait_event_interruptible(info->wait_send_queue,
		atomic_read(&info->send_credits) > 0 ||
		info->transport_status != SMBD_CONNECTED);
	if (rc)
		return rc;

	if (info->transport_status != SMBD_CONNECTED) {
		log_outgoing(ERR, "disconnected not sending\n");
		return -ENOENT;
	}
	atomic_dec(&info->send_credits);

	request = mempool_alloc(info->request_mempool, GFP_KERNEL);
	if (!request) {
		rc = -ENOMEM;
		goto err;
	}

	request->info = info;

	/* Fill in the packet header */
	packet = smbd_request_payload(request);
	packet->credits_requested = cpu_to_le16(info->send_credit_target);
	packet->credits_granted =
		cpu_to_le16(manage_credits_prior_sending(info));
	info->send_immediate = false;

	packet->flags = 0;
	if (manage_keep_alive_before_sending(info))
		packet->flags |= cpu_to_le16(SMB_DIRECT_RESPONSE_REQUESTED);

	packet->reserved = 0;
	if (!size)
		packet->data_offset = 0;
	else
		packet->data_offset = cpu_to_le32(24);
	packet->data_length = cpu_to_le32(size);
	packet->remaining_data_length = cpu_to_le32(remaining_data_length);
	packet->padding = 0;

	log_outgoing(INFO, "credits_requested=%d credits_granted=%d "
		"data_offset=%d data_length=%d remaining_data_length=%d\n",
		le16_to_cpu(packet->credits_requested),
		le16_to_cpu(packet->credits_granted),
		le32_to_cpu(packet->data_offset),
		le32_to_cpu(packet->data_length),
		le32_to_cpu(packet->remaining_data_length));

	/* Map the packet to DMA */
	header_length = sizeof(struct smbd_data_transfer);
	/* If this is a packet without payload, don't send padding */
	if (!size)
		header_length = offsetof(struct smbd_data_transfer, padding);

	request->num_sge = 1;
	request->sge[0].addr = ib_dma_map_single(info->id->device,
						 (void *)packet,
						 header_length,
						 DMA_BIDIRECTIONAL);
	if (ib_dma_mapping_error(info->id->device, request->sge[0].addr)) {
		mempool_free(request, info->request_mempool);
		rc = -EIO;
		goto err;
	}

	request->sge[0].length = header_length;
	request->sge[0].lkey = info->pd->local_dma_lkey;

	*request_out = request;
	return 0;

err:
	atomic_inc(&info->send_credits);
	return rc;
}

static void smbd_destroy_header(struct smbd_connection *info,
		struct smbd_request *request)
{

	ib_dma_unmap_single(info->id->device,
			    request->sge[0].addr,
			    request->sge[0].length,
			    DMA_TO_DEVICE);
	mempool_free(request, info->request_mempool);
	atomic_inc(&info->send_credits);
}

/* Post the send request */
static int smbd_post_send(struct smbd_connection *info,
		struct smbd_request *request, bool has_payload)
{
	struct ib_send_wr send_wr, *send_wr_fail;
	int rc, i;

	for (i = 0; i < request->num_sge; i++) {
		log_rdma_send(INFO,
			"rdma_request sge[%d] addr=%llu length=%u\n",
			i, request->sge[i].addr, request->sge[i].length);
		ib_dma_sync_single_for_device(
			info->id->device,
			request->sge[i].addr,
			request->sge[i].length,
			DMA_TO_DEVICE);
	}

	request->cqe.done = send_done;

	send_wr.next = NULL;
	send_wr.wr_cqe = &request->cqe;
	send_wr.sg_list = request->sge;
	send_wr.num_sge = request->num_sge;
	send_wr.opcode = IB_WR_SEND;
	send_wr.send_flags = IB_SEND_SIGNALED;

	if (has_payload) {
		request->has_payload = true;
		atomic_inc(&info->send_payload_pending);
	} else {
		request->has_payload = false;
		atomic_inc(&info->send_pending);
	}

	rc = ib_post_send(info->id->qp, &send_wr, &send_wr_fail);
	if (rc) {
		log_rdma_send(ERR, "ib_post_send failed rc=%d\n", rc);
		if (has_payload) {
			if (atomic_dec_and_test(&info->send_payload_pending))
				wake_up(&info->wait_send_payload_pending);
		} else {
			if (atomic_dec_and_test(&info->send_pending))
				wake_up(&info->wait_send_pending);
		}
		smbd_disconnect_rdma_connection(info);
	} else
		/* Reset timer for idle connection after packet is sent */
		mod_delayed_work(info->workqueue, &info->idle_timer_work,
			info->keep_alive_interval*HZ);

	return rc;
}

static int smbd_post_send_sgl(struct smbd_connection *info,
	struct scatterlist *sgl, int data_length, int remaining_data_length)
{
	int num_sgs;
	int i, rc;
	struct smbd_request *request;
	struct scatterlist *sg;

	rc = smbd_create_header(
		info, data_length, remaining_data_length, &request);
	if (rc)
		return rc;

	num_sgs = sgl ? sg_nents(sgl) : 0;
	for_each_sg(sgl, sg, num_sgs, i) {
		request->sge[i+1].addr =
			ib_dma_map_page(info->id->device, sg_page(sg),
			       sg->offset, sg->length, DMA_BIDIRECTIONAL);
		if (ib_dma_mapping_error(
				info->id->device, request->sge[i+1].addr)) {
			rc = -EIO;
			request->sge[i+1].addr = 0;
			goto dma_mapping_failure;
		}
		request->sge[i+1].length = sg->length;
		request->sge[i+1].lkey = info->pd->local_dma_lkey;
		request->num_sge++;
	}

	rc = smbd_post_send(info, request, data_length);
	if (!rc)
		return 0;

dma_mapping_failure:
	for (i = 1; i < request->num_sge; i++)
		if (request->sge[i].addr)
			ib_dma_unmap_single(info->id->device,
					    request->sge[i].addr,
					    request->sge[i].length,
					    DMA_TO_DEVICE);
	smbd_destroy_header(info, request);
	return rc;
}

/*
 * Send a page
 * page: the page to send
 * offset: offset in the page to send
 * size: length in the page to send
 * remaining_data_length: remaining data to send in this payload
 */
static int smbd_post_send_page(struct smbd_connection *info, struct page *page,
		unsigned long offset, size_t size, int remaining_data_length)
{
	struct scatterlist sgl;

	sg_init_table(&sgl, 1);
	sg_set_page(&sgl, page, size, offset);

	return smbd_post_send_sgl(info, &sgl, size, remaining_data_length);
}

/*
 * Send an empty message
 * Empty message is used to extend credits to peer to for keep live
 * while there is no upper layer payload to send at the time
 */
static int smbd_post_send_empty(struct smbd_connection *info)
{
	info->count_send_empty++;
	return smbd_post_send_sgl(info, NULL, 0, 0);
}

/*
 * Send a data buffer
 * iov: the iov array describing the data buffers
 * n_vec: number of iov array
 * remaining_data_length: remaining data to send following this packet
 * in segmented SMBD packet
 */
static int smbd_post_send_data(
	struct smbd_connection *info, struct kvec *iov, int n_vec,
	int remaining_data_length)
{
	int i;
	u32 data_length = 0;
	struct scatterlist sgl[SMBDIRECT_MAX_SGE];

	if (n_vec > SMBDIRECT_MAX_SGE) {
		cifs_dbg(VFS, "Can't fit data to SGL, n_vec=%d\n", n_vec);
		return -ENOMEM;
	}

	sg_init_table(sgl, n_vec);
	for (i = 0; i < n_vec; i++) {
		data_length += iov[i].iov_len;
		sg_set_buf(&sgl[i], iov[i].iov_base, iov[i].iov_len);
	}

	return smbd_post_send_sgl(info, sgl, data_length, remaining_data_length);
}

/*
 * Post a receive request to the transport
 * The remote peer can only send data when a receive request is posted
 * The interaction is controlled by send/receive credit system
 */
static int smbd_post_recv(
		struct smbd_connection *info, struct smbd_response *response)
{
	struct ib_recv_wr recv_wr, *recv_wr_fail = NULL;
	int rc = -EIO;

	response->sge.addr = ib_dma_map_single(
				info->id->device, response->packet,
				info->max_receive_size, DMA_FROM_DEVICE);
	if (ib_dma_mapping_error(info->id->device, response->sge.addr))
		return rc;

	response->sge.length = info->max_receive_size;
	response->sge.lkey = info->pd->local_dma_lkey;

	response->cqe.done = recv_done;

	recv_wr.wr_cqe = &response->cqe;
	recv_wr.next = NULL;
	recv_wr.sg_list = &response->sge;
	recv_wr.num_sge = 1;

	rc = ib_post_recv(info->id->qp, &recv_wr, &recv_wr_fail);
	if (rc) {
		ib_dma_unmap_single(info->id->device, response->sge.addr,
				    response->sge.length, DMA_FROM_DEVICE);
		smbd_disconnect_rdma_connection(info);
		log_rdma_recv(ERR, "ib_post_recv failed rc=%d\n", rc);
	}

	return rc;
}

/* Perform SMBD negotiate according to [MS-SMBD] 3.1.5.2 */
static int smbd_negotiate(struct smbd_connection *info)
{
	int rc;
	struct smbd_response *response = get_receive_buffer(info);

	response->type = SMBD_NEGOTIATE_RESP;
	rc = smbd_post_recv(info, response);
	log_rdma_event(INFO,
		"smbd_post_recv rc=%d iov.addr=%llx iov.length=%x "
		"iov.lkey=%x\n",
		rc, response->sge.addr,
		response->sge.length, response->sge.lkey);
	if (rc)
		return rc;

	init_completion(&info->negotiate_completion);
	info->negotiate_done = false;
	rc = smbd_post_send_negotiate_req(info);
	if (rc)
		return rc;

	rc = wait_for_completion_interruptible_timeout(
		&info->negotiate_completion, SMBD_NEGOTIATE_TIMEOUT * HZ);
	log_rdma_event(INFO, "wait_for_completion_timeout rc=%d\n", rc);

	if (info->negotiate_done)
		return 0;

	if (rc == 0)
		rc = -ETIMEDOUT;
	else if (rc == -ERESTARTSYS)
		rc = -EINTR;
	else
		rc = -ENOTCONN;

	return rc;
}

static void put_empty_packet(
		struct smbd_connection *info, struct smbd_response *response)
{
	spin_lock(&info->empty_packet_queue_lock);
	list_add_tail(&response->list, &info->empty_packet_queue);
	info->count_empty_packet_queue++;
	spin_unlock(&info->empty_packet_queue_lock);

	queue_work(info->workqueue, &info->post_send_credits_work);
}

/*
 * Implement Connection.FragmentReassemblyBuffer defined in [MS-SMBD] 3.1.1.1
 * This is a queue for reassembling upper layer payload and present to upper
 * layer. All the inncoming payload go to the reassembly queue, regardless of
 * if reassembly is required. The uuper layer code reads from the queue for all
 * incoming payloads.
 * Put a received packet to the reassembly queue
 * response: the packet received
 * data_length: the size of payload in this packet
 */
static void enqueue_reassembly(
	struct smbd_connection *info,
	struct smbd_response *response,
	int data_length)
{
	spin_lock(&info->reassembly_queue_lock);
	list_add_tail(&response->list, &info->reassembly_queue);
	info->reassembly_queue_length++;
	/*
	 * Make sure reassembly_data_length is updated after list and
	 * reassembly_queue_length are updated. On the dequeue side
	 * reassembly_data_length is checked without a lock to determine
	 * if reassembly_queue_length and list is up to date
	 */
	virt_wmb();
	info->reassembly_data_length += data_length;
	spin_unlock(&info->reassembly_queue_lock);
	info->count_reassembly_queue++;
	info->count_enqueue_reassembly_queue++;
}

/*
 * Get the first entry at the front of reassembly queue
 * Caller is responsible for locking
 * return value: the first entry if any, NULL if queue is empty
 */
static struct smbd_response *_get_first_reassembly(struct smbd_connection *info)
{
	struct smbd_response *ret = NULL;

	if (!list_empty(&info->reassembly_queue)) {
		ret = list_first_entry(
			&info->reassembly_queue,
			struct smbd_response, list);
	}
	return ret;
}

static struct smbd_response *get_empty_queue_buffer(
		struct smbd_connection *info)
{
	struct smbd_response *ret = NULL;
	unsigned long flags;

	spin_lock_irqsave(&info->empty_packet_queue_lock, flags);
	if (!list_empty(&info->empty_packet_queue)) {
		ret = list_first_entry(
			&info->empty_packet_queue,
			struct smbd_response, list);
		list_del(&ret->list);
		info->count_empty_packet_queue--;
	}
	spin_unlock_irqrestore(&info->empty_packet_queue_lock, flags);

	return ret;
}

/*
 * Get a receive buffer
 * For each remote send, we need to post a receive. The receive buffers are
 * pre-allocated in advance.
 * return value: the receive buffer, NULL if none is available
 */
static struct smbd_response *get_receive_buffer(struct smbd_connection *info)
{
	struct smbd_response *ret = NULL;
	unsigned long flags;

	spin_lock_irqsave(&info->receive_queue_lock, flags);
	if (!list_empty(&info->receive_queue)) {
		ret = list_first_entry(
			&info->receive_queue,
			struct smbd_response, list);
		list_del(&ret->list);
		info->count_receive_queue--;
		info->count_get_receive_buffer++;
	}
	spin_unlock_irqrestore(&info->receive_queue_lock, flags);

	return ret;
}

/*
 * Return a receive buffer
 * Upon returning of a receive buffer, we can post new receive and extend
 * more receive credits to remote peer. This is done immediately after a
 * receive buffer is returned.
 */
static void put_receive_buffer(
	struct smbd_connection *info, struct smbd_response *response)
{
	unsigned long flags;

	ib_dma_unmap_single(info->id->device, response->sge.addr,
		response->sge.length, DMA_FROM_DEVICE);

	spin_lock_irqsave(&info->receive_queue_lock, flags);
	list_add_tail(&response->list, &info->receive_queue);
	info->count_receive_queue++;
	info->count_put_receive_buffer++;
	spin_unlock_irqrestore(&info->receive_queue_lock, flags);

	queue_work(info->workqueue, &info->post_send_credits_work);
}

/* Preallocate all receive buffer on transport establishment */
static int allocate_receive_buffers(struct smbd_connection *info, int num_buf)
{
	int i;
	struct smbd_response *response;

	INIT_LIST_HEAD(&info->reassembly_queue);
	spin_lock_init(&info->reassembly_queue_lock);
	info->reassembly_data_length = 0;
	info->reassembly_queue_length = 0;

	INIT_LIST_HEAD(&info->receive_queue);
	spin_lock_init(&info->receive_queue_lock);
	info->count_receive_queue = 0;

	INIT_LIST_HEAD(&info->empty_packet_queue);
	spin_lock_init(&info->empty_packet_queue_lock);
	info->count_empty_packet_queue = 0;

	init_waitqueue_head(&info->wait_receive_queues);

	for (i = 0; i < num_buf; i++) {
		response = mempool_alloc(info->response_mempool, GFP_KERNEL);
		if (!response)
			goto allocate_failed;

		response->info = info;
		list_add_tail(&response->list, &info->receive_queue);
		info->count_receive_queue++;
	}

	return 0;

allocate_failed:
	while (!list_empty(&info->receive_queue)) {
		response = list_first_entry(
				&info->receive_queue,
				struct smbd_response, list);
		list_del(&response->list);
		info->count_receive_queue--;

		mempool_free(response, info->response_mempool);
	}
	return -ENOMEM;
}

static void destroy_receive_buffers(struct smbd_connection *info)
{
	struct smbd_response *response;

	while ((response = get_receive_buffer(info)))
		mempool_free(response, info->response_mempool);

	while ((response = get_empty_queue_buffer(info)))
		mempool_free(response, info->response_mempool);
}

/*
 * Check and send an immediate or keep alive packet
 * The condition to send those packets are defined in [MS-SMBD] 3.1.1.1
 * Connection.KeepaliveRequested and Connection.SendImmediate
 * The idea is to extend credits to server as soon as it becomes available
 */
static void send_immediate_work(struct work_struct *work)
{
	struct smbd_connection *info = container_of(
					work, struct smbd_connection,
					send_immediate_work.work);

	if (info->keep_alive_requested == KEEP_ALIVE_PENDING ||
	    info->send_immediate) {
		log_keep_alive(INFO, "send an empty message\n");
		smbd_post_send_empty(info);
	}
}

/* Implement idle connection timer [MS-SMBD] 3.1.6.2 */
static void idle_connection_timer(struct work_struct *work)
{
	struct smbd_connection *info = container_of(
					work, struct smbd_connection,
					idle_timer_work.work);

	if (info->keep_alive_requested != KEEP_ALIVE_NONE) {
		log_keep_alive(ERR,
			"error status info->keep_alive_requested=%d\n",
			info->keep_alive_requested);
		smbd_disconnect_rdma_connection(info);
		return;
	}

	log_keep_alive(INFO, "about to send an empty idle message\n");
	smbd_post_send_empty(info);

	/* Setup the next idle timeout work */
	queue_delayed_work(info->workqueue, &info->idle_timer_work,
			info->keep_alive_interval*HZ);
}

/* Destroy this SMBD connection, called from upper layer */
void smbd_destroy(struct smbd_connection *info)
{
	log_rdma_event(INFO, "destroying rdma session\n");

	/* Kick off the disconnection process */
	smbd_disconnect_rdma_connection(info);

	log_rdma_event(INFO, "wait for transport being destroyed\n");
	wait_event(info->wait_destroy,
		info->transport_status == SMBD_DESTROYED);

	destroy_workqueue(info->workqueue);
	kfree(info);
}

/*
 * Reconnect this SMBD connection, called from upper layer
 * return value: 0 on success, or actual error code
 */
int smbd_reconnect(struct TCP_Server_Info *server)
{
	log_rdma_event(INFO, "reconnecting rdma session\n");

	if (!server->smbd_conn) {
		log_rdma_event(INFO, "rdma session already destroyed\n");
		goto create_conn;
	}

	/*
	 * This is possible if transport is disconnected and we haven't received
	 * notification from RDMA, but upper layer has detected timeout
	 */
	if (server->smbd_conn->transport_status == SMBD_CONNECTED) {
		log_rdma_event(INFO, "disconnecting transport\n");
		smbd_disconnect_rdma_connection(server->smbd_conn);
	}

	/* wait until the transport is destroyed */
	if (!wait_event_timeout(server->smbd_conn->wait_destroy,
		server->smbd_conn->transport_status == SMBD_DESTROYED, 5*HZ))
		return -EAGAIN;

	destroy_workqueue(server->smbd_conn->workqueue);
	kfree(server->smbd_conn);

create_conn:
	log_rdma_event(INFO, "creating rdma session\n");
	server->smbd_conn = smbd_get_connection(
		server, (struct sockaddr *) &server->dstaddr);
	log_rdma_event(INFO, "created rdma session info=%p\n",
		server->smbd_conn);

	return server->smbd_conn ? 0 : -ENOENT;
}

static void destroy_caches_and_workqueue(struct smbd_connection *info)
{
	destroy_receive_buffers(info);
	destroy_workqueue(info->workqueue);
	mempool_destroy(info->response_mempool);
	kmem_cache_destroy(info->response_cache);
	mempool_destroy(info->request_mempool);
	kmem_cache_destroy(info->request_cache);
}

#define MAX_NAME_LEN	80
static int allocate_caches_and_workqueue(struct smbd_connection *info)
{
	char name[MAX_NAME_LEN];
	int rc;

	snprintf(name, MAX_NAME_LEN, "smbd_request_%p", info);
	info->request_cache =
		kmem_cache_create(
			name,
			sizeof(struct smbd_request) +
				sizeof(struct smbd_data_transfer),
			0, SLAB_HWCACHE_ALIGN, NULL);
	if (!info->request_cache)
		return -ENOMEM;

	info->request_mempool =
		mempool_create(info->send_credit_target, mempool_alloc_slab,
			mempool_free_slab, info->request_cache);
	if (!info->request_mempool)
		goto out1;

	snprintf(name, MAX_NAME_LEN, "smbd_response_%p", info);
	info->response_cache =
		kmem_cache_create(
			name,
			sizeof(struct smbd_response) +
				info->max_receive_size,
			0, SLAB_HWCACHE_ALIGN, NULL);
	if (!info->response_cache)
		goto out2;

	info->response_mempool =
		mempool_create(info->receive_credit_max, mempool_alloc_slab,
		       mempool_free_slab, info->response_cache);
	if (!info->response_mempool)
		goto out3;

	snprintf(name, MAX_NAME_LEN, "smbd_%p", info);
	info->workqueue = create_workqueue(name);
	if (!info->workqueue)
		goto out4;

	rc = allocate_receive_buffers(info, info->receive_credit_max);
	if (rc) {
		log_rdma_event(ERR, "failed to allocate receive buffers\n");
		goto out5;
	}

	return 0;

out5:
	destroy_workqueue(info->workqueue);
out4:
	mempool_destroy(info->response_mempool);
out3:
	kmem_cache_destroy(info->response_cache);
out2:
	mempool_destroy(info->request_mempool);
out1:
	kmem_cache_destroy(info->request_cache);
	return -ENOMEM;
}

/* Create a SMBD connection, called by upper layer */
static struct smbd_connection *_smbd_get_connection(
	struct TCP_Server_Info *server, struct sockaddr *dstaddr, int port)
{
	int rc;
	struct smbd_connection *info;
	struct rdma_conn_param conn_param;
	struct ib_qp_init_attr qp_attr;
	struct sockaddr_in *addr_in = (struct sockaddr_in *) dstaddr;
	struct ib_port_immutable port_immutable;
	u32 ird_ord_hdr[2];

	info = kzalloc(sizeof(struct smbd_connection), GFP_KERNEL);
	if (!info)
		return NULL;

	info->transport_status = SMBD_CONNECTING;
	rc = smbd_ia_open(info, dstaddr, port);
	if (rc) {
		log_rdma_event(INFO, "smbd_ia_open rc=%d\n", rc);
		goto create_id_failed;
	}

	if (smbd_send_credit_target > info->id->device->attrs.max_cqe ||
	    smbd_send_credit_target > info->id->device->attrs.max_qp_wr) {
		log_rdma_event(ERR,
			"consider lowering send_credit_target = %d. "
			"Possible CQE overrun, device "
			"reporting max_cpe %d max_qp_wr %d\n",
			smbd_send_credit_target,
			info->id->device->attrs.max_cqe,
			info->id->device->attrs.max_qp_wr);
		goto config_failed;
	}

	if (smbd_receive_credit_max > info->id->device->attrs.max_cqe ||
	    smbd_receive_credit_max > info->id->device->attrs.max_qp_wr) {
		log_rdma_event(ERR,
			"consider lowering receive_credit_max = %d. "
			"Possible CQE overrun, device "
			"reporting max_cpe %d max_qp_wr %d\n",
			smbd_receive_credit_max,
			info->id->device->attrs.max_cqe,
			info->id->device->attrs.max_qp_wr);
		goto config_failed;
	}

	info->receive_credit_max = smbd_receive_credit_max;
	info->send_credit_target = smbd_send_credit_target;
	info->max_send_size = smbd_max_send_size;
	info->max_fragmented_recv_size = smbd_max_fragmented_recv_size;
	info->max_receive_size = smbd_max_receive_size;
	info->keep_alive_interval = smbd_keep_alive_interval;

	if (info->id->device->attrs.max_sge < SMBDIRECT_MAX_SGE) {
		log_rdma_event(ERR, "warning: device max_sge = %d too small\n",
			info->id->device->attrs.max_sge);
		log_rdma_event(ERR, "Queue Pair creation may fail\n");
	}

	info->send_cq = NULL;
	info->recv_cq = NULL;
	info->send_cq = ib_alloc_cq(info->id->device, info,
			info->send_credit_target, 0, IB_POLL_SOFTIRQ);
	if (IS_ERR(info->send_cq)) {
		info->send_cq = NULL;
		goto alloc_cq_failed;
	}

	info->recv_cq = ib_alloc_cq(info->id->device, info,
			info->receive_credit_max, 0, IB_POLL_SOFTIRQ);
	if (IS_ERR(info->recv_cq)) {
		info->recv_cq = NULL;
		goto alloc_cq_failed;
	}

	memset(&qp_attr, 0, sizeof(qp_attr));
	qp_attr.event_handler = smbd_qp_async_error_upcall;
	qp_attr.qp_context = info;
	qp_attr.cap.max_send_wr = info->send_credit_target;
	qp_attr.cap.max_recv_wr = info->receive_credit_max;
	qp_attr.cap.max_send_sge = SMBDIRECT_MAX_SGE;
	qp_attr.cap.max_recv_sge = SMBDIRECT_MAX_SGE;
	qp_attr.cap.max_inline_data = 0;
	qp_attr.sq_sig_type = IB_SIGNAL_REQ_WR;
	qp_attr.qp_type = IB_QPT_RC;
	qp_attr.send_cq = info->send_cq;
	qp_attr.recv_cq = info->recv_cq;
	qp_attr.port_num = ~0;

	rc = rdma_create_qp(info->id, info->pd, &qp_attr);
	if (rc) {
		log_rdma_event(ERR, "rdma_create_qp failed %i\n", rc);
		goto create_qp_failed;
	}

	memset(&conn_param, 0, sizeof(conn_param));
	conn_param.initiator_depth = 0;

	conn_param.responder_resources =
		info->id->device->attrs.max_qp_rd_atom
			< SMBD_CM_RESPONDER_RESOURCES ?
		info->id->device->attrs.max_qp_rd_atom :
		SMBD_CM_RESPONDER_RESOURCES;
	info->responder_resources = conn_param.responder_resources;
	log_rdma_mr(INFO, "responder_resources=%d\n",
		info->responder_resources);

	/* Need to send IRD/ORD in private data for iWARP */
	info->id->device->get_port_immutable(
		info->id->device, info->id->port_num, &port_immutable);
	if (port_immutable.core_cap_flags & RDMA_CORE_PORT_IWARP) {
		ird_ord_hdr[0] = info->responder_resources;
		ird_ord_hdr[1] = 1;
		conn_param.private_data = ird_ord_hdr;
		conn_param.private_data_len = sizeof(ird_ord_hdr);
	} else {
		conn_param.private_data = NULL;
		conn_param.private_data_len = 0;
	}

	conn_param.retry_count = SMBD_CM_RETRY;
	conn_param.rnr_retry_count = SMBD_CM_RNR_RETRY;
	conn_param.flow_control = 0;
	init_waitqueue_head(&info->wait_destroy);

	log_rdma_event(INFO, "connecting to IP %pI4 port %d\n",
		&addr_in->sin_addr, port);

	init_waitqueue_head(&info->conn_wait);
	rc = rdma_connect(info->id, &conn_param);
	if (rc) {
		log_rdma_event(ERR, "rdma_connect() failed with %i\n", rc);
		goto rdma_connect_failed;
	}

	wait_event_interruptible(
		info->conn_wait, info->transport_status != SMBD_CONNECTING);

	if (info->transport_status != SMBD_CONNECTED) {
		log_rdma_event(ERR, "rdma_connect failed port=%d\n", port);
		goto rdma_connect_failed;
	}

	log_rdma_event(INFO, "rdma_connect connected\n");

	rc = allocate_caches_and_workqueue(info);
	if (rc) {
		log_rdma_event(ERR, "cache allocation failed\n");
		goto allocate_cache_failed;
	}

	init_waitqueue_head(&info->wait_send_queue);
	init_waitqueue_head(&info->wait_reassembly_queue);

	INIT_DELAYED_WORK(&info->idle_timer_work, idle_connection_timer);
	INIT_DELAYED_WORK(&info->send_immediate_work, send_immediate_work);
	queue_delayed_work(info->workqueue, &info->idle_timer_work,
		info->keep_alive_interval*HZ);

	init_waitqueue_head(&info->wait_smbd_send_pending);
	info->smbd_send_pending = 0;

	init_waitqueue_head(&info->wait_smbd_recv_pending);
	info->smbd_recv_pending = 0;

	init_waitqueue_head(&info->wait_send_pending);
	atomic_set(&info->send_pending, 0);

	init_waitqueue_head(&info->wait_send_payload_pending);
	atomic_set(&info->send_payload_pending, 0);

	INIT_WORK(&info->disconnect_work, smbd_disconnect_rdma_work);
	INIT_WORK(&info->destroy_work, smbd_destroy_rdma_work);
	INIT_WORK(&info->recv_done_work, smbd_recv_done_work);
	INIT_WORK(&info->post_send_credits_work, smbd_post_send_credits);
	info->new_credits_offered = 0;
	spin_lock_init(&info->lock_new_credits_offered);

	rc = smbd_negotiate(info);
	if (rc) {
		log_rdma_event(ERR, "smbd_negotiate rc=%d\n", rc);
		goto negotiation_failed;
	}

	rc = allocate_mr_list(info);
	if (rc) {
		log_rdma_mr(ERR, "memory registration allocation failed\n");
		goto allocate_mr_failed;
	}

	return info;

allocate_mr_failed:
	/* At this point, need to a full transport shutdown */
	smbd_destroy(info);
	return NULL;

negotiation_failed:
	cancel_delayed_work_sync(&info->idle_timer_work);
	destroy_caches_and_workqueue(info);
	info->transport_status = SMBD_NEGOTIATE_FAILED;
	init_waitqueue_head(&info->conn_wait);
	rdma_disconnect(info->id);
	wait_event(info->conn_wait,
		info->transport_status == SMBD_DISCONNECTED);

allocate_cache_failed:
rdma_connect_failed:
	rdma_destroy_qp(info->id);

create_qp_failed:
alloc_cq_failed:
	if (info->send_cq)
		ib_free_cq(info->send_cq);
	if (info->recv_cq)
		ib_free_cq(info->recv_cq);

config_failed:
	ib_dealloc_pd(info->pd);
	rdma_destroy_id(info->id);

create_id_failed:
	kfree(info);
	return NULL;
}

struct smbd_connection *smbd_get_connection(
	struct TCP_Server_Info *server, struct sockaddr *dstaddr)
{
	struct smbd_connection *ret;
	int port = SMBD_PORT;

try_again:
	ret = _smbd_get_connection(server, dstaddr, port);

	/* Try SMB_PORT if SMBD_PORT doesn't work */
	if (!ret && port == SMBD_PORT) {
		port = SMB_PORT;
		goto try_again;
	}
	return ret;
}

/*
 * Receive data from receive reassembly queue
 * All the incoming data packets are placed in reassembly queue
 * buf: the buffer to read data into
 * size: the length of data to read
 * return value: actual data read
 * Note: this implementation copies the data from reassebmly queue to receive
 * buffers used by upper layer. This is not the optimal code path. A better way
 * to do it is to not have upper layer allocate its receive buffers but rather
 * borrow the buffer from reassembly queue, and return it after data is
 * consumed. But this will require more changes to upper layer code, and also
 * need to consider packet boundaries while they still being reassembled.
 */
static int smbd_recv_buf(struct smbd_connection *info, char *buf,
		unsigned int size)
{
	struct smbd_response *response;
	struct smbd_data_transfer *data_transfer;
	int to_copy, to_read, data_read, offset;
	u32 data_length, remaining_data_length, data_offset;
	int rc;

again:
	if (info->transport_status != SMBD_CONNECTED) {
		log_read(ERR, "disconnected\n");
		return -ENODEV;
	}

	/*
	 * No need to hold the reassembly queue lock all the time as we are
	 * the only one reading from the front of the queue. The transport
	 * may add more entries to the back of the queue at the same time
	 */
	log_read(INFO, "size=%d info->reassembly_data_length=%d\n", size,
		info->reassembly_data_length);
	if (info->reassembly_data_length >= size) {
		int queue_length;
		int queue_removed = 0;

		/*
		 * Need to make sure reassembly_data_length is read before
		 * reading reassembly_queue_length and calling
		 * _get_first_reassembly. This call is lock free
		 * as we never read at the end of the queue which are being
		 * updated in SOFTIRQ as more data is received
		 */
		virt_rmb();
		queue_length = info->reassembly_queue_length;
		data_read = 0;
		to_read = size;
		offset = info->first_entry_offset;
		while (data_read < size) {
			response = _get_first_reassembly(info);
			data_transfer = smbd_response_payload(response);
			data_length = le32_to_cpu(data_transfer->data_length);
			remaining_data_length =
				le32_to_cpu(
					data_transfer->remaining_data_length);
			data_offset = le32_to_cpu(data_transfer->data_offset);

			/*
			 * The upper layer expects RFC1002 length at the
			 * beginning of the payload. Return it to indicate
			 * the total length of the packet. This minimize the
			 * change to upper layer packet processing logic. This
			 * will be eventually remove when an intermediate
			 * transport layer is added
			 */
			if (response->first_segment && size == 4) {
				unsigned int rfc1002_len =
					data_length + remaining_data_length;
				*((__be32 *)buf) = cpu_to_be32(rfc1002_len);
				data_read = 4;
				response->first_segment = false;
				log_read(INFO, "returning rfc1002 length %d\n",
					rfc1002_len);
				goto read_rfc1002_done;
			}

			to_copy = min_t(int, data_length - offset, to_read);
			memcpy(
				buf + data_read,
				(char *)data_transfer + data_offset + offset,
				to_copy);

			/* move on to the next buffer? */
			if (to_copy == data_length - offset) {
				queue_length--;
				/*
				 * No need to lock if we are not at the
				 * end of the queue
				 */
				if (queue_length)
					list_del(&response->list);
				else {
					spin_lock_irq(
						&info->reassembly_queue_lock);
					list_del(&response->list);
					spin_unlock_irq(
						&info->reassembly_queue_lock);
				}
				queue_removed++;
				info->count_reassembly_queue--;
				info->count_dequeue_reassembly_queue++;
				put_receive_buffer(info, response);
				offset = 0;
				log_read(INFO, "put_receive_buffer offset=0\n");
			} else
				offset += to_copy;

			to_read -= to_copy;
			data_read += to_copy;

			log_read(INFO, "_get_first_reassembly memcpy %d bytes "
				"data_transfer_length-offset=%d after that "
				"to_read=%d data_read=%d offset=%d\n",
				to_copy, data_length - offset,
				to_read, data_read, offset);
		}

		spin_lock_irq(&info->reassembly_queue_lock);
		info->reassembly_data_length -= data_read;
		info->reassembly_queue_length -= queue_removed;
		spin_unlock_irq(&info->reassembly_queue_lock);

		info->first_entry_offset = offset;
		log_read(INFO, "returning to thread data_read=%d "
			"reassembly_data_length=%d first_entry_offset=%d\n",
			data_read, info->reassembly_data_length,
			info->first_entry_offset);
read_rfc1002_done:
		return data_read;
	}

	log_read(INFO, "wait_event on more data\n");
	rc = wait_event_interruptible(
		info->wait_reassembly_queue,
		info->reassembly_data_length >= size ||
			info->transport_status != SMBD_CONNECTED);
	/* Don't return any data if interrupted */
	if (rc)
		return -ENODEV;

	goto again;
}

/*
 * Receive a page from receive reassembly queue
 * page: the page to read data into
 * to_read: the length of data to read
 * return value: actual data read
 */
static int smbd_recv_page(struct smbd_connection *info,
		struct page *page, unsigned int page_offset,
		unsigned int to_read)
{
	int ret;
	char *to_address;
	void *page_address;

	/* make sure we have the page ready for read */
	ret = wait_event_interruptible(
		info->wait_reassembly_queue,
		info->reassembly_data_length >= to_read ||
			info->transport_status != SMBD_CONNECTED);
	if (ret)
		return ret;

	/* now we can read from reassembly queue and not sleep */
	page_address = kmap_atomic(page);
	to_address = (char *) page_address + page_offset;

	log_read(INFO, "reading from page=%p address=%p to_read=%d\n",
		page, to_address, to_read);

	ret = smbd_recv_buf(info, to_address, to_read);
	kunmap_atomic(page_address);

	return ret;
}

/*
 * Receive data from transport
 * msg: a msghdr point to the buffer, can be ITER_KVEC or ITER_BVEC
 * return: total bytes read, or 0. SMB Direct will not do partial read.
 */
int smbd_recv(struct smbd_connection *info, struct msghdr *msg)
{
	char *buf;
	struct page *page;
	unsigned int to_read, page_offset;
	int rc;

	info->smbd_recv_pending++;

	switch (msg->msg_iter.type) {
	case READ | ITER_KVEC:
		buf = msg->msg_iter.kvec->iov_base;
		to_read = msg->msg_iter.kvec->iov_len;
		rc = smbd_recv_buf(info, buf, to_read);
		break;

	case READ | ITER_BVEC:
		page = msg->msg_iter.bvec->bv_page;
		page_offset = msg->msg_iter.bvec->bv_offset;
		to_read = msg->msg_iter.bvec->bv_len;
		rc = smbd_recv_page(info, page, page_offset, to_read);
		break;

	default:
		/* It's a bug in upper layer to get there */
		cifs_dbg(VFS, "CIFS: invalid msg type %d\n",
			msg->msg_iter.type);
		rc = -EINVAL;
	}

	info->smbd_recv_pending--;
	wake_up(&info->wait_smbd_recv_pending);

	/* SMBDirect will read it all or nothing */
	if (rc > 0)
		msg->msg_iter.count = 0;
	return rc;
}

/*
 * Send data to transport
 * Each rqst is transported as a SMBDirect payload
 * rqst: the data to write
 * return value: 0 if successfully write, otherwise error code
 */
int smbd_send(struct smbd_connection *info, struct smb_rqst *rqst)
{
	struct kvec vec;
	int nvecs;
	int size;
<<<<<<< HEAD
	unsigned int buflen = 0, remaining_data_length;
=======
	unsigned int buflen, remaining_data_length;
>>>>>>> e5eb92e4
	int start, i, j;
	int max_iov_size =
		info->max_send_size - sizeof(struct smbd_data_transfer);
	struct kvec *iov;
	int rc;

	info->smbd_send_pending++;
	if (info->transport_status != SMBD_CONNECTED) {
		rc = -ENODEV;
		goto done;
	}

	/*
	 * Skip the RFC1002 length defined in MS-SMB2 section 2.1
	 * It is used only for TCP transport in the iov[0]
	 * In future we may want to add a transport layer under protocol
	 * layer so this will only be issued to TCP transport
	 */

	if (rqst->rq_iov[0].iov_len != 4) {
		log_write(ERR, "expected the pdu length in 1st iov, but got %zu\n", rqst->rq_iov[0].iov_len);
		return -EINVAL;
	}

	/*
	 * Add in the page array if there is one. The caller needs to set
	 * rq_tailsz to PAGE_SIZE when the buffer has multiple pages and
	 * ends at page boundary
	 */
<<<<<<< HEAD
	if (rqst->rq_npages) {
		if (rqst->rq_npages == 1)
			buflen += rqst->rq_tailsz;
		else
			buflen += rqst->rq_pagesz * (rqst->rq_npages - 1) -
					rqst->rq_offset + rqst->rq_tailsz;
	}
=======
	buflen = smb2_rqst_len(rqst, true);
>>>>>>> e5eb92e4

	if (buflen + sizeof(struct smbd_data_transfer) >
		info->max_fragmented_send_size) {
		log_write(ERR, "payload size %d > max size %d\n",
			buflen, info->max_fragmented_send_size);
		rc = -EINVAL;
		goto done;
	}

	iov = &rqst->rq_iov[1];

	cifs_dbg(FYI, "Sending smb (RDMA): smb_len=%u\n", buflen);
	for (i = 0; i < rqst->rq_nvec-1; i++)
		dump_smb(iov[i].iov_base, iov[i].iov_len);

	remaining_data_length = buflen;

	log_write(INFO, "rqst->rq_nvec=%d rqst->rq_npages=%d rq_pagesz=%d "
		"rq_tailsz=%d buflen=%d\n",
		rqst->rq_nvec, rqst->rq_npages, rqst->rq_pagesz,
		rqst->rq_tailsz, buflen);

	start = i = iov[0].iov_len ? 0 : 1;
	buflen = 0;
	while (true) {
		buflen += iov[i].iov_len;
		if (buflen > max_iov_size) {
			if (i > start) {
				remaining_data_length -=
					(buflen-iov[i].iov_len);
				log_write(INFO, "sending iov[] from start=%d "
					"i=%d nvecs=%d "
					"remaining_data_length=%d\n",
					start, i, i-start,
					remaining_data_length);
				rc = smbd_post_send_data(
					info, &iov[start], i-start,
					remaining_data_length);
				if (rc)
					goto done;
			} else {
				/* iov[start] is too big, break it */
				nvecs = (buflen+max_iov_size-1)/max_iov_size;
				log_write(INFO, "iov[%d] iov_base=%p buflen=%d"
					" break to %d vectors\n",
					start, iov[start].iov_base,
					buflen, nvecs);
				for (j = 0; j < nvecs; j++) {
					vec.iov_base =
						(char *)iov[start].iov_base +
						j*max_iov_size;
					vec.iov_len = max_iov_size;
					if (j == nvecs-1)
						vec.iov_len =
							buflen -
							max_iov_size*(nvecs-1);
					remaining_data_length -= vec.iov_len;
					log_write(INFO,
						"sending vec j=%d iov_base=%p"
						" iov_len=%zu "
						"remaining_data_length=%d\n",
						j, vec.iov_base, vec.iov_len,
						remaining_data_length);
					rc = smbd_post_send_data(
						info, &vec, 1,
						remaining_data_length);
					if (rc)
						goto done;
				}
				i++;
				if (i == rqst->rq_nvec-1)
					break;
			}
			start = i;
			buflen = 0;
		} else {
			i++;
			if (i == rqst->rq_nvec-1) {
				/* send out all remaining vecs */
				remaining_data_length -= buflen;
				log_write(INFO,
					"sending iov[] from start=%d i=%d "
					"nvecs=%d remaining_data_length=%d\n",
					start, i, i-start,
					remaining_data_length);
				rc = smbd_post_send_data(info, &iov[start],
					i-start, remaining_data_length);
				if (rc)
					goto done;
				break;
			}
		}
		log_write(INFO, "looping i=%d buflen=%d\n", i, buflen);
	}

	/* now sending pages if there are any */
	for (i = 0; i < rqst->rq_npages; i++) {
		unsigned int offset;

		rqst_page_get_length(rqst, i, &buflen, &offset);
		nvecs = (buflen + max_iov_size - 1) / max_iov_size;
		log_write(INFO, "sending pages buflen=%d nvecs=%d\n",
			buflen, nvecs);
		for (j = 0; j < nvecs; j++) {
			size = max_iov_size;
			if (j == nvecs-1)
				size = buflen - j*max_iov_size;
			remaining_data_length -= size;
			log_write(INFO, "sending pages i=%d offset=%d size=%d"
				" remaining_data_length=%d\n",
				i, j*max_iov_size+offset, size,
				remaining_data_length);
			rc = smbd_post_send_page(
				info, rqst->rq_pages[i],
				j*max_iov_size + offset,
				size, remaining_data_length);
			if (rc)
				goto done;
		}
	}

done:
	/*
	 * As an optimization, we don't wait for individual I/O to finish
	 * before sending the next one.
	 * Send them all and wait for pending send count to get to 0
	 * that means all the I/Os have been out and we are good to return
	 */

	wait_event(info->wait_send_payload_pending,
		atomic_read(&info->send_payload_pending) == 0);

	info->smbd_send_pending--;
	wake_up(&info->wait_smbd_send_pending);

	return rc;
}

static void register_mr_done(struct ib_cq *cq, struct ib_wc *wc)
{
	struct smbd_mr *mr;
	struct ib_cqe *cqe;

	if (wc->status) {
		log_rdma_mr(ERR, "status=%d\n", wc->status);
		cqe = wc->wr_cqe;
		mr = container_of(cqe, struct smbd_mr, cqe);
		smbd_disconnect_rdma_connection(mr->conn);
	}
}

/*
 * The work queue function that recovers MRs
 * We need to call ib_dereg_mr() and ib_alloc_mr() before this MR can be used
 * again. Both calls are slow, so finish them in a workqueue. This will not
 * block I/O path.
 * There is one workqueue that recovers MRs, there is no need to lock as the
 * I/O requests calling smbd_register_mr will never update the links in the
 * mr_list.
 */
static void smbd_mr_recovery_work(struct work_struct *work)
{
	struct smbd_connection *info =
		container_of(work, struct smbd_connection, mr_recovery_work);
	struct smbd_mr *smbdirect_mr;
	int rc;

	list_for_each_entry(smbdirect_mr, &info->mr_list, list) {
		if (smbdirect_mr->state == MR_INVALIDATED ||
			smbdirect_mr->state == MR_ERROR) {

			/* recover this MR entry */
			rc = ib_dereg_mr(smbdirect_mr->mr);
			if (rc) {
				log_rdma_mr(ERR,
					"ib_dereg_mr failed rc=%x\n",
					rc);
				smbd_disconnect_rdma_connection(info);
				continue;
			}

			smbdirect_mr->mr = ib_alloc_mr(
				info->pd, info->mr_type,
				info->max_frmr_depth);
			if (IS_ERR(smbdirect_mr->mr)) {
				log_rdma_mr(ERR,
					"ib_alloc_mr failed mr_type=%x "
					"max_frmr_depth=%x\n",
					info->mr_type,
					info->max_frmr_depth);
				smbd_disconnect_rdma_connection(info);
				continue;
			}

			if (smbdirect_mr->state == MR_INVALIDATED)
				ib_dma_unmap_sg(
					info->id->device, smbdirect_mr->sgl,
					smbdirect_mr->sgl_count,
					smbdirect_mr->dir);

			smbdirect_mr->state = MR_READY;

			/* smbdirect_mr->state is updated by this function
			 * and is read and updated by I/O issuing CPUs trying
			 * to get a MR, the call to atomic_inc_return
			 * implicates a memory barrier and guarantees this
			 * value is updated before waking up any calls to
			 * get_mr() from the I/O issuing CPUs
			 */
			if (atomic_inc_return(&info->mr_ready_count) == 1)
				wake_up_interruptible(&info->wait_mr);
		}
	}
}

static void destroy_mr_list(struct smbd_connection *info)
{
	struct smbd_mr *mr, *tmp;

	cancel_work_sync(&info->mr_recovery_work);
	list_for_each_entry_safe(mr, tmp, &info->mr_list, list) {
		if (mr->state == MR_INVALIDATED)
			ib_dma_unmap_sg(info->id->device, mr->sgl,
				mr->sgl_count, mr->dir);
		ib_dereg_mr(mr->mr);
		kfree(mr->sgl);
		kfree(mr);
	}
}

/*
 * Allocate MRs used for RDMA read/write
 * The number of MRs will not exceed hardware capability in responder_resources
 * All MRs are kept in mr_list. The MR can be recovered after it's used
 * Recovery is done in smbd_mr_recovery_work. The content of list entry changes
 * as MRs are used and recovered for I/O, but the list links will not change
 */
static int allocate_mr_list(struct smbd_connection *info)
{
	int i;
	struct smbd_mr *smbdirect_mr, *tmp;

	INIT_LIST_HEAD(&info->mr_list);
	init_waitqueue_head(&info->wait_mr);
	spin_lock_init(&info->mr_list_lock);
	atomic_set(&info->mr_ready_count, 0);
	atomic_set(&info->mr_used_count, 0);
	init_waitqueue_head(&info->wait_for_mr_cleanup);
	/* Allocate more MRs (2x) than hardware responder_resources */
	for (i = 0; i < info->responder_resources * 2; i++) {
		smbdirect_mr = kzalloc(sizeof(*smbdirect_mr), GFP_KERNEL);
		if (!smbdirect_mr)
			goto out;
		smbdirect_mr->mr = ib_alloc_mr(info->pd, info->mr_type,
					info->max_frmr_depth);
		if (IS_ERR(smbdirect_mr->mr)) {
			log_rdma_mr(ERR, "ib_alloc_mr failed mr_type=%x "
				"max_frmr_depth=%x\n",
				info->mr_type, info->max_frmr_depth);
			goto out;
		}
		smbdirect_mr->sgl = kcalloc(
					info->max_frmr_depth,
					sizeof(struct scatterlist),
					GFP_KERNEL);
		if (!smbdirect_mr->sgl) {
			log_rdma_mr(ERR, "failed to allocate sgl\n");
			ib_dereg_mr(smbdirect_mr->mr);
			goto out;
		}
		smbdirect_mr->state = MR_READY;
		smbdirect_mr->conn = info;

		list_add_tail(&smbdirect_mr->list, &info->mr_list);
		atomic_inc(&info->mr_ready_count);
	}
	INIT_WORK(&info->mr_recovery_work, smbd_mr_recovery_work);
	return 0;

out:
	kfree(smbdirect_mr);

	list_for_each_entry_safe(smbdirect_mr, tmp, &info->mr_list, list) {
		ib_dereg_mr(smbdirect_mr->mr);
		kfree(smbdirect_mr->sgl);
		kfree(smbdirect_mr);
	}
	return -ENOMEM;
}

/*
 * Get a MR from mr_list. This function waits until there is at least one
 * MR available in the list. It may access the list while the
 * smbd_mr_recovery_work is recovering the MR list. This doesn't need a lock
 * as they never modify the same places. However, there may be several CPUs
 * issueing I/O trying to get MR at the same time, mr_list_lock is used to
 * protect this situation.
 */
static struct smbd_mr *get_mr(struct smbd_connection *info)
{
	struct smbd_mr *ret;
	int rc;
again:
	rc = wait_event_interruptible(info->wait_mr,
		atomic_read(&info->mr_ready_count) ||
		info->transport_status != SMBD_CONNECTED);
	if (rc) {
		log_rdma_mr(ERR, "wait_event_interruptible rc=%x\n", rc);
		return NULL;
	}

	if (info->transport_status != SMBD_CONNECTED) {
		log_rdma_mr(ERR, "info->transport_status=%x\n",
			info->transport_status);
		return NULL;
	}

	spin_lock(&info->mr_list_lock);
	list_for_each_entry(ret, &info->mr_list, list) {
		if (ret->state == MR_READY) {
			ret->state = MR_REGISTERED;
			spin_unlock(&info->mr_list_lock);
			atomic_dec(&info->mr_ready_count);
			atomic_inc(&info->mr_used_count);
			return ret;
		}
	}

	spin_unlock(&info->mr_list_lock);
	/*
	 * It is possible that we could fail to get MR because other processes may
	 * try to acquire a MR at the same time. If this is the case, retry it.
	 */
	goto again;
}

/*
 * Register memory for RDMA read/write
 * pages[]: the list of pages to register memory with
 * num_pages: the number of pages to register
 * tailsz: if non-zero, the bytes to register in the last page
 * writing: true if this is a RDMA write (SMB read), false for RDMA read
 * need_invalidate: true if this MR needs to be locally invalidated after I/O
 * return value: the MR registered, NULL if failed.
 */
struct smbd_mr *smbd_register_mr(
	struct smbd_connection *info, struct page *pages[], int num_pages,
	int offset, int tailsz, bool writing, bool need_invalidate)
{
	struct smbd_mr *smbdirect_mr;
	int rc, i;
	enum dma_data_direction dir;
	struct ib_reg_wr *reg_wr;
	struct ib_send_wr *bad_wr;

	if (num_pages > info->max_frmr_depth) {
		log_rdma_mr(ERR, "num_pages=%d max_frmr_depth=%d\n",
			num_pages, info->max_frmr_depth);
		return NULL;
	}

	smbdirect_mr = get_mr(info);
	if (!smbdirect_mr) {
		log_rdma_mr(ERR, "get_mr returning NULL\n");
		return NULL;
	}
	smbdirect_mr->need_invalidate = need_invalidate;
	smbdirect_mr->sgl_count = num_pages;
	sg_init_table(smbdirect_mr->sgl, num_pages);

	log_rdma_mr(INFO, "num_pages=0x%x offset=0x%x tailsz=0x%x\n",
			num_pages, offset, tailsz);
<<<<<<< HEAD

	if (num_pages == 1) {
		sg_set_page(&smbdirect_mr->sgl[0], pages[0], tailsz, offset);
		goto skip_multiple_pages;
	}

=======

	if (num_pages == 1) {
		sg_set_page(&smbdirect_mr->sgl[0], pages[0], tailsz, offset);
		goto skip_multiple_pages;
	}

>>>>>>> e5eb92e4
	/* We have at least two pages to register */
	sg_set_page(
		&smbdirect_mr->sgl[0], pages[0], PAGE_SIZE - offset, offset);
	i = 1;
	while (i < num_pages - 1) {
		sg_set_page(&smbdirect_mr->sgl[i], pages[i], PAGE_SIZE, 0);
		i++;
	}
	sg_set_page(&smbdirect_mr->sgl[i], pages[i],
		tailsz ? tailsz : PAGE_SIZE, 0);

skip_multiple_pages:
	dir = writing ? DMA_FROM_DEVICE : DMA_TO_DEVICE;
	smbdirect_mr->dir = dir;
	rc = ib_dma_map_sg(info->id->device, smbdirect_mr->sgl, num_pages, dir);
	if (!rc) {
		log_rdma_mr(ERR, "ib_dma_map_sg num_pages=%x dir=%x rc=%x\n",
			num_pages, dir, rc);
		goto dma_map_error;
	}

	rc = ib_map_mr_sg(smbdirect_mr->mr, smbdirect_mr->sgl, num_pages,
		NULL, PAGE_SIZE);
	if (rc != num_pages) {
		log_rdma_mr(ERR,
			"ib_map_mr_sg failed rc = %d num_pages = %x\n",
			rc, num_pages);
		goto map_mr_error;
	}

	ib_update_fast_reg_key(smbdirect_mr->mr,
		ib_inc_rkey(smbdirect_mr->mr->rkey));
	reg_wr = &smbdirect_mr->wr;
	reg_wr->wr.opcode = IB_WR_REG_MR;
	smbdirect_mr->cqe.done = register_mr_done;
	reg_wr->wr.wr_cqe = &smbdirect_mr->cqe;
	reg_wr->wr.num_sge = 0;
	reg_wr->wr.send_flags = IB_SEND_SIGNALED;
	reg_wr->mr = smbdirect_mr->mr;
	reg_wr->key = smbdirect_mr->mr->rkey;
	reg_wr->access = writing ?
			IB_ACCESS_REMOTE_WRITE | IB_ACCESS_LOCAL_WRITE :
			IB_ACCESS_REMOTE_READ;

	/*
	 * There is no need for waiting for complemtion on ib_post_send
	 * on IB_WR_REG_MR. Hardware enforces a barrier and order of execution
	 * on the next ib_post_send when we actaully send I/O to remote peer
	 */
	rc = ib_post_send(info->id->qp, &reg_wr->wr, &bad_wr);
	if (!rc)
		return smbdirect_mr;

	log_rdma_mr(ERR, "ib_post_send failed rc=%x reg_wr->key=%x\n",
		rc, reg_wr->key);

	/* If all failed, attempt to recover this MR by setting it MR_ERROR*/
map_mr_error:
	ib_dma_unmap_sg(info->id->device, smbdirect_mr->sgl,
		smbdirect_mr->sgl_count, smbdirect_mr->dir);

dma_map_error:
	smbdirect_mr->state = MR_ERROR;
	if (atomic_dec_and_test(&info->mr_used_count))
		wake_up(&info->wait_for_mr_cleanup);

	smbd_disconnect_rdma_connection(info);

	return NULL;
}

static void local_inv_done(struct ib_cq *cq, struct ib_wc *wc)
{
	struct smbd_mr *smbdirect_mr;
	struct ib_cqe *cqe;

	cqe = wc->wr_cqe;
	smbdirect_mr = container_of(cqe, struct smbd_mr, cqe);
	smbdirect_mr->state = MR_INVALIDATED;
	if (wc->status != IB_WC_SUCCESS) {
		log_rdma_mr(ERR, "invalidate failed status=%x\n", wc->status);
		smbdirect_mr->state = MR_ERROR;
	}
	complete(&smbdirect_mr->invalidate_done);
}

/*
 * Deregister a MR after I/O is done
 * This function may wait if remote invalidation is not used
 * and we have to locally invalidate the buffer to prevent data is being
 * modified by remote peer after upper layer consumes it
 */
int smbd_deregister_mr(struct smbd_mr *smbdirect_mr)
{
	struct ib_send_wr *wr, *bad_wr;
	struct smbd_connection *info = smbdirect_mr->conn;
	int rc = 0;

	if (smbdirect_mr->need_invalidate) {
		/* Need to finish local invalidation before returning */
		wr = &smbdirect_mr->inv_wr;
		wr->opcode = IB_WR_LOCAL_INV;
		smbdirect_mr->cqe.done = local_inv_done;
		wr->wr_cqe = &smbdirect_mr->cqe;
		wr->num_sge = 0;
		wr->ex.invalidate_rkey = smbdirect_mr->mr->rkey;
		wr->send_flags = IB_SEND_SIGNALED;

		init_completion(&smbdirect_mr->invalidate_done);
		rc = ib_post_send(info->id->qp, wr, &bad_wr);
		if (rc) {
			log_rdma_mr(ERR, "ib_post_send failed rc=%x\n", rc);
			smbd_disconnect_rdma_connection(info);
			goto done;
		}
		wait_for_completion(&smbdirect_mr->invalidate_done);
		smbdirect_mr->need_invalidate = false;
	} else
		/*
		 * For remote invalidation, just set it to MR_INVALIDATED
		 * and defer to mr_recovery_work to recover the MR for next use
		 */
		smbdirect_mr->state = MR_INVALIDATED;

	/*
	 * Schedule the work to do MR recovery for future I/Os
	 * MR recovery is slow and we don't want it to block the current I/O
	 */
	queue_work(info->workqueue, &info->mr_recovery_work);

done:
	if (atomic_dec_and_test(&info->mr_used_count))
		wake_up(&info->wait_for_mr_cleanup);

	return rc;
}<|MERGE_RESOLUTION|>--- conflicted
+++ resolved
@@ -18,10 +18,7 @@
 #include "smbdirect.h"
 #include "cifs_debug.h"
 #include "cifsproto.h"
-<<<<<<< HEAD
-=======
 #include "smb2proto.h"
->>>>>>> e5eb92e4
 
 static struct smbd_response *get_empty_queue_buffer(
 		struct smbd_connection *info);
@@ -2091,11 +2088,7 @@
 	struct kvec vec;
 	int nvecs;
 	int size;
-<<<<<<< HEAD
-	unsigned int buflen = 0, remaining_data_length;
-=======
 	unsigned int buflen, remaining_data_length;
->>>>>>> e5eb92e4
 	int start, i, j;
 	int max_iov_size =
 		info->max_send_size - sizeof(struct smbd_data_transfer);
@@ -2125,17 +2118,7 @@
 	 * rq_tailsz to PAGE_SIZE when the buffer has multiple pages and
 	 * ends at page boundary
 	 */
-<<<<<<< HEAD
-	if (rqst->rq_npages) {
-		if (rqst->rq_npages == 1)
-			buflen += rqst->rq_tailsz;
-		else
-			buflen += rqst->rq_pagesz * (rqst->rq_npages - 1) -
-					rqst->rq_offset + rqst->rq_tailsz;
-	}
-=======
 	buflen = smb2_rqst_len(rqst, true);
->>>>>>> e5eb92e4
 
 	if (buflen + sizeof(struct smbd_data_transfer) >
 		info->max_fragmented_send_size) {
@@ -2508,21 +2491,12 @@
 
 	log_rdma_mr(INFO, "num_pages=0x%x offset=0x%x tailsz=0x%x\n",
 			num_pages, offset, tailsz);
-<<<<<<< HEAD
 
 	if (num_pages == 1) {
 		sg_set_page(&smbdirect_mr->sgl[0], pages[0], tailsz, offset);
 		goto skip_multiple_pages;
 	}
 
-=======
-
-	if (num_pages == 1) {
-		sg_set_page(&smbdirect_mr->sgl[0], pages[0], tailsz, offset);
-		goto skip_multiple_pages;
-	}
-
->>>>>>> e5eb92e4
 	/* We have at least two pages to register */
 	sg_set_page(
 		&smbdirect_mr->sgl[0], pages[0], PAGE_SIZE - offset, offset);
