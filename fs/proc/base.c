// SPDX-License-Identifier: GPL-2.0
/*
 *  linux/fs/proc/base.c
 *
 *  Copyright (C) 1991, 1992 Linus Torvalds
 *
 *  proc base directory handling functions
 *
 *  1999, Al Viro. Rewritten. Now it covers the whole per-process part.
 *  Instead of using magical inumbers to determine the kind of object
 *  we allocate and fill in-core inodes upon lookup. They don't even
 *  go into icache. We cache the reference to task_struct upon lookup too.
 *  Eventually it should become a filesystem in its own. We don't use the
 *  rest of procfs anymore.
 *
 *
 *  Changelog:
 *  17-Jan-2005
 *  Allan Bezerra
 *  Bruna Moreira <bruna.moreira@indt.org.br>
 *  Edjard Mota <edjard.mota@indt.org.br>
 *  Ilias Biris <ilias.biris@indt.org.br>
 *  Mauricio Lin <mauricio.lin@indt.org.br>
 *
 *  Embedded Linux Lab - 10LE Instituto Nokia de Tecnologia - INdT
 *
 *  A new process specific entry (smaps) included in /proc. It shows the
 *  size of rss for each memory area. The maps entry lacks information
 *  about physical memory size (rss) for each mapped file, i.e.,
 *  rss information for executables and library files.
 *  This additional information is useful for any tools that need to know
 *  about physical memory consumption for a process specific library.
 *
 *  Changelog:
 *  21-Feb-2005
 *  Embedded Linux Lab - 10LE Instituto Nokia de Tecnologia - INdT
 *  Pud inclusion in the page table walking.
 *
 *  ChangeLog:
 *  10-Mar-2005
 *  10LE Instituto Nokia de Tecnologia - INdT:
 *  A better way to walks through the page table as suggested by Hugh Dickins.
 *
 *  Simo Piiroinen <simo.piiroinen@nokia.com>:
 *  Smaps information related to shared, private, clean and dirty pages.
 *
 *  Paul Mundt <paul.mundt@nokia.com>:
 *  Overall revision about smaps.
 */

#include <linux/uaccess.h>

#include <linux/errno.h>
#include <linux/time.h>
#include <linux/proc_fs.h>
#include <linux/stat.h>
#include <linux/task_io_accounting_ops.h>
#include <linux/init.h>
#include <linux/capability.h>
#include <linux/file.h>
#include <linux/fdtable.h>
#include <linux/string.h>
#include <linux/seq_file.h>
#include <linux/namei.h>
#include <linux/mnt_namespace.h>
#include <linux/mm.h>
#include <linux/swap.h>
#include <linux/rcupdate.h>
#include <linux/kallsyms.h>
#include <linux/stacktrace.h>
#include <linux/resource.h>
#include <linux/module.h>
#include <linux/mount.h>
#include <linux/security.h>
#include <linux/ptrace.h>
#include <linux/tracehook.h>
#include <linux/printk.h>
#include <linux/cache.h>
#include <linux/cgroup.h>
#include <linux/cpuset.h>
#include <linux/audit.h>
#include <linux/poll.h>
#include <linux/nsproxy.h>
#include <linux/oom.h>
#include <linux/elf.h>
#include <linux/pid_namespace.h>
#include <linux/user_namespace.h>
#include <linux/fs_struct.h>
#include <linux/slab.h>
#include <linux/sched/autogroup.h>
#include <linux/sched/mm.h>
#include <linux/sched/coredump.h>
#include <linux/sched/debug.h>
#include <linux/sched/stat.h>
#include <linux/flex_array.h>
#include <linux/posix-timers.h>
#include <trace/events/oom.h>
#include "internal.h"
#include "fd.h"

#include "../../lib/kstrtox.h"

/* NOTE:
 *	Implementing inode permission operations in /proc is almost
 *	certainly an error.  Permission checks need to happen during
 *	each system call not at open time.  The reason is that most of
 *	what we wish to check for permissions in /proc varies at runtime.
 *
 *	The classic example of a problem is opening file descriptors
 *	in /proc for a task before it execs a suid executable.
 */

static u8 nlink_tid __ro_after_init;
static u8 nlink_tgid __ro_after_init;

struct pid_entry {
	const char *name;
	unsigned int len;
	umode_t mode;
	const struct inode_operations *iop;
	const struct file_operations *fop;
	union proc_op op;
};

#define NOD(NAME, MODE, IOP, FOP, OP) {			\
	.name = (NAME),					\
	.len  = sizeof(NAME) - 1,			\
	.mode = MODE,					\
	.iop  = IOP,					\
	.fop  = FOP,					\
	.op   = OP,					\
}

#define DIR(NAME, MODE, iops, fops)	\
	NOD(NAME, (S_IFDIR|(MODE)), &iops, &fops, {} )
#define LNK(NAME, get_link)					\
	NOD(NAME, (S_IFLNK|S_IRWXUGO),				\
		&proc_pid_link_inode_operations, NULL,		\
		{ .proc_get_link = get_link } )
#define REG(NAME, MODE, fops)				\
	NOD(NAME, (S_IFREG|(MODE)), NULL, &fops, {})
#define ONE(NAME, MODE, show)				\
	NOD(NAME, (S_IFREG|(MODE)), 			\
		NULL, &proc_single_file_operations,	\
		{ .proc_show = show } )

/*
 * Count the number of hardlinks for the pid_entry table, excluding the .
 * and .. links.
 */
static unsigned int __init pid_entry_nlink(const struct pid_entry *entries,
	unsigned int n)
{
	unsigned int i;
	unsigned int count;

	count = 2;
	for (i = 0; i < n; ++i) {
		if (S_ISDIR(entries[i].mode))
			++count;
	}

	return count;
}

static int get_task_root(struct task_struct *task, struct path *root)
{
	int result = -ENOENT;

	task_lock(task);
	if (task->fs) {
		get_fs_root(task->fs, root);
		result = 0;
	}
	task_unlock(task);
	return result;
}

static int proc_cwd_link(struct dentry *dentry, struct path *path)
{
	struct task_struct *task = get_proc_task(d_inode(dentry));
	int result = -ENOENT;

	if (task) {
		task_lock(task);
		if (task->fs) {
			get_fs_pwd(task->fs, path);
			result = 0;
		}
		task_unlock(task);
		put_task_struct(task);
	}
	return result;
}

static int proc_root_link(struct dentry *dentry, struct path *path)
{
	struct task_struct *task = get_proc_task(d_inode(dentry));
	int result = -ENOENT;

	if (task) {
		result = get_task_root(task, path);
		put_task_struct(task);
	}
	return result;
}

static ssize_t get_mm_cmdline(struct mm_struct *mm, char __user *buf,
			      size_t count, loff_t *ppos)
{
	unsigned long arg_start, arg_end, env_start, env_end;
	unsigned long pos, len;
	char *page;

	/* Check if process spawned far enough to have cmdline. */
	if (!mm->env_end)
		return 0;

	spin_lock(&mm->arg_lock);
	arg_start = mm->arg_start;
	arg_end = mm->arg_end;
	env_start = mm->env_start;
	env_end = mm->env_end;
	spin_unlock(&mm->arg_lock);

	if (arg_start >= arg_end)
		return 0;

	/*
	 * We have traditionally allowed the user to re-write
	 * the argument strings and overflow the end result
	 * into the environment section. But only do that if
	 * the environment area is contiguous to the arguments.
	 */
	if (env_start != arg_end || env_start >= env_end)
		env_start = env_end = arg_end;
<<<<<<< HEAD

	/* We're not going to care if "*ppos" has high bits set */
	pos = arg_start + *ppos;

	/* .. but we do check the result is in the proper range */
	if (pos < arg_start || pos >= env_end)
		return 0;

	/* .. and we never go past env_end */
	if (env_end - pos < count)
		count = env_end - pos;

	page = (char *)__get_free_page(GFP_KERNEL);
	if (!page)
		return -ENOMEM;

	len = 0;
	while (count) {
		int got;
		size_t size = min_t(size_t, PAGE_SIZE, count);

		got = access_remote_vm(mm, pos, page, size, FOLL_ANON);
		if (got <= 0)
			break;

		/* Don't walk past a NUL character once you hit arg_end */
		if (pos + got >= arg_end) {
			int n = 0;

=======

	/* .. and limit it to a maximum of one page of slop */
	if (env_end >= arg_end + PAGE_SIZE)
		env_end = arg_end + PAGE_SIZE - 1;

	/* We're not going to care if "*ppos" has high bits set */
	pos = arg_start + *ppos;

	/* .. but we do check the result is in the proper range */
	if (pos < arg_start || pos >= env_end)
		return 0;

	/* .. and we never go past env_end */
	if (env_end - pos < count)
		count = env_end - pos;

	page = (char *)__get_free_page(GFP_KERNEL);
	if (!page)
		return -ENOMEM;

	len = 0;
	while (count) {
		int got;
		size_t size = min_t(size_t, PAGE_SIZE, count);
		long offset;

		/*
		 * Are we already starting past the official end?
		 * We always include the last byte that is *supposed*
		 * to be NUL
		 */
		offset = (pos >= arg_end) ? pos - arg_end + 1 : 0;

		got = access_remote_vm(mm, pos - offset, page, size + offset, FOLL_ANON);
		if (got <= offset)
			break;
		got -= offset;

		/* Don't walk past a NUL character once you hit arg_end */
		if (pos + got >= arg_end) {
			int n = 0;

>>>>>>> e5eb92e4
			/*
			 * If we started before 'arg_end' but ended up
			 * at or after it, we start the NUL character
			 * check at arg_end-1 (where we expect the normal
			 * EOF to be).
			 *
			 * NOTE! This is smaller than 'got', because
			 * pos + got >= arg_end
			 */
			if (pos < arg_end)
				n = arg_end - pos - 1;

			/* Cut off at first NUL after 'n' */
<<<<<<< HEAD
			got = n + strnlen(page+n, got-n);
			if (!got)
				break;
		}

		got -= copy_to_user(buf, page, got);
=======
			got = n + strnlen(page+n, offset+got-n);
			if (got < offset)
				break;
			got -= offset;

			/* Include the NUL if it existed */
			if (got < size)
				got++;
		}

		got -= copy_to_user(buf, page+offset, got);
>>>>>>> e5eb92e4
		if (unlikely(!got)) {
			if (!len)
				len = -EFAULT;
			break;
		}
		pos += got;
		buf += got;
		len += got;
		count -= got;
	}

	free_page((unsigned long)page);
	return len;
}

static ssize_t get_task_cmdline(struct task_struct *tsk, char __user *buf,
				size_t count, loff_t *pos)
{
	struct mm_struct *mm;
	ssize_t ret;

	mm = get_task_mm(tsk);
	if (!mm)
		return 0;

	ret = get_mm_cmdline(mm, buf, count, pos);
	mmput(mm);
	return ret;
}

static ssize_t proc_pid_cmdline_read(struct file *file, char __user *buf,
				     size_t count, loff_t *pos)
{
	struct task_struct *tsk;
	ssize_t ret;

	BUG_ON(*pos < 0);

	tsk = get_proc_task(file_inode(file));
	if (!tsk)
		return -ESRCH;
	ret = get_task_cmdline(tsk, buf, count, pos);
	put_task_struct(tsk);
	if (ret > 0)
		*pos += ret;
	return ret;
}

static const struct file_operations proc_pid_cmdline_ops = {
	.read	= proc_pid_cmdline_read,
	.llseek	= generic_file_llseek,
};

#ifdef CONFIG_KALLSYMS
/*
 * Provides a wchan file via kallsyms in a proper one-value-per-file format.
 * Returns the resolved symbol.  If that fails, simply return the address.
 */
static int proc_pid_wchan(struct seq_file *m, struct pid_namespace *ns,
			  struct pid *pid, struct task_struct *task)
{
	unsigned long wchan;
	char symname[KSYM_NAME_LEN];

	if (!ptrace_may_access(task, PTRACE_MODE_READ_FSCREDS))
		goto print0;

	wchan = get_wchan(task);
	if (wchan && !lookup_symbol_name(wchan, symname)) {
		seq_puts(m, symname);
		return 0;
	}

print0:
	seq_putc(m, '0');
	return 0;
}
#endif /* CONFIG_KALLSYMS */

static int lock_trace(struct task_struct *task)
{
	int err = mutex_lock_killable(&task->signal->cred_guard_mutex);
	if (err)
		return err;
	if (!ptrace_may_access(task, PTRACE_MODE_ATTACH_FSCREDS)) {
		mutex_unlock(&task->signal->cred_guard_mutex);
		return -EPERM;
	}
	return 0;
}

static void unlock_trace(struct task_struct *task)
{
	mutex_unlock(&task->signal->cred_guard_mutex);
}

#ifdef CONFIG_STACKTRACE

#define MAX_STACK_TRACE_DEPTH	64

static int proc_pid_stack(struct seq_file *m, struct pid_namespace *ns,
			  struct pid *pid, struct task_struct *task)
{
	struct stack_trace trace;
	unsigned long *entries;
	int err;

	entries = kmalloc_array(MAX_STACK_TRACE_DEPTH, sizeof(*entries),
				GFP_KERNEL);
	if (!entries)
		return -ENOMEM;

	trace.nr_entries	= 0;
	trace.max_entries	= MAX_STACK_TRACE_DEPTH;
	trace.entries		= entries;
	trace.skip		= 0;

	err = lock_trace(task);
	if (!err) {
		unsigned int i;

		save_stack_trace_tsk(task, &trace);

		for (i = 0; i < trace.nr_entries; i++) {
			seq_printf(m, "[<0>] %pB\n", (void *)entries[i]);
		}
		unlock_trace(task);
	}
	kfree(entries);

	return err;
}
#endif

#ifdef CONFIG_SCHED_INFO
/*
 * Provides /proc/PID/schedstat
 */
static int proc_pid_schedstat(struct seq_file *m, struct pid_namespace *ns,
			      struct pid *pid, struct task_struct *task)
{
	if (unlikely(!sched_info_on()))
		seq_printf(m, "0 0 0\n");
	else
		seq_printf(m, "%llu %llu %lu\n",
		   (unsigned long long)task->se.sum_exec_runtime,
		   (unsigned long long)task->sched_info.run_delay,
		   task->sched_info.pcount);

	return 0;
}
#endif

#ifdef CONFIG_LATENCYTOP
static int lstats_show_proc(struct seq_file *m, void *v)
{
	int i;
	struct inode *inode = m->private;
	struct task_struct *task = get_proc_task(inode);

	if (!task)
		return -ESRCH;
	seq_puts(m, "Latency Top version : v0.1\n");
	for (i = 0; i < 32; i++) {
		struct latency_record *lr = &task->latency_record[i];
		if (lr->backtrace[0]) {
			int q;
			seq_printf(m, "%i %li %li",
				   lr->count, lr->time, lr->max);
			for (q = 0; q < LT_BACKTRACEDEPTH; q++) {
				unsigned long bt = lr->backtrace[q];
				if (!bt)
					break;
				if (bt == ULONG_MAX)
					break;
				seq_printf(m, " %ps", (void *)bt);
			}
			seq_putc(m, '\n');
		}

	}
	put_task_struct(task);
	return 0;
}

static int lstats_open(struct inode *inode, struct file *file)
{
	return single_open(file, lstats_show_proc, inode);
}

static ssize_t lstats_write(struct file *file, const char __user *buf,
			    size_t count, loff_t *offs)
{
	struct task_struct *task = get_proc_task(file_inode(file));

	if (!task)
		return -ESRCH;
	clear_all_latency_tracing(task);
	put_task_struct(task);

	return count;
}

static const struct file_operations proc_lstats_operations = {
	.open		= lstats_open,
	.read		= seq_read,
	.write		= lstats_write,
	.llseek		= seq_lseek,
	.release	= single_release,
};

#endif

static int proc_oom_score(struct seq_file *m, struct pid_namespace *ns,
			  struct pid *pid, struct task_struct *task)
{
	unsigned long totalpages = totalram_pages + total_swap_pages;
	unsigned long points = 0;

	points = oom_badness(task, NULL, NULL, totalpages) *
					1000 / totalpages;
	seq_printf(m, "%lu\n", points);

	return 0;
}

struct limit_names {
	const char *name;
	const char *unit;
};

static const struct limit_names lnames[RLIM_NLIMITS] = {
	[RLIMIT_CPU] = {"Max cpu time", "seconds"},
	[RLIMIT_FSIZE] = {"Max file size", "bytes"},
	[RLIMIT_DATA] = {"Max data size", "bytes"},
	[RLIMIT_STACK] = {"Max stack size", "bytes"},
	[RLIMIT_CORE] = {"Max core file size", "bytes"},
	[RLIMIT_RSS] = {"Max resident set", "bytes"},
	[RLIMIT_NPROC] = {"Max processes", "processes"},
	[RLIMIT_NOFILE] = {"Max open files", "files"},
	[RLIMIT_MEMLOCK] = {"Max locked memory", "bytes"},
	[RLIMIT_AS] = {"Max address space", "bytes"},
	[RLIMIT_LOCKS] = {"Max file locks", "locks"},
	[RLIMIT_SIGPENDING] = {"Max pending signals", "signals"},
	[RLIMIT_MSGQUEUE] = {"Max msgqueue size", "bytes"},
	[RLIMIT_NICE] = {"Max nice priority", NULL},
	[RLIMIT_RTPRIO] = {"Max realtime priority", NULL},
	[RLIMIT_RTTIME] = {"Max realtime timeout", "us"},
};

/* Display limits for a process */
static int proc_pid_limits(struct seq_file *m, struct pid_namespace *ns,
			   struct pid *pid, struct task_struct *task)
{
	unsigned int i;
	unsigned long flags;

	struct rlimit rlim[RLIM_NLIMITS];

	if (!lock_task_sighand(task, &flags))
		return 0;
	memcpy(rlim, task->signal->rlim, sizeof(struct rlimit) * RLIM_NLIMITS);
	unlock_task_sighand(task, &flags);

	/*
	 * print the file header
	 */
       seq_printf(m, "%-25s %-20s %-20s %-10s\n",
		  "Limit", "Soft Limit", "Hard Limit", "Units");

	for (i = 0; i < RLIM_NLIMITS; i++) {
		if (rlim[i].rlim_cur == RLIM_INFINITY)
			seq_printf(m, "%-25s %-20s ",
				   lnames[i].name, "unlimited");
		else
			seq_printf(m, "%-25s %-20lu ",
				   lnames[i].name, rlim[i].rlim_cur);

		if (rlim[i].rlim_max == RLIM_INFINITY)
			seq_printf(m, "%-20s ", "unlimited");
		else
			seq_printf(m, "%-20lu ", rlim[i].rlim_max);

		if (lnames[i].unit)
			seq_printf(m, "%-10s\n", lnames[i].unit);
		else
			seq_putc(m, '\n');
	}

	return 0;
}

#ifdef CONFIG_HAVE_ARCH_TRACEHOOK
static int proc_pid_syscall(struct seq_file *m, struct pid_namespace *ns,
			    struct pid *pid, struct task_struct *task)
{
	long nr;
	unsigned long args[6], sp, pc;
	int res;

	res = lock_trace(task);
	if (res)
		return res;

	if (task_current_syscall(task, &nr, args, 6, &sp, &pc))
		seq_puts(m, "running\n");
	else if (nr < 0)
		seq_printf(m, "%ld 0x%lx 0x%lx\n", nr, sp, pc);
	else
		seq_printf(m,
		       "%ld 0x%lx 0x%lx 0x%lx 0x%lx 0x%lx 0x%lx 0x%lx 0x%lx\n",
		       nr,
		       args[0], args[1], args[2], args[3], args[4], args[5],
		       sp, pc);
	unlock_trace(task);

	return 0;
}
#endif /* CONFIG_HAVE_ARCH_TRACEHOOK */

/************************************************************************/
/*                       Here the fs part begins                        */
/************************************************************************/

/* permission checks */
static int proc_fd_access_allowed(struct inode *inode)
{
	struct task_struct *task;
	int allowed = 0;
	/* Allow access to a task's file descriptors if it is us or we
	 * may use ptrace attach to the process and find out that
	 * information.
	 */
	task = get_proc_task(inode);
	if (task) {
		allowed = ptrace_may_access(task, PTRACE_MODE_READ_FSCREDS);
		put_task_struct(task);
	}
	return allowed;
}

int proc_setattr(struct dentry *dentry, struct iattr *attr)
{
	int error;
	struct inode *inode = d_inode(dentry);

	if (attr->ia_valid & ATTR_MODE)
		return -EPERM;

	error = setattr_prepare(dentry, attr);
	if (error)
		return error;

	setattr_copy(inode, attr);
	mark_inode_dirty(inode);
	return 0;
}

/*
 * May current process learn task's sched/cmdline info (for hide_pid_min=1)
 * or euid/egid (for hide_pid_min=2)?
 */
static bool has_pid_permissions(struct pid_namespace *pid,
				 struct task_struct *task,
				 int hide_pid_min)
{
	if (pid->hide_pid < hide_pid_min)
		return true;
	if (in_group_p(pid->pid_gid))
		return true;
	return ptrace_may_access(task, PTRACE_MODE_READ_FSCREDS);
}


static int proc_pid_permission(struct inode *inode, int mask)
{
	struct pid_namespace *pid = proc_pid_ns(inode);
	struct task_struct *task;
	bool has_perms;

	task = get_proc_task(inode);
	if (!task)
		return -ESRCH;
	has_perms = has_pid_permissions(pid, task, HIDEPID_NO_ACCESS);
	put_task_struct(task);

	if (!has_perms) {
		if (pid->hide_pid == HIDEPID_INVISIBLE) {
			/*
			 * Let's make getdents(), stat(), and open()
			 * consistent with each other.  If a process
			 * may not stat() a file, it shouldn't be seen
			 * in procfs at all.
			 */
			return -ENOENT;
		}

		return -EPERM;
	}
	return generic_permission(inode, mask);
}



static const struct inode_operations proc_def_inode_operations = {
	.setattr	= proc_setattr,
};

static int proc_single_show(struct seq_file *m, void *v)
{
	struct inode *inode = m->private;
	struct pid_namespace *ns = proc_pid_ns(inode);
	struct pid *pid = proc_pid(inode);
	struct task_struct *task;
	int ret;

	task = get_pid_task(pid, PIDTYPE_PID);
	if (!task)
		return -ESRCH;

	ret = PROC_I(inode)->op.proc_show(m, ns, pid, task);

	put_task_struct(task);
	return ret;
}

static int proc_single_open(struct inode *inode, struct file *filp)
{
	return single_open(filp, proc_single_show, inode);
}

static const struct file_operations proc_single_file_operations = {
	.open		= proc_single_open,
	.read		= seq_read,
	.llseek		= seq_lseek,
	.release	= single_release,
};


struct mm_struct *proc_mem_open(struct inode *inode, unsigned int mode)
{
	struct task_struct *task = get_proc_task(inode);
	struct mm_struct *mm = ERR_PTR(-ESRCH);

	if (task) {
		mm = mm_access(task, mode | PTRACE_MODE_FSCREDS);
		put_task_struct(task);

		if (!IS_ERR_OR_NULL(mm)) {
			/* ensure this mm_struct can't be freed */
			mmgrab(mm);
			/* but do not pin its memory */
			mmput(mm);
		}
	}

	return mm;
}

static int __mem_open(struct inode *inode, struct file *file, unsigned int mode)
{
	struct mm_struct *mm = proc_mem_open(inode, mode);

	if (IS_ERR(mm))
		return PTR_ERR(mm);

	file->private_data = mm;
	return 0;
}

static int mem_open(struct inode *inode, struct file *file)
{
	int ret = __mem_open(inode, file, PTRACE_MODE_ATTACH);

	/* OK to pass negative loff_t, we can catch out-of-range */
	file->f_mode |= FMODE_UNSIGNED_OFFSET;

	return ret;
}

static ssize_t mem_rw(struct file *file, char __user *buf,
			size_t count, loff_t *ppos, int write)
{
	struct mm_struct *mm = file->private_data;
	unsigned long addr = *ppos;
	ssize_t copied;
	char *page;
	unsigned int flags;

	if (!mm)
		return 0;

	page = (char *)__get_free_page(GFP_KERNEL);
	if (!page)
		return -ENOMEM;

	copied = 0;
	if (!mmget_not_zero(mm))
		goto free;

	flags = FOLL_FORCE | (write ? FOLL_WRITE : 0);

	while (count > 0) {
		int this_len = min_t(int, count, PAGE_SIZE);

		if (write && copy_from_user(page, buf, this_len)) {
			copied = -EFAULT;
			break;
		}

		this_len = access_remote_vm(mm, addr, page, this_len, flags);
		if (!this_len) {
			if (!copied)
				copied = -EIO;
			break;
		}

		if (!write && copy_to_user(buf, page, this_len)) {
			copied = -EFAULT;
			break;
		}

		buf += this_len;
		addr += this_len;
		copied += this_len;
		count -= this_len;
	}
	*ppos = addr;

	mmput(mm);
free:
	free_page((unsigned long) page);
	return copied;
}

static ssize_t mem_read(struct file *file, char __user *buf,
			size_t count, loff_t *ppos)
{
	return mem_rw(file, buf, count, ppos, 0);
}

static ssize_t mem_write(struct file *file, const char __user *buf,
			 size_t count, loff_t *ppos)
{
	return mem_rw(file, (char __user*)buf, count, ppos, 1);
}

loff_t mem_lseek(struct file *file, loff_t offset, int orig)
{
	switch (orig) {
	case 0:
		file->f_pos = offset;
		break;
	case 1:
		file->f_pos += offset;
		break;
	default:
		return -EINVAL;
	}
	force_successful_syscall_return();
	return file->f_pos;
}

static int mem_release(struct inode *inode, struct file *file)
{
	struct mm_struct *mm = file->private_data;
	if (mm)
		mmdrop(mm);
	return 0;
}

static const struct file_operations proc_mem_operations = {
	.llseek		= mem_lseek,
	.read		= mem_read,
	.write		= mem_write,
	.open		= mem_open,
	.release	= mem_release,
};

static int environ_open(struct inode *inode, struct file *file)
{
	return __mem_open(inode, file, PTRACE_MODE_READ);
}

static ssize_t environ_read(struct file *file, char __user *buf,
			size_t count, loff_t *ppos)
{
	char *page;
	unsigned long src = *ppos;
	int ret = 0;
	struct mm_struct *mm = file->private_data;
	unsigned long env_start, env_end;

	/* Ensure the process spawned far enough to have an environment. */
	if (!mm || !mm->env_end)
		return 0;

	page = (char *)__get_free_page(GFP_KERNEL);
	if (!page)
		return -ENOMEM;

	ret = 0;
	if (!mmget_not_zero(mm))
		goto free;

	spin_lock(&mm->arg_lock);
	env_start = mm->env_start;
	env_end = mm->env_end;
	spin_unlock(&mm->arg_lock);

	while (count > 0) {
		size_t this_len, max_len;
		int retval;

		if (src >= (env_end - env_start))
			break;

		this_len = env_end - (env_start + src);

		max_len = min_t(size_t, PAGE_SIZE, count);
		this_len = min(max_len, this_len);

		retval = access_remote_vm(mm, (env_start + src), page, this_len, FOLL_ANON);

		if (retval <= 0) {
			ret = retval;
			break;
		}

		if (copy_to_user(buf, page, retval)) {
			ret = -EFAULT;
			break;
		}

		ret += retval;
		src += retval;
		buf += retval;
		count -= retval;
	}
	*ppos = src;
	mmput(mm);

free:
	free_page((unsigned long) page);
	return ret;
}

static const struct file_operations proc_environ_operations = {
	.open		= environ_open,
	.read		= environ_read,
	.llseek		= generic_file_llseek,
	.release	= mem_release,
};

static int auxv_open(struct inode *inode, struct file *file)
{
	return __mem_open(inode, file, PTRACE_MODE_READ_FSCREDS);
}

static ssize_t auxv_read(struct file *file, char __user *buf,
			size_t count, loff_t *ppos)
{
	struct mm_struct *mm = file->private_data;
	unsigned int nwords = 0;

	if (!mm)
		return 0;
	do {
		nwords += 2;
	} while (mm->saved_auxv[nwords - 2] != 0); /* AT_NULL */
	return simple_read_from_buffer(buf, count, ppos, mm->saved_auxv,
				       nwords * sizeof(mm->saved_auxv[0]));
}

static const struct file_operations proc_auxv_operations = {
	.open		= auxv_open,
	.read		= auxv_read,
	.llseek		= generic_file_llseek,
	.release	= mem_release,
};

static ssize_t oom_adj_read(struct file *file, char __user *buf, size_t count,
			    loff_t *ppos)
{
	struct task_struct *task = get_proc_task(file_inode(file));
	char buffer[PROC_NUMBUF];
	int oom_adj = OOM_ADJUST_MIN;
	size_t len;

	if (!task)
		return -ESRCH;
	if (task->signal->oom_score_adj == OOM_SCORE_ADJ_MAX)
		oom_adj = OOM_ADJUST_MAX;
	else
		oom_adj = (task->signal->oom_score_adj * -OOM_DISABLE) /
			  OOM_SCORE_ADJ_MAX;
	put_task_struct(task);
	len = snprintf(buffer, sizeof(buffer), "%d\n", oom_adj);
	return simple_read_from_buffer(buf, count, ppos, buffer, len);
}

static int __set_oom_adj(struct file *file, int oom_adj, bool legacy)
{
	static DEFINE_MUTEX(oom_adj_mutex);
	struct mm_struct *mm = NULL;
	struct task_struct *task;
	int err = 0;

	task = get_proc_task(file_inode(file));
	if (!task)
		return -ESRCH;

	mutex_lock(&oom_adj_mutex);
	if (legacy) {
		if (oom_adj < task->signal->oom_score_adj &&
				!capable(CAP_SYS_RESOURCE)) {
			err = -EACCES;
			goto err_unlock;
		}
		/*
		 * /proc/pid/oom_adj is provided for legacy purposes, ask users to use
		 * /proc/pid/oom_score_adj instead.
		 */
		pr_warn_once("%s (%d): /proc/%d/oom_adj is deprecated, please use /proc/%d/oom_score_adj instead.\n",
			  current->comm, task_pid_nr(current), task_pid_nr(task),
			  task_pid_nr(task));
	} else {
		if ((short)oom_adj < task->signal->oom_score_adj_min &&
				!capable(CAP_SYS_RESOURCE)) {
			err = -EACCES;
			goto err_unlock;
		}
	}

	/*
	 * Make sure we will check other processes sharing the mm if this is
	 * not vfrok which wants its own oom_score_adj.
	 * pin the mm so it doesn't go away and get reused after task_unlock
	 */
	if (!task->vfork_done) {
		struct task_struct *p = find_lock_task_mm(task);

		if (p) {
			if (atomic_read(&p->mm->mm_users) > 1) {
				mm = p->mm;
				mmgrab(mm);
			}
			task_unlock(p);
		}
	}

	task->signal->oom_score_adj = oom_adj;
	if (!legacy && has_capability_noaudit(current, CAP_SYS_RESOURCE))
		task->signal->oom_score_adj_min = (short)oom_adj;
	trace_oom_score_adj_update(task);

	if (mm) {
		struct task_struct *p;

		rcu_read_lock();
		for_each_process(p) {
			if (same_thread_group(task, p))
				continue;

			/* do not touch kernel threads or the global init */
			if (p->flags & PF_KTHREAD || is_global_init(p))
				continue;

			task_lock(p);
			if (!p->vfork_done && process_shares_mm(p, mm)) {
				pr_info("updating oom_score_adj for %d (%s) from %d to %d because it shares mm with %d (%s). Report if this is unexpected.\n",
						task_pid_nr(p), p->comm,
						p->signal->oom_score_adj, oom_adj,
						task_pid_nr(task), task->comm);
				p->signal->oom_score_adj = oom_adj;
				if (!legacy && has_capability_noaudit(current, CAP_SYS_RESOURCE))
					p->signal->oom_score_adj_min = (short)oom_adj;
			}
			task_unlock(p);
		}
		rcu_read_unlock();
		mmdrop(mm);
	}
err_unlock:
	mutex_unlock(&oom_adj_mutex);
	put_task_struct(task);
	return err;
}

/*
 * /proc/pid/oom_adj exists solely for backwards compatibility with previous
 * kernels.  The effective policy is defined by oom_score_adj, which has a
 * different scale: oom_adj grew exponentially and oom_score_adj grows linearly.
 * Values written to oom_adj are simply mapped linearly to oom_score_adj.
 * Processes that become oom disabled via oom_adj will still be oom disabled
 * with this implementation.
 *
 * oom_adj cannot be removed since existing userspace binaries use it.
 */
static ssize_t oom_adj_write(struct file *file, const char __user *buf,
			     size_t count, loff_t *ppos)
{
	char buffer[PROC_NUMBUF];
	int oom_adj;
	int err;

	memset(buffer, 0, sizeof(buffer));
	if (count > sizeof(buffer) - 1)
		count = sizeof(buffer) - 1;
	if (copy_from_user(buffer, buf, count)) {
		err = -EFAULT;
		goto out;
	}

	err = kstrtoint(strstrip(buffer), 0, &oom_adj);
	if (err)
		goto out;
	if ((oom_adj < OOM_ADJUST_MIN || oom_adj > OOM_ADJUST_MAX) &&
	     oom_adj != OOM_DISABLE) {
		err = -EINVAL;
		goto out;
	}

	/*
	 * Scale /proc/pid/oom_score_adj appropriately ensuring that a maximum
	 * value is always attainable.
	 */
	if (oom_adj == OOM_ADJUST_MAX)
		oom_adj = OOM_SCORE_ADJ_MAX;
	else
		oom_adj = (oom_adj * OOM_SCORE_ADJ_MAX) / -OOM_DISABLE;

	err = __set_oom_adj(file, oom_adj, true);
out:
	return err < 0 ? err : count;
}

static const struct file_operations proc_oom_adj_operations = {
	.read		= oom_adj_read,
	.write		= oom_adj_write,
	.llseek		= generic_file_llseek,
};

static ssize_t oom_score_adj_read(struct file *file, char __user *buf,
					size_t count, loff_t *ppos)
{
	struct task_struct *task = get_proc_task(file_inode(file));
	char buffer[PROC_NUMBUF];
	short oom_score_adj = OOM_SCORE_ADJ_MIN;
	size_t len;

	if (!task)
		return -ESRCH;
	oom_score_adj = task->signal->oom_score_adj;
	put_task_struct(task);
	len = snprintf(buffer, sizeof(buffer), "%hd\n", oom_score_adj);
	return simple_read_from_buffer(buf, count, ppos, buffer, len);
}

static ssize_t oom_score_adj_write(struct file *file, const char __user *buf,
					size_t count, loff_t *ppos)
{
	char buffer[PROC_NUMBUF];
	int oom_score_adj;
	int err;

	memset(buffer, 0, sizeof(buffer));
	if (count > sizeof(buffer) - 1)
		count = sizeof(buffer) - 1;
	if (copy_from_user(buffer, buf, count)) {
		err = -EFAULT;
		goto out;
	}

	err = kstrtoint(strstrip(buffer), 0, &oom_score_adj);
	if (err)
		goto out;
	if (oom_score_adj < OOM_SCORE_ADJ_MIN ||
			oom_score_adj > OOM_SCORE_ADJ_MAX) {
		err = -EINVAL;
		goto out;
	}

	err = __set_oom_adj(file, oom_score_adj, false);
out:
	return err < 0 ? err : count;
}

static const struct file_operations proc_oom_score_adj_operations = {
	.read		= oom_score_adj_read,
	.write		= oom_score_adj_write,
	.llseek		= default_llseek,
};

#ifdef CONFIG_AUDITSYSCALL
#define TMPBUFLEN 11
static ssize_t proc_loginuid_read(struct file * file, char __user * buf,
				  size_t count, loff_t *ppos)
{
	struct inode * inode = file_inode(file);
	struct task_struct *task = get_proc_task(inode);
	ssize_t length;
	char tmpbuf[TMPBUFLEN];

	if (!task)
		return -ESRCH;
	length = scnprintf(tmpbuf, TMPBUFLEN, "%u",
			   from_kuid(file->f_cred->user_ns,
				     audit_get_loginuid(task)));
	put_task_struct(task);
	return simple_read_from_buffer(buf, count, ppos, tmpbuf, length);
}

static ssize_t proc_loginuid_write(struct file * file, const char __user * buf,
				   size_t count, loff_t *ppos)
{
	struct inode * inode = file_inode(file);
	uid_t loginuid;
	kuid_t kloginuid;
	int rv;

	rcu_read_lock();
	if (current != pid_task(proc_pid(inode), PIDTYPE_PID)) {
		rcu_read_unlock();
		return -EPERM;
	}
	rcu_read_unlock();

	if (*ppos != 0) {
		/* No partial writes. */
		return -EINVAL;
	}

	rv = kstrtou32_from_user(buf, count, 10, &loginuid);
	if (rv < 0)
		return rv;

	/* is userspace tring to explicitly UNSET the loginuid? */
	if (loginuid == AUDIT_UID_UNSET) {
		kloginuid = INVALID_UID;
	} else {
		kloginuid = make_kuid(file->f_cred->user_ns, loginuid);
		if (!uid_valid(kloginuid))
			return -EINVAL;
	}

	rv = audit_set_loginuid(kloginuid);
	if (rv < 0)
		return rv;
	return count;
}

static const struct file_operations proc_loginuid_operations = {
	.read		= proc_loginuid_read,
	.write		= proc_loginuid_write,
	.llseek		= generic_file_llseek,
};

static ssize_t proc_sessionid_read(struct file * file, char __user * buf,
				  size_t count, loff_t *ppos)
{
	struct inode * inode = file_inode(file);
	struct task_struct *task = get_proc_task(inode);
	ssize_t length;
	char tmpbuf[TMPBUFLEN];

	if (!task)
		return -ESRCH;
	length = scnprintf(tmpbuf, TMPBUFLEN, "%u",
				audit_get_sessionid(task));
	put_task_struct(task);
	return simple_read_from_buffer(buf, count, ppos, tmpbuf, length);
}

static const struct file_operations proc_sessionid_operations = {
	.read		= proc_sessionid_read,
	.llseek		= generic_file_llseek,
};
#endif

#ifdef CONFIG_FAULT_INJECTION
static ssize_t proc_fault_inject_read(struct file * file, char __user * buf,
				      size_t count, loff_t *ppos)
{
	struct task_struct *task = get_proc_task(file_inode(file));
	char buffer[PROC_NUMBUF];
	size_t len;
	int make_it_fail;

	if (!task)
		return -ESRCH;
	make_it_fail = task->make_it_fail;
	put_task_struct(task);

	len = snprintf(buffer, sizeof(buffer), "%i\n", make_it_fail);

	return simple_read_from_buffer(buf, count, ppos, buffer, len);
}

static ssize_t proc_fault_inject_write(struct file * file,
			const char __user * buf, size_t count, loff_t *ppos)
{
	struct task_struct *task;
	char buffer[PROC_NUMBUF];
	int make_it_fail;
	int rv;

	if (!capable(CAP_SYS_RESOURCE))
		return -EPERM;
	memset(buffer, 0, sizeof(buffer));
	if (count > sizeof(buffer) - 1)
		count = sizeof(buffer) - 1;
	if (copy_from_user(buffer, buf, count))
		return -EFAULT;
	rv = kstrtoint(strstrip(buffer), 0, &make_it_fail);
	if (rv < 0)
		return rv;
	if (make_it_fail < 0 || make_it_fail > 1)
		return -EINVAL;

	task = get_proc_task(file_inode(file));
	if (!task)
		return -ESRCH;
	task->make_it_fail = make_it_fail;
	put_task_struct(task);

	return count;
}

static const struct file_operations proc_fault_inject_operations = {
	.read		= proc_fault_inject_read,
	.write		= proc_fault_inject_write,
	.llseek		= generic_file_llseek,
};

static ssize_t proc_fail_nth_write(struct file *file, const char __user *buf,
				   size_t count, loff_t *ppos)
{
	struct task_struct *task;
	int err;
	unsigned int n;

	err = kstrtouint_from_user(buf, count, 0, &n);
	if (err)
		return err;

	task = get_proc_task(file_inode(file));
	if (!task)
		return -ESRCH;
	task->fail_nth = n;
	put_task_struct(task);

	return count;
}

static ssize_t proc_fail_nth_read(struct file *file, char __user *buf,
				  size_t count, loff_t *ppos)
{
	struct task_struct *task;
	char numbuf[PROC_NUMBUF];
	ssize_t len;

	task = get_proc_task(file_inode(file));
	if (!task)
		return -ESRCH;
	len = snprintf(numbuf, sizeof(numbuf), "%u\n", task->fail_nth);
	len = simple_read_from_buffer(buf, count, ppos, numbuf, len);
	put_task_struct(task);

	return len;
}

static const struct file_operations proc_fail_nth_operations = {
	.read		= proc_fail_nth_read,
	.write		= proc_fail_nth_write,
};
#endif


#ifdef CONFIG_SCHED_DEBUG
/*
 * Print out various scheduling related per-task fields:
 */
static int sched_show(struct seq_file *m, void *v)
{
	struct inode *inode = m->private;
	struct pid_namespace *ns = proc_pid_ns(inode);
	struct task_struct *p;

	p = get_proc_task(inode);
	if (!p)
		return -ESRCH;
	proc_sched_show_task(p, ns, m);

	put_task_struct(p);

	return 0;
}

static ssize_t
sched_write(struct file *file, const char __user *buf,
	    size_t count, loff_t *offset)
{
	struct inode *inode = file_inode(file);
	struct task_struct *p;

	p = get_proc_task(inode);
	if (!p)
		return -ESRCH;
	proc_sched_set_task(p);

	put_task_struct(p);

	return count;
}

static int sched_open(struct inode *inode, struct file *filp)
{
	return single_open(filp, sched_show, inode);
}

static const struct file_operations proc_pid_sched_operations = {
	.open		= sched_open,
	.read		= seq_read,
	.write		= sched_write,
	.llseek		= seq_lseek,
	.release	= single_release,
};

#endif

#ifdef CONFIG_SCHED_AUTOGROUP
/*
 * Print out autogroup related information:
 */
static int sched_autogroup_show(struct seq_file *m, void *v)
{
	struct inode *inode = m->private;
	struct task_struct *p;

	p = get_proc_task(inode);
	if (!p)
		return -ESRCH;
	proc_sched_autogroup_show_task(p, m);

	put_task_struct(p);

	return 0;
}

static ssize_t
sched_autogroup_write(struct file *file, const char __user *buf,
	    size_t count, loff_t *offset)
{
	struct inode *inode = file_inode(file);
	struct task_struct *p;
	char buffer[PROC_NUMBUF];
	int nice;
	int err;

	memset(buffer, 0, sizeof(buffer));
	if (count > sizeof(buffer) - 1)
		count = sizeof(buffer) - 1;
	if (copy_from_user(buffer, buf, count))
		return -EFAULT;

	err = kstrtoint(strstrip(buffer), 0, &nice);
	if (err < 0)
		return err;

	p = get_proc_task(inode);
	if (!p)
		return -ESRCH;

	err = proc_sched_autogroup_set_nice(p, nice);
	if (err)
		count = err;

	put_task_struct(p);

	return count;
}

static int sched_autogroup_open(struct inode *inode, struct file *filp)
{
	int ret;

	ret = single_open(filp, sched_autogroup_show, NULL);
	if (!ret) {
		struct seq_file *m = filp->private_data;

		m->private = inode;
	}
	return ret;
}

static const struct file_operations proc_pid_sched_autogroup_operations = {
	.open		= sched_autogroup_open,
	.read		= seq_read,
	.write		= sched_autogroup_write,
	.llseek		= seq_lseek,
	.release	= single_release,
};

#endif /* CONFIG_SCHED_AUTOGROUP */

static ssize_t comm_write(struct file *file, const char __user *buf,
				size_t count, loff_t *offset)
{
	struct inode *inode = file_inode(file);
	struct task_struct *p;
	char buffer[TASK_COMM_LEN];
	const size_t maxlen = sizeof(buffer) - 1;

	memset(buffer, 0, sizeof(buffer));
	if (copy_from_user(buffer, buf, count > maxlen ? maxlen : count))
		return -EFAULT;

	p = get_proc_task(inode);
	if (!p)
		return -ESRCH;

	if (same_thread_group(current, p))
		set_task_comm(p, buffer);
	else
		count = -EINVAL;

	put_task_struct(p);

	return count;
}

static int comm_show(struct seq_file *m, void *v)
{
	struct inode *inode = m->private;
	struct task_struct *p;

	p = get_proc_task(inode);
	if (!p)
		return -ESRCH;

	proc_task_name(m, p, false);
	seq_putc(m, '\n');

	put_task_struct(p);

	return 0;
}

static int comm_open(struct inode *inode, struct file *filp)
{
	return single_open(filp, comm_show, inode);
}

static const struct file_operations proc_pid_set_comm_operations = {
	.open		= comm_open,
	.read		= seq_read,
	.write		= comm_write,
	.llseek		= seq_lseek,
	.release	= single_release,
};

static int proc_exe_link(struct dentry *dentry, struct path *exe_path)
{
	struct task_struct *task;
	struct file *exe_file;

	task = get_proc_task(d_inode(dentry));
	if (!task)
		return -ENOENT;
	exe_file = get_task_exe_file(task);
	put_task_struct(task);
	if (exe_file) {
		*exe_path = exe_file->f_path;
		path_get(&exe_file->f_path);
		fput(exe_file);
		return 0;
	} else
		return -ENOENT;
}

static const char *proc_pid_get_link(struct dentry *dentry,
				     struct inode *inode,
				     struct delayed_call *done)
{
	struct path path;
	int error = -EACCES;

	if (!dentry)
		return ERR_PTR(-ECHILD);

	/* Are we allowed to snoop on the tasks file descriptors? */
	if (!proc_fd_access_allowed(inode))
		goto out;

	error = PROC_I(inode)->op.proc_get_link(dentry, &path);
	if (error)
		goto out;

	nd_jump_link(&path);
	return NULL;
out:
	return ERR_PTR(error);
}

static int do_proc_readlink(struct path *path, char __user *buffer, int buflen)
{
	char *tmp = (char *)__get_free_page(GFP_KERNEL);
	char *pathname;
	int len;

	if (!tmp)
		return -ENOMEM;

	pathname = d_path(path, tmp, PAGE_SIZE);
	len = PTR_ERR(pathname);
	if (IS_ERR(pathname))
		goto out;
	len = tmp + PAGE_SIZE - 1 - pathname;

	if (len > buflen)
		len = buflen;
	if (copy_to_user(buffer, pathname, len))
		len = -EFAULT;
 out:
	free_page((unsigned long)tmp);
	return len;
}

static int proc_pid_readlink(struct dentry * dentry, char __user * buffer, int buflen)
{
	int error = -EACCES;
	struct inode *inode = d_inode(dentry);
	struct path path;

	/* Are we allowed to snoop on the tasks file descriptors? */
	if (!proc_fd_access_allowed(inode))
		goto out;

	error = PROC_I(inode)->op.proc_get_link(dentry, &path);
	if (error)
		goto out;

	error = do_proc_readlink(&path, buffer, buflen);
	path_put(&path);
out:
	return error;
}

const struct inode_operations proc_pid_link_inode_operations = {
	.readlink	= proc_pid_readlink,
	.get_link	= proc_pid_get_link,
	.setattr	= proc_setattr,
};


/* building an inode */

void task_dump_owner(struct task_struct *task, umode_t mode,
		     kuid_t *ruid, kgid_t *rgid)
{
	/* Depending on the state of dumpable compute who should own a
	 * proc file for a task.
	 */
	const struct cred *cred;
	kuid_t uid;
	kgid_t gid;

	if (unlikely(task->flags & PF_KTHREAD)) {
		*ruid = GLOBAL_ROOT_UID;
		*rgid = GLOBAL_ROOT_GID;
		return;
	}

	/* Default to the tasks effective ownership */
	rcu_read_lock();
	cred = __task_cred(task);
	uid = cred->euid;
	gid = cred->egid;
	rcu_read_unlock();

	/*
	 * Before the /proc/pid/status file was created the only way to read
	 * the effective uid of a /process was to stat /proc/pid.  Reading
	 * /proc/pid/status is slow enough that procps and other packages
	 * kept stating /proc/pid.  To keep the rules in /proc simple I have
	 * made this apply to all per process world readable and executable
	 * directories.
	 */
	if (mode != (S_IFDIR|S_IRUGO|S_IXUGO)) {
		struct mm_struct *mm;
		task_lock(task);
		mm = task->mm;
		/* Make non-dumpable tasks owned by some root */
		if (mm) {
			if (get_dumpable(mm) != SUID_DUMP_USER) {
				struct user_namespace *user_ns = mm->user_ns;

				uid = make_kuid(user_ns, 0);
				if (!uid_valid(uid))
					uid = GLOBAL_ROOT_UID;

				gid = make_kgid(user_ns, 0);
				if (!gid_valid(gid))
					gid = GLOBAL_ROOT_GID;
			}
		} else {
			uid = GLOBAL_ROOT_UID;
			gid = GLOBAL_ROOT_GID;
		}
		task_unlock(task);
	}
	*ruid = uid;
	*rgid = gid;
}

struct inode *proc_pid_make_inode(struct super_block * sb,
				  struct task_struct *task, umode_t mode)
{
	struct inode * inode;
	struct proc_inode *ei;

	/* We need a new inode */

	inode = new_inode(sb);
	if (!inode)
		goto out;

	/* Common stuff */
	ei = PROC_I(inode);
	inode->i_mode = mode;
	inode->i_ino = get_next_ino();
	inode->i_mtime = inode->i_atime = inode->i_ctime = current_time(inode);
	inode->i_op = &proc_def_inode_operations;

	/*
	 * grab the reference to task.
	 */
	ei->pid = get_task_pid(task, PIDTYPE_PID);
	if (!ei->pid)
		goto out_unlock;

	task_dump_owner(task, 0, &inode->i_uid, &inode->i_gid);
	security_task_to_inode(task, inode);

out:
	return inode;

out_unlock:
	iput(inode);
	return NULL;
}

int pid_getattr(const struct path *path, struct kstat *stat,
		u32 request_mask, unsigned int query_flags)
{
	struct inode *inode = d_inode(path->dentry);
	struct pid_namespace *pid = proc_pid_ns(inode);
	struct task_struct *task;

	generic_fillattr(inode, stat);

	stat->uid = GLOBAL_ROOT_UID;
	stat->gid = GLOBAL_ROOT_GID;
	rcu_read_lock();
	task = pid_task(proc_pid(inode), PIDTYPE_PID);
	if (task) {
		if (!has_pid_permissions(pid, task, HIDEPID_INVISIBLE)) {
			rcu_read_unlock();
			/*
			 * This doesn't prevent learning whether PID exists,
			 * it only makes getattr() consistent with readdir().
			 */
			return -ENOENT;
		}
		task_dump_owner(task, inode->i_mode, &stat->uid, &stat->gid);
	}
	rcu_read_unlock();
	return 0;
}

/* dentry stuff */

/*
 * Set <pid>/... inode ownership (can change due to setuid(), etc.)
 */
void pid_update_inode(struct task_struct *task, struct inode *inode)
{
	task_dump_owner(task, inode->i_mode, &inode->i_uid, &inode->i_gid);

	inode->i_mode &= ~(S_ISUID | S_ISGID);
	security_task_to_inode(task, inode);
}

/*
 * Rewrite the inode's ownerships here because the owning task may have
 * performed a setuid(), etc.
 *
 */
static int pid_revalidate(struct dentry *dentry, unsigned int flags)
{
	struct inode *inode;
	struct task_struct *task;

	if (flags & LOOKUP_RCU)
		return -ECHILD;

	inode = d_inode(dentry);
	task = get_proc_task(inode);

	if (task) {
		pid_update_inode(task, inode);
		put_task_struct(task);
		return 1;
	}
	return 0;
}

static inline bool proc_inode_is_dead(struct inode *inode)
{
	return !proc_pid(inode)->tasks[PIDTYPE_PID].first;
}

int pid_delete_dentry(const struct dentry *dentry)
{
	/* Is the task we represent dead?
	 * If so, then don't put the dentry on the lru list,
	 * kill it immediately.
	 */
	return proc_inode_is_dead(d_inode(dentry));
}

const struct dentry_operations pid_dentry_operations =
{
	.d_revalidate	= pid_revalidate,
	.d_delete	= pid_delete_dentry,
};

/* Lookups */

/*
 * Fill a directory entry.
 *
 * If possible create the dcache entry and derive our inode number and
 * file type from dcache entry.
 *
 * Since all of the proc inode numbers are dynamically generated, the inode
 * numbers do not exist until the inode is cache.  This means creating the
 * the dcache entry in readdir is necessary to keep the inode numbers
 * reported by readdir in sync with the inode numbers reported
 * by stat.
 */
bool proc_fill_cache(struct file *file, struct dir_context *ctx,
	const char *name, unsigned int len,
	instantiate_t instantiate, struct task_struct *task, const void *ptr)
{
	struct dentry *child, *dir = file->f_path.dentry;
	struct qstr qname = QSTR_INIT(name, len);
	struct inode *inode;
	unsigned type = DT_UNKNOWN;
	ino_t ino = 1;

	child = d_hash_and_lookup(dir, &qname);
	if (!child) {
		DECLARE_WAIT_QUEUE_HEAD_ONSTACK(wq);
		child = d_alloc_parallel(dir, &qname, &wq);
		if (IS_ERR(child))
			goto end_instantiate;
		if (d_in_lookup(child)) {
			struct dentry *res;
			res = instantiate(child, task, ptr);
			d_lookup_done(child);
			if (unlikely(res)) {
				dput(child);
				child = res;
				if (IS_ERR(child))
					goto end_instantiate;
			}
		}
	}
	inode = d_inode(child);
	ino = inode->i_ino;
	type = inode->i_mode >> 12;
	dput(child);
end_instantiate:
	return dir_emit(ctx, name, len, ino, type);
}

/*
 * dname_to_vma_addr - maps a dentry name into two unsigned longs
 * which represent vma start and end addresses.
 */
static int dname_to_vma_addr(struct dentry *dentry,
			     unsigned long *start, unsigned long *end)
{
	const char *str = dentry->d_name.name;
	unsigned long long sval, eval;
	unsigned int len;

	if (str[0] == '0' && str[1] != '-')
		return -EINVAL;
	len = _parse_integer(str, 16, &sval);
	if (len & KSTRTOX_OVERFLOW)
		return -EINVAL;
	if (sval != (unsigned long)sval)
		return -EINVAL;
	str += len;

	if (*str != '-')
		return -EINVAL;
	str++;

	if (str[0] == '0' && str[1])
		return -EINVAL;
	len = _parse_integer(str, 16, &eval);
	if (len & KSTRTOX_OVERFLOW)
		return -EINVAL;
	if (eval != (unsigned long)eval)
		return -EINVAL;
	str += len;

	if (*str != '\0')
		return -EINVAL;

	*start = sval;
	*end = eval;

	return 0;
}

static int map_files_d_revalidate(struct dentry *dentry, unsigned int flags)
{
	unsigned long vm_start, vm_end;
	bool exact_vma_exists = false;
	struct mm_struct *mm = NULL;
	struct task_struct *task;
	struct inode *inode;
	int status = 0;

	if (flags & LOOKUP_RCU)
		return -ECHILD;

	inode = d_inode(dentry);
	task = get_proc_task(inode);
	if (!task)
		goto out_notask;

	mm = mm_access(task, PTRACE_MODE_READ_FSCREDS);
	if (IS_ERR_OR_NULL(mm))
		goto out;

	if (!dname_to_vma_addr(dentry, &vm_start, &vm_end)) {
		down_read(&mm->mmap_sem);
		exact_vma_exists = !!find_exact_vma(mm, vm_start, vm_end);
		up_read(&mm->mmap_sem);
	}

	mmput(mm);

	if (exact_vma_exists) {
		task_dump_owner(task, 0, &inode->i_uid, &inode->i_gid);

		security_task_to_inode(task, inode);
		status = 1;
	}

out:
	put_task_struct(task);

out_notask:
	return status;
}

static const struct dentry_operations tid_map_files_dentry_operations = {
	.d_revalidate	= map_files_d_revalidate,
	.d_delete	= pid_delete_dentry,
};

static int map_files_get_link(struct dentry *dentry, struct path *path)
{
	unsigned long vm_start, vm_end;
	struct vm_area_struct *vma;
	struct task_struct *task;
	struct mm_struct *mm;
	int rc;

	rc = -ENOENT;
	task = get_proc_task(d_inode(dentry));
	if (!task)
		goto out;

	mm = get_task_mm(task);
	put_task_struct(task);
	if (!mm)
		goto out;

	rc = dname_to_vma_addr(dentry, &vm_start, &vm_end);
	if (rc)
		goto out_mmput;

	rc = -ENOENT;
	down_read(&mm->mmap_sem);
	vma = find_exact_vma(mm, vm_start, vm_end);
	if (vma && vma->vm_file) {
		*path = vma->vm_file->f_path;
		path_get(path);
		rc = 0;
	}
	up_read(&mm->mmap_sem);

out_mmput:
	mmput(mm);
out:
	return rc;
}

struct map_files_info {
	unsigned long	start;
	unsigned long	end;
	fmode_t		mode;
};

/*
 * Only allow CAP_SYS_ADMIN to follow the links, due to concerns about how the
 * symlinks may be used to bypass permissions on ancestor directories in the
 * path to the file in question.
 */
static const char *
proc_map_files_get_link(struct dentry *dentry,
			struct inode *inode,
		        struct delayed_call *done)
{
	if (!capable(CAP_SYS_ADMIN))
		return ERR_PTR(-EPERM);

	return proc_pid_get_link(dentry, inode, done);
}

/*
 * Identical to proc_pid_link_inode_operations except for get_link()
 */
static const struct inode_operations proc_map_files_link_inode_operations = {
	.readlink	= proc_pid_readlink,
	.get_link	= proc_map_files_get_link,
	.setattr	= proc_setattr,
};

static struct dentry *
proc_map_files_instantiate(struct dentry *dentry,
			   struct task_struct *task, const void *ptr)
{
	fmode_t mode = (fmode_t)(unsigned long)ptr;
	struct proc_inode *ei;
	struct inode *inode;

	inode = proc_pid_make_inode(dentry->d_sb, task, S_IFLNK |
				    ((mode & FMODE_READ ) ? S_IRUSR : 0) |
				    ((mode & FMODE_WRITE) ? S_IWUSR : 0));
	if (!inode)
		return ERR_PTR(-ENOENT);

	ei = PROC_I(inode);
	ei->op.proc_get_link = map_files_get_link;

	inode->i_op = &proc_map_files_link_inode_operations;
	inode->i_size = 64;

	d_set_d_op(dentry, &tid_map_files_dentry_operations);
	return d_splice_alias(inode, dentry);
}

static struct dentry *proc_map_files_lookup(struct inode *dir,
		struct dentry *dentry, unsigned int flags)
{
	unsigned long vm_start, vm_end;
	struct vm_area_struct *vma;
	struct task_struct *task;
	struct dentry *result;
	struct mm_struct *mm;

	result = ERR_PTR(-ENOENT);
	task = get_proc_task(dir);
	if (!task)
		goto out;

	result = ERR_PTR(-EACCES);
	if (!ptrace_may_access(task, PTRACE_MODE_READ_FSCREDS))
		goto out_put_task;

	result = ERR_PTR(-ENOENT);
	if (dname_to_vma_addr(dentry, &vm_start, &vm_end))
		goto out_put_task;

	mm = get_task_mm(task);
	if (!mm)
		goto out_put_task;

	down_read(&mm->mmap_sem);
	vma = find_exact_vma(mm, vm_start, vm_end);
	if (!vma)
		goto out_no_vma;

	if (vma->vm_file)
		result = proc_map_files_instantiate(dentry, task,
				(void *)(unsigned long)vma->vm_file->f_mode);

out_no_vma:
	up_read(&mm->mmap_sem);
	mmput(mm);
out_put_task:
	put_task_struct(task);
out:
	return result;
}

static const struct inode_operations proc_map_files_inode_operations = {
	.lookup		= proc_map_files_lookup,
	.permission	= proc_fd_permission,
	.setattr	= proc_setattr,
};

static int
proc_map_files_readdir(struct file *file, struct dir_context *ctx)
{
	struct vm_area_struct *vma;
	struct task_struct *task;
	struct mm_struct *mm;
	unsigned long nr_files, pos, i;
	struct flex_array *fa = NULL;
	struct map_files_info info;
	struct map_files_info *p;
	int ret;

	ret = -ENOENT;
	task = get_proc_task(file_inode(file));
	if (!task)
		goto out;

	ret = -EACCES;
	if (!ptrace_may_access(task, PTRACE_MODE_READ_FSCREDS))
		goto out_put_task;

	ret = 0;
	if (!dir_emit_dots(file, ctx))
		goto out_put_task;

	mm = get_task_mm(task);
	if (!mm)
		goto out_put_task;
	down_read(&mm->mmap_sem);

	nr_files = 0;

	/*
	 * We need two passes here:
	 *
	 *  1) Collect vmas of mapped files with mmap_sem taken
	 *  2) Release mmap_sem and instantiate entries
	 *
	 * otherwise we get lockdep complained, since filldir()
	 * routine might require mmap_sem taken in might_fault().
	 */

	for (vma = mm->mmap, pos = 2; vma; vma = vma->vm_next) {
		if (vma->vm_file && ++pos > ctx->pos)
			nr_files++;
	}

	if (nr_files) {
		fa = flex_array_alloc(sizeof(info), nr_files,
					GFP_KERNEL);
		if (!fa || flex_array_prealloc(fa, 0, nr_files,
						GFP_KERNEL)) {
			ret = -ENOMEM;
			if (fa)
				flex_array_free(fa);
			up_read(&mm->mmap_sem);
			mmput(mm);
			goto out_put_task;
		}
		for (i = 0, vma = mm->mmap, pos = 2; vma;
				vma = vma->vm_next) {
			if (!vma->vm_file)
				continue;
			if (++pos <= ctx->pos)
				continue;

			info.start = vma->vm_start;
			info.end = vma->vm_end;
			info.mode = vma->vm_file->f_mode;
			if (flex_array_put(fa, i++, &info, GFP_KERNEL))
				BUG();
		}
	}
	up_read(&mm->mmap_sem);
	mmput(mm);

	for (i = 0; i < nr_files; i++) {
		char buf[4 * sizeof(long) + 2];	/* max: %lx-%lx\0 */
		unsigned int len;

		p = flex_array_get(fa, i);
		len = snprintf(buf, sizeof(buf), "%lx-%lx", p->start, p->end);
		if (!proc_fill_cache(file, ctx,
				      buf, len,
				      proc_map_files_instantiate,
				      task,
				      (void *)(unsigned long)p->mode))
			break;
		ctx->pos++;
	}
	if (fa)
		flex_array_free(fa);

out_put_task:
	put_task_struct(task);
out:
	return ret;
}

static const struct file_operations proc_map_files_operations = {
	.read		= generic_read_dir,
	.iterate_shared	= proc_map_files_readdir,
	.llseek		= generic_file_llseek,
};

#if defined(CONFIG_CHECKPOINT_RESTORE) && defined(CONFIG_POSIX_TIMERS)
struct timers_private {
	struct pid *pid;
	struct task_struct *task;
	struct sighand_struct *sighand;
	struct pid_namespace *ns;
	unsigned long flags;
};

static void *timers_start(struct seq_file *m, loff_t *pos)
{
	struct timers_private *tp = m->private;

	tp->task = get_pid_task(tp->pid, PIDTYPE_PID);
	if (!tp->task)
		return ERR_PTR(-ESRCH);

	tp->sighand = lock_task_sighand(tp->task, &tp->flags);
	if (!tp->sighand)
		return ERR_PTR(-ESRCH);

	return seq_list_start(&tp->task->signal->posix_timers, *pos);
}

static void *timers_next(struct seq_file *m, void *v, loff_t *pos)
{
	struct timers_private *tp = m->private;
	return seq_list_next(v, &tp->task->signal->posix_timers, pos);
}

static void timers_stop(struct seq_file *m, void *v)
{
	struct timers_private *tp = m->private;

	if (tp->sighand) {
		unlock_task_sighand(tp->task, &tp->flags);
		tp->sighand = NULL;
	}

	if (tp->task) {
		put_task_struct(tp->task);
		tp->task = NULL;
	}
}

static int show_timer(struct seq_file *m, void *v)
{
	struct k_itimer *timer;
	struct timers_private *tp = m->private;
	int notify;
	static const char * const nstr[] = {
		[SIGEV_SIGNAL] = "signal",
		[SIGEV_NONE] = "none",
		[SIGEV_THREAD] = "thread",
	};

	timer = list_entry((struct list_head *)v, struct k_itimer, list);
	notify = timer->it_sigev_notify;

	seq_printf(m, "ID: %d\n", timer->it_id);
	seq_printf(m, "signal: %d/%px\n",
		   timer->sigq->info.si_signo,
		   timer->sigq->info.si_value.sival_ptr);
	seq_printf(m, "notify: %s/%s.%d\n",
		   nstr[notify & ~SIGEV_THREAD_ID],
		   (notify & SIGEV_THREAD_ID) ? "tid" : "pid",
		   pid_nr_ns(timer->it_pid, tp->ns));
	seq_printf(m, "ClockID: %d\n", timer->it_clock);

	return 0;
}

static const struct seq_operations proc_timers_seq_ops = {
	.start	= timers_start,
	.next	= timers_next,
	.stop	= timers_stop,
	.show	= show_timer,
};

static int proc_timers_open(struct inode *inode, struct file *file)
{
	struct timers_private *tp;

	tp = __seq_open_private(file, &proc_timers_seq_ops,
			sizeof(struct timers_private));
	if (!tp)
		return -ENOMEM;

	tp->pid = proc_pid(inode);
	tp->ns = proc_pid_ns(inode);
	return 0;
}

static const struct file_operations proc_timers_operations = {
	.open		= proc_timers_open,
	.read		= seq_read,
	.llseek		= seq_lseek,
	.release	= seq_release_private,
};
#endif

static ssize_t timerslack_ns_write(struct file *file, const char __user *buf,
					size_t count, loff_t *offset)
{
	struct inode *inode = file_inode(file);
	struct task_struct *p;
	u64 slack_ns;
	int err;

	err = kstrtoull_from_user(buf, count, 10, &slack_ns);
	if (err < 0)
		return err;

	p = get_proc_task(inode);
	if (!p)
		return -ESRCH;

	if (p != current) {
		if (!capable(CAP_SYS_NICE)) {
			count = -EPERM;
			goto out;
		}

		err = security_task_setscheduler(p);
		if (err) {
			count = err;
			goto out;
		}
	}

	task_lock(p);
	if (slack_ns == 0)
		p->timer_slack_ns = p->default_timer_slack_ns;
	else
		p->timer_slack_ns = slack_ns;
	task_unlock(p);

out:
	put_task_struct(p);

	return count;
}

static int timerslack_ns_show(struct seq_file *m, void *v)
{
	struct inode *inode = m->private;
	struct task_struct *p;
	int err = 0;

	p = get_proc_task(inode);
	if (!p)
		return -ESRCH;

	if (p != current) {

		if (!capable(CAP_SYS_NICE)) {
			err = -EPERM;
			goto out;
		}
		err = security_task_getscheduler(p);
		if (err)
			goto out;
	}

	task_lock(p);
	seq_printf(m, "%llu\n", p->timer_slack_ns);
	task_unlock(p);

out:
	put_task_struct(p);

	return err;
}

static int timerslack_ns_open(struct inode *inode, struct file *filp)
{
	return single_open(filp, timerslack_ns_show, inode);
}

static const struct file_operations proc_pid_set_timerslack_ns_operations = {
	.open		= timerslack_ns_open,
	.read		= seq_read,
	.write		= timerslack_ns_write,
	.llseek		= seq_lseek,
	.release	= single_release,
};

static struct dentry *proc_pident_instantiate(struct dentry *dentry,
	struct task_struct *task, const void *ptr)
{
	const struct pid_entry *p = ptr;
	struct inode *inode;
	struct proc_inode *ei;

	inode = proc_pid_make_inode(dentry->d_sb, task, p->mode);
	if (!inode)
		return ERR_PTR(-ENOENT);

	ei = PROC_I(inode);
	if (S_ISDIR(inode->i_mode))
		set_nlink(inode, 2);	/* Use getattr to fix if necessary */
	if (p->iop)
		inode->i_op = p->iop;
	if (p->fop)
		inode->i_fop = p->fop;
	ei->op = p->op;
	pid_update_inode(task, inode);
	d_set_d_op(dentry, &pid_dentry_operations);
	return d_splice_alias(inode, dentry);
}

static struct dentry *proc_pident_lookup(struct inode *dir, 
					 struct dentry *dentry,
					 const struct pid_entry *ents,
					 unsigned int nents)
{
	struct task_struct *task = get_proc_task(dir);
	const struct pid_entry *p, *last;
	struct dentry *res = ERR_PTR(-ENOENT);

	if (!task)
		goto out_no_task;

	/*
	 * Yes, it does not scale. And it should not. Don't add
	 * new entries into /proc/<tgid>/ without very good reasons.
	 */
	last = &ents[nents];
	for (p = ents; p < last; p++) {
		if (p->len != dentry->d_name.len)
			continue;
		if (!memcmp(dentry->d_name.name, p->name, p->len)) {
			res = proc_pident_instantiate(dentry, task, p);
			break;
		}
	}
	put_task_struct(task);
out_no_task:
	return res;
}

static int proc_pident_readdir(struct file *file, struct dir_context *ctx,
		const struct pid_entry *ents, unsigned int nents)
{
	struct task_struct *task = get_proc_task(file_inode(file));
	const struct pid_entry *p;

	if (!task)
		return -ENOENT;

	if (!dir_emit_dots(file, ctx))
		goto out;

	if (ctx->pos >= nents + 2)
		goto out;

	for (p = ents + (ctx->pos - 2); p < ents + nents; p++) {
		if (!proc_fill_cache(file, ctx, p->name, p->len,
				proc_pident_instantiate, task, p))
			break;
		ctx->pos++;
	}
out:
	put_task_struct(task);
	return 0;
}

#ifdef CONFIG_SECURITY
static ssize_t proc_pid_attr_read(struct file * file, char __user * buf,
				  size_t count, loff_t *ppos)
{
	struct inode * inode = file_inode(file);
	char *p = NULL;
	ssize_t length;
	struct task_struct *task = get_proc_task(inode);

	if (!task)
		return -ESRCH;

	length = security_getprocattr(task,
				      (char*)file->f_path.dentry->d_name.name,
				      &p);
	put_task_struct(task);
	if (length > 0)
		length = simple_read_from_buffer(buf, count, ppos, p, length);
	kfree(p);
	return length;
}

static ssize_t proc_pid_attr_write(struct file * file, const char __user * buf,
				   size_t count, loff_t *ppos)
{
	struct inode * inode = file_inode(file);
	void *page;
	ssize_t length;
	struct task_struct *task = get_proc_task(inode);

	length = -ESRCH;
	if (!task)
		goto out_no_task;

	/* A task may only write its own attributes. */
	length = -EACCES;
	if (current != task)
		goto out;

	if (count > PAGE_SIZE)
		count = PAGE_SIZE;

	/* No partial writes. */
	length = -EINVAL;
	if (*ppos != 0)
		goto out;

	page = memdup_user(buf, count);
	if (IS_ERR(page)) {
		length = PTR_ERR(page);
		goto out;
	}

	/* Guard against adverse ptrace interaction */
	length = mutex_lock_interruptible(&current->signal->cred_guard_mutex);
	if (length < 0)
		goto out_free;

	length = security_setprocattr(file->f_path.dentry->d_name.name,
				      page, count);
	mutex_unlock(&current->signal->cred_guard_mutex);
out_free:
	kfree(page);
out:
	put_task_struct(task);
out_no_task:
	return length;
}

static const struct file_operations proc_pid_attr_operations = {
	.read		= proc_pid_attr_read,
	.write		= proc_pid_attr_write,
	.llseek		= generic_file_llseek,
};

static const struct pid_entry attr_dir_stuff[] = {
	REG("current",    S_IRUGO|S_IWUGO, proc_pid_attr_operations),
	REG("prev",       S_IRUGO,	   proc_pid_attr_operations),
	REG("exec",       S_IRUGO|S_IWUGO, proc_pid_attr_operations),
	REG("fscreate",   S_IRUGO|S_IWUGO, proc_pid_attr_operations),
	REG("keycreate",  S_IRUGO|S_IWUGO, proc_pid_attr_operations),
	REG("sockcreate", S_IRUGO|S_IWUGO, proc_pid_attr_operations),
};

static int proc_attr_dir_readdir(struct file *file, struct dir_context *ctx)
{
	return proc_pident_readdir(file, ctx, 
				   attr_dir_stuff, ARRAY_SIZE(attr_dir_stuff));
}

static const struct file_operations proc_attr_dir_operations = {
	.read		= generic_read_dir,
	.iterate_shared	= proc_attr_dir_readdir,
	.llseek		= generic_file_llseek,
};

static struct dentry *proc_attr_dir_lookup(struct inode *dir,
				struct dentry *dentry, unsigned int flags)
{
	return proc_pident_lookup(dir, dentry,
				  attr_dir_stuff, ARRAY_SIZE(attr_dir_stuff));
}

static const struct inode_operations proc_attr_dir_inode_operations = {
	.lookup		= proc_attr_dir_lookup,
	.getattr	= pid_getattr,
	.setattr	= proc_setattr,
};

#endif

#ifdef CONFIG_ELF_CORE
static ssize_t proc_coredump_filter_read(struct file *file, char __user *buf,
					 size_t count, loff_t *ppos)
{
	struct task_struct *task = get_proc_task(file_inode(file));
	struct mm_struct *mm;
	char buffer[PROC_NUMBUF];
	size_t len;
	int ret;

	if (!task)
		return -ESRCH;

	ret = 0;
	mm = get_task_mm(task);
	if (mm) {
		len = snprintf(buffer, sizeof(buffer), "%08lx\n",
			       ((mm->flags & MMF_DUMP_FILTER_MASK) >>
				MMF_DUMP_FILTER_SHIFT));
		mmput(mm);
		ret = simple_read_from_buffer(buf, count, ppos, buffer, len);
	}

	put_task_struct(task);

	return ret;
}

static ssize_t proc_coredump_filter_write(struct file *file,
					  const char __user *buf,
					  size_t count,
					  loff_t *ppos)
{
	struct task_struct *task;
	struct mm_struct *mm;
	unsigned int val;
	int ret;
	int i;
	unsigned long mask;

	ret = kstrtouint_from_user(buf, count, 0, &val);
	if (ret < 0)
		return ret;

	ret = -ESRCH;
	task = get_proc_task(file_inode(file));
	if (!task)
		goto out_no_task;

	mm = get_task_mm(task);
	if (!mm)
		goto out_no_mm;
	ret = 0;

	for (i = 0, mask = 1; i < MMF_DUMP_FILTER_BITS; i++, mask <<= 1) {
		if (val & mask)
			set_bit(i + MMF_DUMP_FILTER_SHIFT, &mm->flags);
		else
			clear_bit(i + MMF_DUMP_FILTER_SHIFT, &mm->flags);
	}

	mmput(mm);
 out_no_mm:
	put_task_struct(task);
 out_no_task:
	if (ret < 0)
		return ret;
	return count;
}

static const struct file_operations proc_coredump_filter_operations = {
	.read		= proc_coredump_filter_read,
	.write		= proc_coredump_filter_write,
	.llseek		= generic_file_llseek,
};
#endif

#ifdef CONFIG_TASK_IO_ACCOUNTING
static int do_io_accounting(struct task_struct *task, struct seq_file *m, int whole)
{
	struct task_io_accounting acct = task->ioac;
	unsigned long flags;
	int result;

	result = mutex_lock_killable(&task->signal->cred_guard_mutex);
	if (result)
		return result;

	if (!ptrace_may_access(task, PTRACE_MODE_READ_FSCREDS)) {
		result = -EACCES;
		goto out_unlock;
	}

	if (whole && lock_task_sighand(task, &flags)) {
		struct task_struct *t = task;

		task_io_accounting_add(&acct, &task->signal->ioac);
		while_each_thread(task, t)
			task_io_accounting_add(&acct, &t->ioac);

		unlock_task_sighand(task, &flags);
	}
	seq_printf(m,
		   "rchar: %llu\n"
		   "wchar: %llu\n"
		   "syscr: %llu\n"
		   "syscw: %llu\n"
		   "read_bytes: %llu\n"
		   "write_bytes: %llu\n"
		   "cancelled_write_bytes: %llu\n",
		   (unsigned long long)acct.rchar,
		   (unsigned long long)acct.wchar,
		   (unsigned long long)acct.syscr,
		   (unsigned long long)acct.syscw,
		   (unsigned long long)acct.read_bytes,
		   (unsigned long long)acct.write_bytes,
		   (unsigned long long)acct.cancelled_write_bytes);
	result = 0;

out_unlock:
	mutex_unlock(&task->signal->cred_guard_mutex);
	return result;
}

static int proc_tid_io_accounting(struct seq_file *m, struct pid_namespace *ns,
				  struct pid *pid, struct task_struct *task)
{
	return do_io_accounting(task, m, 0);
}

static int proc_tgid_io_accounting(struct seq_file *m, struct pid_namespace *ns,
				   struct pid *pid, struct task_struct *task)
{
	return do_io_accounting(task, m, 1);
}
#endif /* CONFIG_TASK_IO_ACCOUNTING */

#ifdef CONFIG_USER_NS
static int proc_id_map_open(struct inode *inode, struct file *file,
	const struct seq_operations *seq_ops)
{
	struct user_namespace *ns = NULL;
	struct task_struct *task;
	struct seq_file *seq;
	int ret = -EINVAL;

	task = get_proc_task(inode);
	if (task) {
		rcu_read_lock();
		ns = get_user_ns(task_cred_xxx(task, user_ns));
		rcu_read_unlock();
		put_task_struct(task);
	}
	if (!ns)
		goto err;

	ret = seq_open(file, seq_ops);
	if (ret)
		goto err_put_ns;

	seq = file->private_data;
	seq->private = ns;

	return 0;
err_put_ns:
	put_user_ns(ns);
err:
	return ret;
}

static int proc_id_map_release(struct inode *inode, struct file *file)
{
	struct seq_file *seq = file->private_data;
	struct user_namespace *ns = seq->private;
	put_user_ns(ns);
	return seq_release(inode, file);
}

static int proc_uid_map_open(struct inode *inode, struct file *file)
{
	return proc_id_map_open(inode, file, &proc_uid_seq_operations);
}

static int proc_gid_map_open(struct inode *inode, struct file *file)
{
	return proc_id_map_open(inode, file, &proc_gid_seq_operations);
}

static int proc_projid_map_open(struct inode *inode, struct file *file)
{
	return proc_id_map_open(inode, file, &proc_projid_seq_operations);
}

static const struct file_operations proc_uid_map_operations = {
	.open		= proc_uid_map_open,
	.write		= proc_uid_map_write,
	.read		= seq_read,
	.llseek		= seq_lseek,
	.release	= proc_id_map_release,
};

static const struct file_operations proc_gid_map_operations = {
	.open		= proc_gid_map_open,
	.write		= proc_gid_map_write,
	.read		= seq_read,
	.llseek		= seq_lseek,
	.release	= proc_id_map_release,
};

static const struct file_operations proc_projid_map_operations = {
	.open		= proc_projid_map_open,
	.write		= proc_projid_map_write,
	.read		= seq_read,
	.llseek		= seq_lseek,
	.release	= proc_id_map_release,
};

static int proc_setgroups_open(struct inode *inode, struct file *file)
{
	struct user_namespace *ns = NULL;
	struct task_struct *task;
	int ret;

	ret = -ESRCH;
	task = get_proc_task(inode);
	if (task) {
		rcu_read_lock();
		ns = get_user_ns(task_cred_xxx(task, user_ns));
		rcu_read_unlock();
		put_task_struct(task);
	}
	if (!ns)
		goto err;

	if (file->f_mode & FMODE_WRITE) {
		ret = -EACCES;
		if (!ns_capable(ns, CAP_SYS_ADMIN))
			goto err_put_ns;
	}

	ret = single_open(file, &proc_setgroups_show, ns);
	if (ret)
		goto err_put_ns;

	return 0;
err_put_ns:
	put_user_ns(ns);
err:
	return ret;
}

static int proc_setgroups_release(struct inode *inode, struct file *file)
{
	struct seq_file *seq = file->private_data;
	struct user_namespace *ns = seq->private;
	int ret = single_release(inode, file);
	put_user_ns(ns);
	return ret;
}

static const struct file_operations proc_setgroups_operations = {
	.open		= proc_setgroups_open,
	.write		= proc_setgroups_write,
	.read		= seq_read,
	.llseek		= seq_lseek,
	.release	= proc_setgroups_release,
};
#endif /* CONFIG_USER_NS */

static int proc_pid_personality(struct seq_file *m, struct pid_namespace *ns,
				struct pid *pid, struct task_struct *task)
{
	int err = lock_trace(task);
	if (!err) {
		seq_printf(m, "%08x\n", task->personality);
		unlock_trace(task);
	}
	return err;
}

#ifdef CONFIG_LIVEPATCH
static int proc_pid_patch_state(struct seq_file *m, struct pid_namespace *ns,
				struct pid *pid, struct task_struct *task)
{
	seq_printf(m, "%d\n", task->patch_state);
	return 0;
}
#endif /* CONFIG_LIVEPATCH */

/*
 * Thread groups
 */
static const struct file_operations proc_task_operations;
static const struct inode_operations proc_task_inode_operations;

static const struct pid_entry tgid_base_stuff[] = {
	DIR("task",       S_IRUGO|S_IXUGO, proc_task_inode_operations, proc_task_operations),
	DIR("fd",         S_IRUSR|S_IXUSR, proc_fd_inode_operations, proc_fd_operations),
	DIR("map_files",  S_IRUSR|S_IXUSR, proc_map_files_inode_operations, proc_map_files_operations),
	DIR("fdinfo",     S_IRUSR|S_IXUSR, proc_fdinfo_inode_operations, proc_fdinfo_operations),
	DIR("ns",	  S_IRUSR|S_IXUGO, proc_ns_dir_inode_operations, proc_ns_dir_operations),
#ifdef CONFIG_NET
	DIR("net",        S_IRUGO|S_IXUGO, proc_net_inode_operations, proc_net_operations),
#endif
	REG("environ",    S_IRUSR, proc_environ_operations),
	REG("auxv",       S_IRUSR, proc_auxv_operations),
	ONE("status",     S_IRUGO, proc_pid_status),
	ONE("personality", S_IRUSR, proc_pid_personality),
	ONE("limits",	  S_IRUGO, proc_pid_limits),
#ifdef CONFIG_SCHED_DEBUG
	REG("sched",      S_IRUGO|S_IWUSR, proc_pid_sched_operations),
#endif
#ifdef CONFIG_SCHED_AUTOGROUP
	REG("autogroup",  S_IRUGO|S_IWUSR, proc_pid_sched_autogroup_operations),
#endif
	REG("comm",      S_IRUGO|S_IWUSR, proc_pid_set_comm_operations),
#ifdef CONFIG_HAVE_ARCH_TRACEHOOK
	ONE("syscall",    S_IRUSR, proc_pid_syscall),
#endif
	REG("cmdline",    S_IRUGO, proc_pid_cmdline_ops),
	ONE("stat",       S_IRUGO, proc_tgid_stat),
	ONE("statm",      S_IRUGO, proc_pid_statm),
	REG("maps",       S_IRUGO, proc_pid_maps_operations),
#ifdef CONFIG_NUMA
	REG("numa_maps",  S_IRUGO, proc_pid_numa_maps_operations),
#endif
	REG("mem",        S_IRUSR|S_IWUSR, proc_mem_operations),
	LNK("cwd",        proc_cwd_link),
	LNK("root",       proc_root_link),
	LNK("exe",        proc_exe_link),
	REG("mounts",     S_IRUGO, proc_mounts_operations),
	REG("mountinfo",  S_IRUGO, proc_mountinfo_operations),
	REG("mountstats", S_IRUSR, proc_mountstats_operations),
#ifdef CONFIG_PROC_PAGE_MONITOR
	REG("clear_refs", S_IWUSR, proc_clear_refs_operations),
	REG("smaps",      S_IRUGO, proc_pid_smaps_operations),
	REG("smaps_rollup", S_IRUGO, proc_pid_smaps_rollup_operations),
	REG("pagemap",    S_IRUSR, proc_pagemap_operations),
#endif
#ifdef CONFIG_SECURITY
	DIR("attr",       S_IRUGO|S_IXUGO, proc_attr_dir_inode_operations, proc_attr_dir_operations),
#endif
#ifdef CONFIG_KALLSYMS
	ONE("wchan",      S_IRUGO, proc_pid_wchan),
#endif
#ifdef CONFIG_STACKTRACE
	ONE("stack",      S_IRUSR, proc_pid_stack),
#endif
#ifdef CONFIG_SCHED_INFO
	ONE("schedstat",  S_IRUGO, proc_pid_schedstat),
#endif
#ifdef CONFIG_LATENCYTOP
	REG("latency",  S_IRUGO, proc_lstats_operations),
#endif
#ifdef CONFIG_PROC_PID_CPUSET
	ONE("cpuset",     S_IRUGO, proc_cpuset_show),
#endif
#ifdef CONFIG_CGROUPS
	ONE("cgroup",  S_IRUGO, proc_cgroup_show),
#endif
	ONE("oom_score",  S_IRUGO, proc_oom_score),
	REG("oom_adj",    S_IRUGO|S_IWUSR, proc_oom_adj_operations),
	REG("oom_score_adj", S_IRUGO|S_IWUSR, proc_oom_score_adj_operations),
#ifdef CONFIG_AUDITSYSCALL
	REG("loginuid",   S_IWUSR|S_IRUGO, proc_loginuid_operations),
	REG("sessionid",  S_IRUGO, proc_sessionid_operations),
#endif
#ifdef CONFIG_FAULT_INJECTION
	REG("make-it-fail", S_IRUGO|S_IWUSR, proc_fault_inject_operations),
	REG("fail-nth", 0644, proc_fail_nth_operations),
#endif
#ifdef CONFIG_ELF_CORE
	REG("coredump_filter", S_IRUGO|S_IWUSR, proc_coredump_filter_operations),
#endif
#ifdef CONFIG_TASK_IO_ACCOUNTING
	ONE("io",	S_IRUSR, proc_tgid_io_accounting),
#endif
#ifdef CONFIG_USER_NS
	REG("uid_map",    S_IRUGO|S_IWUSR, proc_uid_map_operations),
	REG("gid_map",    S_IRUGO|S_IWUSR, proc_gid_map_operations),
	REG("projid_map", S_IRUGO|S_IWUSR, proc_projid_map_operations),
	REG("setgroups",  S_IRUGO|S_IWUSR, proc_setgroups_operations),
#endif
#if defined(CONFIG_CHECKPOINT_RESTORE) && defined(CONFIG_POSIX_TIMERS)
	REG("timers",	  S_IRUGO, proc_timers_operations),
#endif
	REG("timerslack_ns", S_IRUGO|S_IWUGO, proc_pid_set_timerslack_ns_operations),
#ifdef CONFIG_LIVEPATCH
	ONE("patch_state",  S_IRUSR, proc_pid_patch_state),
#endif
};

static int proc_tgid_base_readdir(struct file *file, struct dir_context *ctx)
{
	return proc_pident_readdir(file, ctx,
				   tgid_base_stuff, ARRAY_SIZE(tgid_base_stuff));
}

static const struct file_operations proc_tgid_base_operations = {
	.read		= generic_read_dir,
	.iterate_shared	= proc_tgid_base_readdir,
	.llseek		= generic_file_llseek,
};

static struct dentry *proc_tgid_base_lookup(struct inode *dir, struct dentry *dentry, unsigned int flags)
{
	return proc_pident_lookup(dir, dentry,
				  tgid_base_stuff, ARRAY_SIZE(tgid_base_stuff));
}

static const struct inode_operations proc_tgid_base_inode_operations = {
	.lookup		= proc_tgid_base_lookup,
	.getattr	= pid_getattr,
	.setattr	= proc_setattr,
	.permission	= proc_pid_permission,
};

static void proc_flush_task_mnt(struct vfsmount *mnt, pid_t pid, pid_t tgid)
{
	struct dentry *dentry, *leader, *dir;
	char buf[10 + 1];
	struct qstr name;

	name.name = buf;
	name.len = snprintf(buf, sizeof(buf), "%u", pid);
	/* no ->d_hash() rejects on procfs */
	dentry = d_hash_and_lookup(mnt->mnt_root, &name);
	if (dentry) {
		d_invalidate(dentry);
		dput(dentry);
	}

	if (pid == tgid)
		return;

	name.name = buf;
	name.len = snprintf(buf, sizeof(buf), "%u", tgid);
	leader = d_hash_and_lookup(mnt->mnt_root, &name);
	if (!leader)
		goto out;

	name.name = "task";
	name.len = strlen(name.name);
	dir = d_hash_and_lookup(leader, &name);
	if (!dir)
		goto out_put_leader;

	name.name = buf;
	name.len = snprintf(buf, sizeof(buf), "%u", pid);
	dentry = d_hash_and_lookup(dir, &name);
	if (dentry) {
		d_invalidate(dentry);
		dput(dentry);
	}

	dput(dir);
out_put_leader:
	dput(leader);
out:
	return;
}

/**
 * proc_flush_task -  Remove dcache entries for @task from the /proc dcache.
 * @task: task that should be flushed.
 *
 * When flushing dentries from proc, one needs to flush them from global
 * proc (proc_mnt) and from all the namespaces' procs this task was seen
 * in. This call is supposed to do all of this job.
 *
 * Looks in the dcache for
 * /proc/@pid
 * /proc/@tgid/task/@pid
 * if either directory is present flushes it and all of it'ts children
 * from the dcache.
 *
 * It is safe and reasonable to cache /proc entries for a task until
 * that task exits.  After that they just clog up the dcache with
 * useless entries, possibly causing useful dcache entries to be
 * flushed instead.  This routine is proved to flush those useless
 * dcache entries at process exit time.
 *
 * NOTE: This routine is just an optimization so it does not guarantee
 *       that no dcache entries will exist at process exit time it
 *       just makes it very unlikely that any will persist.
 */

void proc_flush_task(struct task_struct *task)
{
	int i;
	struct pid *pid, *tgid;
	struct upid *upid;

	pid = task_pid(task);
	tgid = task_tgid(task);

	for (i = 0; i <= pid->level; i++) {
		upid = &pid->numbers[i];
		proc_flush_task_mnt(upid->ns->proc_mnt, upid->nr,
					tgid->numbers[i].nr);
	}
}

static struct dentry *proc_pid_instantiate(struct dentry * dentry,
				   struct task_struct *task, const void *ptr)
{
	struct inode *inode;

	inode = proc_pid_make_inode(dentry->d_sb, task, S_IFDIR | S_IRUGO | S_IXUGO);
	if (!inode)
		return ERR_PTR(-ENOENT);

	inode->i_op = &proc_tgid_base_inode_operations;
	inode->i_fop = &proc_tgid_base_operations;
	inode->i_flags|=S_IMMUTABLE;

	set_nlink(inode, nlink_tgid);
	pid_update_inode(task, inode);

	d_set_d_op(dentry, &pid_dentry_operations);
	return d_splice_alias(inode, dentry);
}

struct dentry *proc_pid_lookup(struct inode *dir, struct dentry * dentry, unsigned int flags)
{
	struct task_struct *task;
	unsigned tgid;
	struct pid_namespace *ns;
	struct dentry *result = ERR_PTR(-ENOENT);

	tgid = name_to_int(&dentry->d_name);
	if (tgid == ~0U)
		goto out;

	ns = dentry->d_sb->s_fs_info;
	rcu_read_lock();
	task = find_task_by_pid_ns(tgid, ns);
	if (task)
		get_task_struct(task);
	rcu_read_unlock();
	if (!task)
		goto out;

	result = proc_pid_instantiate(dentry, task, NULL);
	put_task_struct(task);
out:
	return result;
}

/*
 * Find the first task with tgid >= tgid
 *
 */
struct tgid_iter {
	unsigned int tgid;
	struct task_struct *task;
};
static struct tgid_iter next_tgid(struct pid_namespace *ns, struct tgid_iter iter)
{
	struct pid *pid;

	if (iter.task)
		put_task_struct(iter.task);
	rcu_read_lock();
retry:
	iter.task = NULL;
	pid = find_ge_pid(iter.tgid, ns);
	if (pid) {
		iter.tgid = pid_nr_ns(pid, ns);
		iter.task = pid_task(pid, PIDTYPE_PID);
		/* What we to know is if the pid we have find is the
		 * pid of a thread_group_leader.  Testing for task
		 * being a thread_group_leader is the obvious thing
		 * todo but there is a window when it fails, due to
		 * the pid transfer logic in de_thread.
		 *
		 * So we perform the straight forward test of seeing
		 * if the pid we have found is the pid of a thread
		 * group leader, and don't worry if the task we have
		 * found doesn't happen to be a thread group leader.
		 * As we don't care in the case of readdir.
		 */
		if (!iter.task || !has_group_leader_pid(iter.task)) {
			iter.tgid += 1;
			goto retry;
		}
		get_task_struct(iter.task);
	}
	rcu_read_unlock();
	return iter;
}

#define TGID_OFFSET (FIRST_PROCESS_ENTRY + 2)

/* for the /proc/ directory itself, after non-process stuff has been done */
int proc_pid_readdir(struct file *file, struct dir_context *ctx)
{
	struct tgid_iter iter;
	struct pid_namespace *ns = proc_pid_ns(file_inode(file));
	loff_t pos = ctx->pos;

	if (pos >= PID_MAX_LIMIT + TGID_OFFSET)
		return 0;

	if (pos == TGID_OFFSET - 2) {
		struct inode *inode = d_inode(ns->proc_self);
		if (!dir_emit(ctx, "self", 4, inode->i_ino, DT_LNK))
			return 0;
		ctx->pos = pos = pos + 1;
	}
	if (pos == TGID_OFFSET - 1) {
		struct inode *inode = d_inode(ns->proc_thread_self);
		if (!dir_emit(ctx, "thread-self", 11, inode->i_ino, DT_LNK))
			return 0;
		ctx->pos = pos = pos + 1;
	}
	iter.tgid = pos - TGID_OFFSET;
	iter.task = NULL;
	for (iter = next_tgid(ns, iter);
	     iter.task;
	     iter.tgid += 1, iter = next_tgid(ns, iter)) {
		char name[10 + 1];
		unsigned int len;

		cond_resched();
		if (!has_pid_permissions(ns, iter.task, HIDEPID_INVISIBLE))
			continue;

		len = snprintf(name, sizeof(name), "%u", iter.tgid);
		ctx->pos = iter.tgid + TGID_OFFSET;
		if (!proc_fill_cache(file, ctx, name, len,
				     proc_pid_instantiate, iter.task, NULL)) {
			put_task_struct(iter.task);
			return 0;
		}
	}
	ctx->pos = PID_MAX_LIMIT + TGID_OFFSET;
	return 0;
}

/*
 * proc_tid_comm_permission is a special permission function exclusively
 * used for the node /proc/<pid>/task/<tid>/comm.
 * It bypasses generic permission checks in the case where a task of the same
 * task group attempts to access the node.
 * The rationale behind this is that glibc and bionic access this node for
 * cross thread naming (pthread_set/getname_np(!self)). However, if
 * PR_SET_DUMPABLE gets set to 0 this node among others becomes uid=0 gid=0,
 * which locks out the cross thread naming implementation.
 * This function makes sure that the node is always accessible for members of
 * same thread group.
 */
static int proc_tid_comm_permission(struct inode *inode, int mask)
{
	bool is_same_tgroup;
	struct task_struct *task;

	task = get_proc_task(inode);
	if (!task)
		return -ESRCH;
	is_same_tgroup = same_thread_group(current, task);
	put_task_struct(task);

	if (likely(is_same_tgroup && !(mask & MAY_EXEC))) {
		/* This file (/proc/<pid>/task/<tid>/comm) can always be
		 * read or written by the members of the corresponding
		 * thread group.
		 */
		return 0;
	}

	return generic_permission(inode, mask);
}

static const struct inode_operations proc_tid_comm_inode_operations = {
		.permission = proc_tid_comm_permission,
};

/*
 * Tasks
 */
static const struct pid_entry tid_base_stuff[] = {
	DIR("fd",        S_IRUSR|S_IXUSR, proc_fd_inode_operations, proc_fd_operations),
	DIR("fdinfo",    S_IRUSR|S_IXUSR, proc_fdinfo_inode_operations, proc_fdinfo_operations),
	DIR("ns",	 S_IRUSR|S_IXUGO, proc_ns_dir_inode_operations, proc_ns_dir_operations),
#ifdef CONFIG_NET
	DIR("net",        S_IRUGO|S_IXUGO, proc_net_inode_operations, proc_net_operations),
#endif
	REG("environ",   S_IRUSR, proc_environ_operations),
	REG("auxv",      S_IRUSR, proc_auxv_operations),
	ONE("status",    S_IRUGO, proc_pid_status),
	ONE("personality", S_IRUSR, proc_pid_personality),
	ONE("limits",	 S_IRUGO, proc_pid_limits),
#ifdef CONFIG_SCHED_DEBUG
	REG("sched",     S_IRUGO|S_IWUSR, proc_pid_sched_operations),
#endif
	NOD("comm",      S_IFREG|S_IRUGO|S_IWUSR,
			 &proc_tid_comm_inode_operations,
			 &proc_pid_set_comm_operations, {}),
#ifdef CONFIG_HAVE_ARCH_TRACEHOOK
	ONE("syscall",   S_IRUSR, proc_pid_syscall),
#endif
	REG("cmdline",   S_IRUGO, proc_pid_cmdline_ops),
	ONE("stat",      S_IRUGO, proc_tid_stat),
	ONE("statm",     S_IRUGO, proc_pid_statm),
	REG("maps",      S_IRUGO, proc_tid_maps_operations),
#ifdef CONFIG_PROC_CHILDREN
	REG("children",  S_IRUGO, proc_tid_children_operations),
#endif
#ifdef CONFIG_NUMA
	REG("numa_maps", S_IRUGO, proc_tid_numa_maps_operations),
#endif
	REG("mem",       S_IRUSR|S_IWUSR, proc_mem_operations),
	LNK("cwd",       proc_cwd_link),
	LNK("root",      proc_root_link),
	LNK("exe",       proc_exe_link),
	REG("mounts",    S_IRUGO, proc_mounts_operations),
	REG("mountinfo",  S_IRUGO, proc_mountinfo_operations),
#ifdef CONFIG_PROC_PAGE_MONITOR
	REG("clear_refs", S_IWUSR, proc_clear_refs_operations),
	REG("smaps",     S_IRUGO, proc_tid_smaps_operations),
	REG("smaps_rollup", S_IRUGO, proc_pid_smaps_rollup_operations),
	REG("pagemap",    S_IRUSR, proc_pagemap_operations),
#endif
#ifdef CONFIG_SECURITY
	DIR("attr",      S_IRUGO|S_IXUGO, proc_attr_dir_inode_operations, proc_attr_dir_operations),
#endif
#ifdef CONFIG_KALLSYMS
	ONE("wchan",     S_IRUGO, proc_pid_wchan),
#endif
#ifdef CONFIG_STACKTRACE
	ONE("stack",      S_IRUSR, proc_pid_stack),
#endif
#ifdef CONFIG_SCHED_INFO
	ONE("schedstat", S_IRUGO, proc_pid_schedstat),
#endif
#ifdef CONFIG_LATENCYTOP
	REG("latency",  S_IRUGO, proc_lstats_operations),
#endif
#ifdef CONFIG_PROC_PID_CPUSET
	ONE("cpuset",    S_IRUGO, proc_cpuset_show),
#endif
#ifdef CONFIG_CGROUPS
	ONE("cgroup",  S_IRUGO, proc_cgroup_show),
#endif
	ONE("oom_score", S_IRUGO, proc_oom_score),
	REG("oom_adj",   S_IRUGO|S_IWUSR, proc_oom_adj_operations),
	REG("oom_score_adj", S_IRUGO|S_IWUSR, proc_oom_score_adj_operations),
#ifdef CONFIG_AUDITSYSCALL
	REG("loginuid",  S_IWUSR|S_IRUGO, proc_loginuid_operations),
	REG("sessionid",  S_IRUGO, proc_sessionid_operations),
#endif
#ifdef CONFIG_FAULT_INJECTION
	REG("make-it-fail", S_IRUGO|S_IWUSR, proc_fault_inject_operations),
	REG("fail-nth", 0644, proc_fail_nth_operations),
#endif
#ifdef CONFIG_TASK_IO_ACCOUNTING
	ONE("io",	S_IRUSR, proc_tid_io_accounting),
#endif
#ifdef CONFIG_USER_NS
	REG("uid_map",    S_IRUGO|S_IWUSR, proc_uid_map_operations),
	REG("gid_map",    S_IRUGO|S_IWUSR, proc_gid_map_operations),
	REG("projid_map", S_IRUGO|S_IWUSR, proc_projid_map_operations),
	REG("setgroups",  S_IRUGO|S_IWUSR, proc_setgroups_operations),
#endif
#ifdef CONFIG_LIVEPATCH
	ONE("patch_state",  S_IRUSR, proc_pid_patch_state),
#endif
};

static int proc_tid_base_readdir(struct file *file, struct dir_context *ctx)
{
	return proc_pident_readdir(file, ctx,
				   tid_base_stuff, ARRAY_SIZE(tid_base_stuff));
}

static struct dentry *proc_tid_base_lookup(struct inode *dir, struct dentry *dentry, unsigned int flags)
{
	return proc_pident_lookup(dir, dentry,
				  tid_base_stuff, ARRAY_SIZE(tid_base_stuff));
}

static const struct file_operations proc_tid_base_operations = {
	.read		= generic_read_dir,
	.iterate_shared	= proc_tid_base_readdir,
	.llseek		= generic_file_llseek,
};

static const struct inode_operations proc_tid_base_inode_operations = {
	.lookup		= proc_tid_base_lookup,
	.getattr	= pid_getattr,
	.setattr	= proc_setattr,
};

static struct dentry *proc_task_instantiate(struct dentry *dentry,
	struct task_struct *task, const void *ptr)
{
	struct inode *inode;
	inode = proc_pid_make_inode(dentry->d_sb, task, S_IFDIR | S_IRUGO | S_IXUGO);
	if (!inode)
		return ERR_PTR(-ENOENT);

	inode->i_op = &proc_tid_base_inode_operations;
	inode->i_fop = &proc_tid_base_operations;
	inode->i_flags |= S_IMMUTABLE;

	set_nlink(inode, nlink_tid);
	pid_update_inode(task, inode);

	d_set_d_op(dentry, &pid_dentry_operations);
	return d_splice_alias(inode, dentry);
}

static struct dentry *proc_task_lookup(struct inode *dir, struct dentry * dentry, unsigned int flags)
{
	struct task_struct *task;
	struct task_struct *leader = get_proc_task(dir);
	unsigned tid;
	struct pid_namespace *ns;
	struct dentry *result = ERR_PTR(-ENOENT);

	if (!leader)
		goto out_no_task;

	tid = name_to_int(&dentry->d_name);
	if (tid == ~0U)
		goto out;

	ns = dentry->d_sb->s_fs_info;
	rcu_read_lock();
	task = find_task_by_pid_ns(tid, ns);
	if (task)
		get_task_struct(task);
	rcu_read_unlock();
	if (!task)
		goto out;
	if (!same_thread_group(leader, task))
		goto out_drop_task;

	result = proc_task_instantiate(dentry, task, NULL);
out_drop_task:
	put_task_struct(task);
out:
	put_task_struct(leader);
out_no_task:
	return result;
}

/*
 * Find the first tid of a thread group to return to user space.
 *
 * Usually this is just the thread group leader, but if the users
 * buffer was too small or there was a seek into the middle of the
 * directory we have more work todo.
 *
 * In the case of a short read we start with find_task_by_pid.
 *
 * In the case of a seek we start with the leader and walk nr
 * threads past it.
 */
static struct task_struct *first_tid(struct pid *pid, int tid, loff_t f_pos,
					struct pid_namespace *ns)
{
	struct task_struct *pos, *task;
	unsigned long nr = f_pos;

	if (nr != f_pos)	/* 32bit overflow? */
		return NULL;

	rcu_read_lock();
	task = pid_task(pid, PIDTYPE_PID);
	if (!task)
		goto fail;

	/* Attempt to start with the tid of a thread */
	if (tid && nr) {
		pos = find_task_by_pid_ns(tid, ns);
		if (pos && same_thread_group(pos, task))
			goto found;
	}

	/* If nr exceeds the number of threads there is nothing todo */
	if (nr >= get_nr_threads(task))
		goto fail;

	/* If we haven't found our starting place yet start
	 * with the leader and walk nr threads forward.
	 */
	pos = task = task->group_leader;
	do {
		if (!nr--)
			goto found;
	} while_each_thread(task, pos);
fail:
	pos = NULL;
	goto out;
found:
	get_task_struct(pos);
out:
	rcu_read_unlock();
	return pos;
}

/*
 * Find the next thread in the thread list.
 * Return NULL if there is an error or no next thread.
 *
 * The reference to the input task_struct is released.
 */
static struct task_struct *next_tid(struct task_struct *start)
{
	struct task_struct *pos = NULL;
	rcu_read_lock();
	if (pid_alive(start)) {
		pos = next_thread(start);
		if (thread_group_leader(pos))
			pos = NULL;
		else
			get_task_struct(pos);
	}
	rcu_read_unlock();
	put_task_struct(start);
	return pos;
}

/* for the /proc/TGID/task/ directories */
static int proc_task_readdir(struct file *file, struct dir_context *ctx)
{
	struct inode *inode = file_inode(file);
	struct task_struct *task;
	struct pid_namespace *ns;
	int tid;

	if (proc_inode_is_dead(inode))
		return -ENOENT;

	if (!dir_emit_dots(file, ctx))
		return 0;

	/* f_version caches the tgid value that the last readdir call couldn't
	 * return. lseek aka telldir automagically resets f_version to 0.
	 */
	ns = proc_pid_ns(inode);
	tid = (int)file->f_version;
	file->f_version = 0;
	for (task = first_tid(proc_pid(inode), tid, ctx->pos - 2, ns);
	     task;
	     task = next_tid(task), ctx->pos++) {
		char name[10 + 1];
		unsigned int len;
		tid = task_pid_nr_ns(task, ns);
		len = snprintf(name, sizeof(name), "%u", tid);
		if (!proc_fill_cache(file, ctx, name, len,
				proc_task_instantiate, task, NULL)) {
			/* returning this tgid failed, save it as the first
			 * pid for the next readir call */
			file->f_version = (u64)tid;
			put_task_struct(task);
			break;
		}
	}

	return 0;
}

static int proc_task_getattr(const struct path *path, struct kstat *stat,
			     u32 request_mask, unsigned int query_flags)
{
	struct inode *inode = d_inode(path->dentry);
	struct task_struct *p = get_proc_task(inode);
	generic_fillattr(inode, stat);

	if (p) {
		stat->nlink += get_nr_threads(p);
		put_task_struct(p);
	}

	return 0;
}

static const struct inode_operations proc_task_inode_operations = {
	.lookup		= proc_task_lookup,
	.getattr	= proc_task_getattr,
	.setattr	= proc_setattr,
	.permission	= proc_pid_permission,
};

static const struct file_operations proc_task_operations = {
	.read		= generic_read_dir,
	.iterate_shared	= proc_task_readdir,
	.llseek		= generic_file_llseek,
};

void __init set_proc_pid_nlink(void)
{
	nlink_tid = pid_entry_nlink(tid_base_stuff, ARRAY_SIZE(tid_base_stuff));
	nlink_tgid = pid_entry_nlink(tgid_base_stuff, ARRAY_SIZE(tgid_base_stuff));
}<|MERGE_RESOLUTION|>--- conflicted
+++ resolved
@@ -234,37 +234,6 @@
 	 */
 	if (env_start != arg_end || env_start >= env_end)
 		env_start = env_end = arg_end;
-<<<<<<< HEAD
-
-	/* We're not going to care if "*ppos" has high bits set */
-	pos = arg_start + *ppos;
-
-	/* .. but we do check the result is in the proper range */
-	if (pos < arg_start || pos >= env_end)
-		return 0;
-
-	/* .. and we never go past env_end */
-	if (env_end - pos < count)
-		count = env_end - pos;
-
-	page = (char *)__get_free_page(GFP_KERNEL);
-	if (!page)
-		return -ENOMEM;
-
-	len = 0;
-	while (count) {
-		int got;
-		size_t size = min_t(size_t, PAGE_SIZE, count);
-
-		got = access_remote_vm(mm, pos, page, size, FOLL_ANON);
-		if (got <= 0)
-			break;
-
-		/* Don't walk past a NUL character once you hit arg_end */
-		if (pos + got >= arg_end) {
-			int n = 0;
-
-=======
 
 	/* .. and limit it to a maximum of one page of slop */
 	if (env_end >= arg_end + PAGE_SIZE)
@@ -307,7 +276,6 @@
 		if (pos + got >= arg_end) {
 			int n = 0;
 
->>>>>>> e5eb92e4
 			/*
 			 * If we started before 'arg_end' but ended up
 			 * at or after it, we start the NUL character
@@ -321,14 +289,6 @@
 				n = arg_end - pos - 1;
 
 			/* Cut off at first NUL after 'n' */
-<<<<<<< HEAD
-			got = n + strnlen(page+n, got-n);
-			if (!got)
-				break;
-		}
-
-		got -= copy_to_user(buf, page, got);
-=======
 			got = n + strnlen(page+n, offset+got-n);
 			if (got < offset)
 				break;
@@ -340,7 +300,6 @@
 		}
 
 		got -= copy_to_user(buf, page+offset, got);
->>>>>>> e5eb92e4
 		if (unlikely(!got)) {
 			if (!len)
 				len = -EFAULT;
